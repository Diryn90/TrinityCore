--- conflicted
+++ resolved
@@ -1,10 +1,5 @@
-<<<<<<< HEAD
-/* 
+/*
  * Copyright (C) 2008-2009 Trinity <http://www.trinitycore.org/>
-=======
-/*
- * Copyright (C) 2008 Trinity <http://www.trinitycore.org/>
->>>>>>> c745eba4
  *
  * Thanks to the original authors: MaNGOS <http://getmangos.com/>
  *
