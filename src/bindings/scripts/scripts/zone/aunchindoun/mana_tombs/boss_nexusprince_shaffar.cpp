--- conflicted
+++ resolved
@@ -314,16 +314,6 @@
         {
             DoCast(m_creature->getVictim(),SPELL_ARCANE_BOLT);
             ArcaneBolt_Timer = 2000 + rand()%2500;
-<<<<<<< HEAD
-            Unit *shaffar = m_creature->FindNearestCreature(ENTRY_SHAFFAR, 100);
-            if(!shaffar || shaffar->isDead())
-            {
-                m_creature->SetVisibility(VISIBILITY_OFF);
-                m_creature->SetLootRecipient(NULL);
-                m_creature->DealDamage(m_creature, m_creature->GetMaxHealth(), NULL, DIRECT_DAMAGE, SPELL_SCHOOL_MASK_NORMAL, NULL, false);
-            }
-=======
->>>>>>> 56a00570
         }else ArcaneBolt_Timer -= diff;
 
         if( Apprentice_Timer < diff )
