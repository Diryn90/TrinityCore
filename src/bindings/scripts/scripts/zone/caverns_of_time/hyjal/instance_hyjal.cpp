 /* Copyright (C) 2006 - 2009 ScriptDev2 <https://scriptdev2.svn.sourceforge.net/>
 * This program is free software; you can redistribute it and/or modify
 * it under the terms of the GNU General Public License as published by
 * the Free Software Foundation; either version 2 of the License, or
 * (at your option) any later version.
 *
 * This program is distributed in the hope that it will be useful,
 * but WITHOUT ANY WARRANTY; without even the implied warranty of
 * MERCHANTABILITY or FITNESS FOR A PARTICULAR PURPOSE. See the
 * GNU General Public License for more details.
 *
 * You should have received a copy of the GNU General Public License
 * along with this program; if not, write to the Free Software
 * Foundation, Inc., 59 Temple Place, Suite 330, Boston, MA 02111-1307 USA
 */

/* ScriptData
SDName: Instance_Mount_Hyjal
SD%Complete: 100
SDComment: Instance Data Scripts and functions to acquire mobs and set encounter status for use in various Hyjal Scripts
SDCategory: Caverns of Time, Mount Hyjal
EndScriptData */

#include "precompiled.h"
#include "def_hyjal.h"
#include "hyjal_trash.h"

#define ENCOUNTERS     5

/* Battle of Mount Hyjal encounters:
0 - Rage Winterchill event
1 - Anetheron event
2 - Kaz'rogal event
3 - Azgalor event
4 - Archimonde event
*/

struct TRINITY_DLL_DECL instance_mount_hyjal : public ScriptedInstance
{
    instance_mount_hyjal(Map *map) : ScriptedInstance(map) {Initialize();};

    uint32 Encounters[ENCOUNTERS];
    std::string str_data;

    uint64 RageWinterchill;
    uint64 Anetheron;
    uint64 Kazrogal;
    uint64 Azgalor;
    uint64 Archimonde;
    uint64 JainaProudmoore;
    uint64 Thrall;
    uint64 TyrandeWhisperwind;
    uint64 HordeGate;
    uint64 ElfGate;

    uint32 Trash;


    uint32 hordeRetreat;
    uint32 allianceRetreat;
    bool ArchiYell;

    uint32 RaidDamage;

    void Initialize()
    {
        RageWinterchill = 0;
        Anetheron = 0;
        Kazrogal = 0;
        Azgalor = 0;
        Archimonde = 0;
        JainaProudmoore = 0;
        Thrall = 0;
        TyrandeWhisperwind = 0;
        HordeGate = 0;
        ElfGate = 0;
        ArchiYell = false;
        RaidDamage = 0;

        Trash = 0;
        for(uint8 i = 0; i < ENCOUNTERS; ++i)
            Encounters[i] = NOT_STARTED;

        hordeRetreat = 0;
        allianceRetreat = 0;

    }

    bool IsEncounterInProgress() const
    {
        for(uint8 i = 0; i < ENCOUNTERS; ++i)
            if(Encounters[i] == IN_PROGRESS) return true;

        return false;
    }

    void OnObjectCreate(GameObject *go)
    {        
        switch(go->GetEntry())
        {
            case 182060: 
                HordeGate = go->GetGUID(); 
                if(allianceRetreat)
                    go->SetGoState(0);
                else
                    go->SetGoState(1);
                break;
            case 182061: 
                ElfGate = go->GetGUID(); 
                if(hordeRetreat)
                    go->SetGoState(0);
                else
                    go->SetGoState(1);
                break;
        }
    }

    void OpenDoor(uint64 DoorGUID, bool open)
    {
        HandleGameObject(DoorGUID, open, NULL);
    }

    void OnCreatureCreate(Creature *creature, uint32 creature_entry)
    {
        switch(creature->GetEntry())
        {
            case 17767: RageWinterchill = creature->GetGUID(); break;
            case 17808: Anetheron = creature->GetGUID(); break;
            case 17888: Kazrogal = creature->GetGUID();  break;
            case 17842: Azgalor = creature->GetGUID(); break;
            case 17968: Archimonde = creature->GetGUID(); break;
            case 17772: JainaProudmoore = creature->GetGUID(); break;
            case 17852: Thrall = creature->GetGUID(); break;
            case 17948: TyrandeWhisperwind = creature->GetGUID(); break;
        }
    }

    uint64 GetData64(uint32 identifier)
    {
        switch(identifier)
        {
            case DATA_RAGEWINTERCHILL: return RageWinterchill;
            case DATA_ANETHERON: return Anetheron;
            case DATA_KAZROGAL: return Kazrogal;
            case DATA_AZGALOR: return Azgalor;
            case DATA_ARCHIMONDE: return Archimonde;
            case DATA_JAINAPROUDMOORE: return JainaProudmoore;
            case DATA_THRALL: return Thrall;
            case DATA_TYRANDEWHISPERWIND: return TyrandeWhisperwind;
        }

        return 0;
    }

    void SetData(uint32 type, uint32 data)
    {
        switch(type)
        {
            case DATA_RAGEWINTERCHILLEVENT: Encounters[0] = data; break;
            case DATA_ANETHERONEVENT:       
                Encounters[1] = data;                
                break;
            case DATA_KAZROGALEVENT:        Encounters[2] = data; break;
            case DATA_AZGALOREVENT:    
                {
                    Encounters[3] = data; 
                    if(data==DONE)
                    {                    
                        if(ArchiYell)break;
                        ArchiYell = true;

                        Creature* pCreature = instance->GetCreatureInMap(Azgalor);
                        if(pCreature)
                        {                    
                            Creature* pUnit = pCreature->SummonCreature(21987,pCreature->GetPositionX(),pCreature->GetPositionY(),pCreature->GetPositionZ(),0,TEMPSUMMON_TIMED_DESPAWN,10000);
            
                            Map *map = pCreature->GetMap();
                            if (map->IsDungeon() && pUnit)
                            {
                                pUnit->SetVisibility(VISIBILITY_OFF);
                                Map::PlayerList const &PlayerList = map->GetPlayers();
                                if (PlayerList.isEmpty())
                                     return;
                              
                                for (Map::PlayerList::const_iterator i = PlayerList.begin(); i != PlayerList.end(); ++i)
                                {
                                     if (i->getSource())
                                     {
                                        WorldPacket data(SMSG_MESSAGECHAT, 200);                
                                        pUnit->BuildMonsterChat(&data,CHAT_MSG_MONSTER_YELL,"All of your efforts have been in vain, for the draining of the World Tree has already begun. Soon the heart of your world will beat no more.",0,"Archimonde",i->getSource()->GetGUID());
                                        i->getSource()->GetSession()->SendPacket(&data);

                                        WorldPacket data2(SMSG_PLAY_SOUND, 4);
                                        data2 << 10986;
                                        i->getSource()->GetSession()->SendPacket(&data2);
                                     }
                                }
                            }
                        }
                    }
                }
                break;
            case DATA_ARCHIMONDEEVENT:      Encounters[4] = data; break;
            case DATA_RESET_TRASH_COUNT:    Trash = 0;            break;

            case DATA_TRASH:
                if(data) Trash = data;
                else     Trash--;
                UpdateWorldState(WORLD_STATE_ENEMYCOUNT, Trash);
                break;
            case DATA_ALLIANCE_RETREAT:                
                allianceRetreat = data;
                OpenDoor(HordeGate,true);
                SaveToDB();
                break;
            case DATA_HORDE_RETREAT: 
                hordeRetreat = data;
                OpenDoor(ElfGate,true);
                SaveToDB();
                break;
            case DATA_RAIDDAMAGE:
                RaidDamage += data;
                if(RaidDamage >= MINRAIDDAMAGE)
                    RaidDamage = MINRAIDDAMAGE;
                break;
            case DATA_RESET_RAIDDAMAGE:
                RaidDamage = 0;
                break;
        }

         debug_log("SD2: Instance Hyjal: Instance data updated for event %u (Data=%u)",type,data);

        if(data == DONE)
        {
            OUT_SAVE_INST_DATA;

            std::ostringstream saveStream;
            saveStream << Encounters[0] << " " << Encounters[1] << " " << Encounters[2] << " "
                << Encounters[3] << " " << Encounters[4]
                << " " << allianceRetreat << " " << hordeRetreat;

            str_data = saveStream.str();

            SaveToDB();
            OUT_SAVE_INST_DATA_COMPLETE;
        }

    }

    uint32 GetData(uint32 type)
    {
        switch(type)
        {
            case DATA_RAGEWINTERCHILLEVENT: return Encounters[0];
            case DATA_ANETHERONEVENT:      return Encounters[1];
            case DATA_KAZROGALEVENT:       return Encounters[2];
            case DATA_AZGALOREVENT:        return Encounters[3];
            case DATA_ARCHIMONDEEVENT:     return Encounters[4];
            case DATA_TRASH:               return Trash;
            case DATA_ALLIANCE_RETREAT:    return allianceRetreat;
            case DATA_HORDE_RETREAT:       return hordeRetreat;
            case DATA_RAIDDAMAGE:          return RaidDamage;
        }
        return 0;
    }

    void UpdateWorldState(uint32 id, uint32 state)
    {
        Map::PlayerList const& players = instance->GetPlayers();
 
        if (!players.isEmpty())
        {
                for(Map::PlayerList::const_iterator itr = players.begin(); itr != players.end(); ++itr)
                {
                    if (Player* player = itr->getSource())
                        player->SendUpdateWorldState(id,state);
                }
        }else debug_log("TSCR: Instance Hyjal: UpdateWorldState, but PlayerList is empty!");
    }

    const char* Save()
    {
<<<<<<< HEAD
        return str_data.c_str();
=======
        OUT_SAVE_INST_DATA;
        std::ostringstream stream;
        stream << Encounters[0] << " " << Encounters[1] << " " << Encounters[2] << " "
            << Encounters[3] << " " << Encounters[4] << " " << allianceRetreat << " " << hordeRetreat << " " << RaidDamage;
        char* out = new char[stream.str().length() + 1];
        strcpy(out, stream.str().c_str());
        if(out)
        {
            OUT_SAVE_INST_DATA_COMPLETE;
            return out;
        }

        return NULL;
>>>>>>> 2a754300
    }

    void Load(const char* in)
    {
        if (!in)
        {
            OUT_LOAD_INST_DATA_FAIL;
            return;
        }

        OUT_LOAD_INST_DATA(in);
<<<<<<< HEAD
        std::istringstream loadStream(in);
        loadStream >> Encounters[0] >> Encounters[1] >> Encounters[2] >> Encounters[3] >> Encounters[4] >> allianceRetreat >> hordeRetreat;
=======
        std::istringstream loadStream;
        loadStream.str(in);
        loadStream >> Encounters[0] >> Encounters[1] >> Encounters[2] >> Encounters[3] >> Encounters[4] >> allianceRetreat >> hordeRetreat >> RaidDamage;
>>>>>>> 2a754300
        for(uint8 i = 0; i < ENCOUNTERS; ++i)
            if(Encounters[i] == IN_PROGRESS)                // Do not load an encounter as IN_PROGRESS - reset it instead.
                Encounters[i] = NOT_STARTED;
        OUT_LOAD_INST_DATA_COMPLETE;
    }
};

InstanceData* GetInstanceData_instance_mount_hyjal(Map* map)
{
    return new instance_mount_hyjal(map);
}

void AddSC_instance_mount_hyjal()
{
    Script *newscript;
    newscript = new Script;
    newscript->Name = "instance_hyjal";
    newscript->GetInstanceData = &GetInstanceData_instance_mount_hyjal;
    newscript->RegisterSelf();
}
<|MERGE_RESOLUTION|>--- conflicted
+++ resolved
@@ -237,7 +237,8 @@
             std::ostringstream saveStream;
             saveStream << Encounters[0] << " " << Encounters[1] << " " << Encounters[2] << " "
                 << Encounters[3] << " " << Encounters[4]
-                << " " << allianceRetreat << " " << hordeRetreat;
+                << " " << allianceRetreat << " " << hordeRetreat
+                << " " << RaidDamage;
 
             str_data = saveStream.str();
 
@@ -280,23 +281,7 @@
 
     const char* Save()
     {
-<<<<<<< HEAD
         return str_data.c_str();
-=======
-        OUT_SAVE_INST_DATA;
-        std::ostringstream stream;
-        stream << Encounters[0] << " " << Encounters[1] << " " << Encounters[2] << " "
-            << Encounters[3] << " " << Encounters[4] << " " << allianceRetreat << " " << hordeRetreat << " " << RaidDamage;
-        char* out = new char[stream.str().length() + 1];
-        strcpy(out, stream.str().c_str());
-        if(out)
-        {
-            OUT_SAVE_INST_DATA_COMPLETE;
-            return out;
-        }
-
-        return NULL;
->>>>>>> 2a754300
     }
 
     void Load(const char* in)
@@ -308,14 +293,8 @@
         }
 
         OUT_LOAD_INST_DATA(in);
-<<<<<<< HEAD
         std::istringstream loadStream(in);
-        loadStream >> Encounters[0] >> Encounters[1] >> Encounters[2] >> Encounters[3] >> Encounters[4] >> allianceRetreat >> hordeRetreat;
-=======
-        std::istringstream loadStream;
-        loadStream.str(in);
         loadStream >> Encounters[0] >> Encounters[1] >> Encounters[2] >> Encounters[3] >> Encounters[4] >> allianceRetreat >> hordeRetreat >> RaidDamage;
->>>>>>> 2a754300
         for(uint8 i = 0; i < ENCOUNTERS; ++i)
             if(Encounters[i] == IN_PROGRESS)                // Do not load an encounter as IN_PROGRESS - reset it instead.
                 Encounters[i] = NOT_STARTED;
