--- conflicted
+++ resolved
@@ -238,13 +238,10 @@
         if (pInstance)
             pInstance->SetData(DATA_ARCHIMONDEEVENT, NOT_STARTED);
 
-<<<<<<< HEAD
         DoomfireSpiritGUID = 0;
+        damageTaken = 0;
         WorldTreeGUID = 0;
 
-=======
-        damageTaken = 0;
->>>>>>> ce9f023a
         DrainNordrassilTimer = 0;
         FearTimer = 42000;
         AirBurstTimer = 30000;
