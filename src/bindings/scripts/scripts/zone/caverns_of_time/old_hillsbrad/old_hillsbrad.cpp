 /* Copyright (C) 2006 - 2008 ScriptDev2 <https://scriptdev2.svn.sourceforge.net/>
 * This program is free software; you can redistribute it and/or modify
 * it under the terms of the GNU General Public License as published by
 * the Free Software Foundation; either version 2 of the License, or
 * (at your option) any later version.
 *
 * This program is distributed in the hope that it will be useful,
 * but WITHOUT ANY WARRANTY; without even the implied warranty of
 * MERCHANTABILITY or FITNESS FOR A PARTICULAR PURPOSE. See the
 * GNU General Public License for more details.
 *
 * You should have received a copy of the GNU General Public License
 * along with this program; if not, write to the Free Software
 * Foundation, Inc., 59 Temple Place, Suite 330, Boston, MA 02111-1307 USA
 */

/* ScriptData
SDName: Old_Hillsbrad
SD%Complete: 40
SDComment: Quest support: 10283, 10284. All friendly NPC's. Thrall waypoints fairly complete, missing many details, but possible to complete escort.
SDCategory: Caverns of Time, Old Hillsbrad Foothills
EndScriptData */

/* ContentData
npc_brazen
npc_erozion
npc_thrall_old_hillsbrad
npc_taretha
EndContentData */

#include "precompiled.h"
#include "../../../npc/npc_escortAI.h"
#include "def_old_hillsbrad.h"

#define QUEST_ENTRY_HILLSBRAD   10282
#define QUEST_ENTRY_DIVERSION   10283
#define QUEST_ENTRY_ESCAPE      10284
#define QUEST_ENTRY_RETURN      10285
#define ITEM_ENTRY_BOMBS        25853

/*######
## npc_brazen
######*/

bool GossipHello_npc_brazen(Player *player, Creature *_Creature)
{
    player->ADD_GOSSIP_ITEM(0, "I am ready to go to Durnholde Keep.", GOSSIP_SENDER_MAIN, GOSSIP_ACTION_INFO_DEF+1);
    player->SEND_GOSSIP_MENU(_Creature->GetNpcTextId(), _Creature->GetGUID());
    return true;
}

bool GossipSelect_npc_brazen(Player *player, Creature *_Creature, uint32 sender, uint32 action )
{
    if (action == GOSSIP_ACTION_INFO_DEF+1)
    {
        if( !player->HasItemCount(ITEM_ENTRY_BOMBS,1) )
            player->SEND_GOSSIP_MENU(9780, _Creature->GetGUID());
        else
        {
            player->CLOSE_GOSSIP_MENU();

            std::vector<uint32> nodes;

            nodes.resize(2);
            nodes[0] = 115;                                 //from brazen
            nodes[1] = 116;                                 //end outside durnholde
            player->ActivateTaxiPathTo(nodes);              //TaxiPath 534
        }
    }
    return true;
}

/*######
## npc_erozion
######*/

bool GossipHello_npc_erozion(Player *player, Creature *_Creature)
{
    if( _Creature->isQuestGiver() )
        player->PrepareQuestMenu( _Creature->GetGUID() );

    ScriptedInstance* pInstance = ((ScriptedInstance*)_Creature->GetInstanceData());
    if( pInstance && pInstance->GetData(TYPE_BARREL_DIVERSION) != DONE && !player->HasItemCount(ITEM_ENTRY_BOMBS,1) )
        player->ADD_GOSSIP_ITEM( 0, "I need a pack of Incendiary Bombs.", GOSSIP_SENDER_MAIN, GOSSIP_ACTION_INFO_DEF+1);

    if( !player->GetQuestRewardStatus(QUEST_ENTRY_RETURN) && player->GetQuestStatus(QUEST_ENTRY_RETURN) == QUEST_STATUS_COMPLETE )
        player->ADD_GOSSIP_ITEM( 0, "[PH] Teleport please, i'm tired.", GOSSIP_SENDER_MAIN, GOSSIP_ACTION_INFO_DEF+2);

    player->SEND_GOSSIP_MENU(9778, _Creature->GetGUID());

    return true;
}

bool GossipSelect_npc_erozion(Player *player, Creature *_Creature, uint32 sender, uint32 action)
{
    if( action == GOSSIP_ACTION_INFO_DEF+1 )
    {
        ItemPosCountVec dest;
        uint8 msg = player->CanStoreNewItem(NULL_BAG, NULL_SLOT, dest, ITEM_ENTRY_BOMBS, 1);
        if( msg == EQUIP_ERR_OK )
        {
             player->StoreNewItem(dest, ITEM_ENTRY_BOMBS, true);
        }
        player->SEND_GOSSIP_MENU(9515, _Creature->GetGUID());
    }
    if( action == GOSSIP_ACTION_INFO_DEF+2 )
    {
        player->CLOSE_GOSSIP_MENU();
    }
    return true;
}

/*######
## npc_thrall_old_hillsbrad
######*/

//Thrall texts
#define SAY_TH_START_EVENT_PART1    -1560023
#define SAY_TH_ARMORY               -1560024
#define SAY_TH_SKARLOC_MEET         -1560025
#define SAY_TH_SKARLOC_TAUNT        -1560026
#define SAY_TH_START_EVENT_PART2    -1560027
#define SAY_TH_MOUNTS_UP            -1560028
#define SAY_TH_CHURCH_END           -1560029
#define SAY_TH_MEET_TARETHA         -1560030
#define SAY_TH_EPOCH_WONDER         -1560031
#define SAY_TH_EPOCH_KILL_TARETHA   -1560032
#define SAY_TH_EVENT_COMPLETE       -1560033

#define SAY_TH_RANDOM_LOW_HP1       -1560034
#define SAY_TH_RANDOM_LOW_HP2       -1560035

#define SAY_TH_RANDOM_DIE1          -1560036
#define SAY_TH_RANDOM_DIE2          -1560037

#define SAY_TH_RANDOM_AGGRO1        -1560038
#define SAY_TH_RANDOM_AGGRO2        -1560039
#define SAY_TH_RANDOM_AGGRO3        -1560040
#define SAY_TH_RANDOM_AGGRO4        -1560041

#define SAY_TH_RANDOM_KILL1         -1560042
#define SAY_TH_RANDOM_KILL2         -1560043
#define SAY_TH_RANDOM_KILL3         -1560044

#define SAY_TH_LEAVE_COMBAT1        -1560045
#define SAY_TH_LEAVE_COMBAT2        -1560046
#define SAY_TH_LEAVE_COMBAT3        -1560047

//Taretha texts
#define SAY_TA_FREE                 -1560048
#define SAY_TA_ESCAPED              -1560049

//Misc for Thrall
#define SPELL_STRIKE                14516
#define SPELL_SHIELD_BLOCK          12169
#define SPELL_SUMMON_EROZION_IMAGE  33954                   //if thrall dies during escort?

#define SPEED_WALK              (0.5f)
#define SPEED_RUN               (1.0f)
#define SPEED_MOUNT             (1.6f)

#define THRALL_WEAPON_MODEL     22106
#define THRALL_WEAPON_INFO      218169346
#define THRALL_SHIELD_MODEL     18662
#define THRALL_SHIELD_INFO      234948100
#define THRALL_MODEL_UNEQUIPPED 17292
#define THRALL_MODEL_EQUIPPED   18165

//Misc creature entries
#define ENTRY_ARMORER               18764
#define ENTRY_SCARLOC               17862

#define MOB_ENTRY_RIFLE         17820
#define MOB_ENTRY_WARDEN        17833
#define MOB_ENTRY_VETERAN       17860
#define MOB_ENTRY_WATCHMAN      17814
#define MOB_ENTRY_SENTRY        17815

#define MOB_ENTRY_BARN_GUARDSMAN    18092
#define MOB_ENTRY_BARN_PROTECTOR    18093
#define MOB_ENTRY_BARN_LOOKOUT      18094

#define MOB_ENTRY_CHURCH_GUARDSMAN  23175
#define MOB_ENTRY_CHURCH_PROTECTOR  23179
#define MOB_ENTRY_CHURCH_LOOKOUT    23177

#define MOB_ENTRY_INN_GUARDSMAN     23176
#define MOB_ENTRY_INN_PROTECTOR     23180
#define MOB_ENTRY_INN_LOOKOUT       23178

#define SKARLOC_MOUNT           18798
#define SKARLOC_MOUNT_MODEL     18223
#define EROZION_ENTRY           18723
#define ENTRY_EPOCH                 18096

//gossip items
#define GOSSIP_ID_START         9568
#define GOSSIP_ID_SKARLOC1      9614                        //I'm glad Taretha is alive. We now must find a way to free her...
#define GOSSIP_ITEM_SKARLOC1    "Taretha cannot see you, Thrall."
#define GOSSIP_ID_SKARLOC2      9579                        //What do you mean by this? Is Taretha in danger?
#define GOSSIP_ITEM_SKARLOC2    "The situation is rather complicated, Thrall. It would be best for you to head into the mountains now, before more of Blackmoore's men show up. We'll make sure Taretha is safe."
#define GOSSIP_ID_SKARLOC3      9580

#define GOSSIP_ID_TARREN        9597                        //tarren mill is beyond these trees
#define GOSSIP_ITEM_TARREN      "We're ready, Thrall."

#define GOSSIP_ID_COMPLETE      9578                        //Thank you friends, I owe my freedom to you. Where is Taretha? I hoped to see her

struct TRINITY_DLL_DECL npc_thrall_old_hillsbradAI : public npc_escortAI
{
    npc_thrall_old_hillsbradAI(Creature *c) : npc_escortAI(c)
    {
        pInstance = ((ScriptedInstance*)c->GetInstanceData());
        Reset();
    }

    ScriptedInstance *pInstance;

    uint64 TarethaGUID;

    bool LowHp;
    bool HadMount;

    void WaypointReached(uint32 i)
    {
        if (!pInstance)
            return;

        switch( i )
        {
            case 8:
                m_creature->AddUnitMovementFlag(MOVEMENTFLAG_WALK_MODE);
                m_creature->SummonCreature(18764,2181.87,112.46,89.45,0.26,TEMPSUMMON_TIMED_DESPAWN_OUT_OF_COMBAT,5000);
                break;
            case 9:
                DoScriptText(SAY_TH_ARMORY, m_creature);
<<<<<<< HEAD
				m_creature->AddUnitMovementFlag(MOVEMENTFLAG_WALK_MODE);
                m_creature->SetUInt32Value(UNIT_VIRTUAL_ITEM_SLOT_ID, THRALL_WEAPON_MODEL);
                //m_creature->SetUInt32Value(UNIT_VIRTUAL_ITEM_INFO, THRALL_WEAPON_INFO);
                //m_creature->SetUInt32Value(UNIT_VIRTUAL_ITEM_INFO+1, 781);
                m_creature->SetUInt32Value(UNIT_VIRTUAL_ITEM_SLOT_ID+1, THRALL_SHIELD_MODEL);
                //m_creature->SetUInt32Value(UNIT_VIRTUAL_ITEM_INFO+2, THRALL_SHIELD_INFO);
                //m_creature->SetUInt32Value(UNIT_VIRTUAL_ITEM_INFO+3, 1038);
=======
                m_creature->AddUnitMovementFlag(MOVEMENTFLAG_WALK_MODE);
                m_creature->SetUInt32Value(UNIT_VIRTUAL_ITEM_SLOT_DISPLAY, THRALL_WEAPON_MODEL);
                m_creature->SetUInt32Value(UNIT_VIRTUAL_ITEM_INFO, THRALL_WEAPON_INFO);
                m_creature->SetUInt32Value(UNIT_VIRTUAL_ITEM_INFO+1, 781);
                m_creature->SetUInt32Value(UNIT_VIRTUAL_ITEM_SLOT_DISPLAY+1, THRALL_SHIELD_MODEL);
                m_creature->SetUInt32Value(UNIT_VIRTUAL_ITEM_INFO+2, THRALL_SHIELD_INFO);
                m_creature->SetUInt32Value(UNIT_VIRTUAL_ITEM_INFO+3, 1038);
>>>>>>> f3857471
                break;
            case 10:
                m_creature->SetUInt32Value(UNIT_FIELD_DISPLAYID, THRALL_MODEL_EQUIPPED);
                break;
            case 11:
                m_creature->RemoveUnitMovementFlag(MOVEMENTFLAG_WALK_MODE);
                break;
            case 15:
                m_creature->SummonCreature(MOB_ENTRY_RIFLE,2200.28,137.37,87.93,5.07,TEMPSUMMON_TIMED_DESPAWN_OUT_OF_COMBAT,5000);
                m_creature->SummonCreature(MOB_ENTRY_WARDEN,2197.44,131.83,87.93,0.78,TEMPSUMMON_TIMED_DESPAWN_OUT_OF_COMBAT,5000);
                m_creature->SummonCreature(MOB_ENTRY_VETERAN,2203.62,135.40,87.93,3.70,TEMPSUMMON_TIMED_DESPAWN_OUT_OF_COMBAT,5000);
                m_creature->SummonCreature(MOB_ENTRY_VETERAN,2200.75,130.13,87.93,1.48,TEMPSUMMON_TIMED_DESPAWN_OUT_OF_COMBAT,5000);
                break;
            case 21:
                m_creature->SummonCreature(MOB_ENTRY_RIFLE,2135.80,154.01,67.45,4.98,TEMPSUMMON_TIMED_DESPAWN_OUT_OF_COMBAT,5000);
                m_creature->SummonCreature(MOB_ENTRY_WARDEN,2144.36,151.87,67.74,4.46,TEMPSUMMON_TIMED_DESPAWN_OUT_OF_COMBAT,5000);
                m_creature->SummonCreature(MOB_ENTRY_VETERAN,2142.12,154.41,67.12,4.56,TEMPSUMMON_TIMED_DESPAWN_OUT_OF_COMBAT,5000);
                m_creature->SummonCreature(MOB_ENTRY_VETERAN,2138.08,155.38,67.24,4.60,TEMPSUMMON_TIMED_DESPAWN_OUT_OF_COMBAT,5000);
                break;
            case 25:
                m_creature->SummonCreature(MOB_ENTRY_RIFLE,2102.98,192.17,65.24,6.02,TEMPSUMMON_TIMED_DESPAWN_OUT_OF_COMBAT,5000);
                m_creature->SummonCreature(MOB_ENTRY_WARDEN,2108.48,198.75,65.18,5.15,TEMPSUMMON_TIMED_DESPAWN_OUT_OF_COMBAT,5000);
                m_creature->SummonCreature(MOB_ENTRY_VETERAN,2106.11,197.29,65.18,5.63,TEMPSUMMON_TIMED_DESPAWN_OUT_OF_COMBAT,5000);
                m_creature->SummonCreature(MOB_ENTRY_VETERAN,2104.18,194.82,65.18,5.75,TEMPSUMMON_TIMED_DESPAWN_OUT_OF_COMBAT,5000);
                break;
            case 29:
                DoScriptText(SAY_TH_SKARLOC_MEET, m_creature);
                m_creature->SummonCreature(17862,2036.48,271.22,63.43,5.27,TEMPSUMMON_TIMED_DESPAWN_OUT_OF_COMBAT,30000);
                //temporary,skarloc should rather be triggered to walk up to thrall
                break;
            case 30:
                IsOnHold = true;
                m_creature->SetFlag(UNIT_NPC_FLAGS, UNIT_NPC_FLAG_GOSSIP);
                m_creature->AddUnitMovementFlag(MOVEMENTFLAG_WALK_MODE);
                break;
            case 31:
                DoScriptText(SAY_TH_MOUNTS_UP, m_creature);
                m_creature->HandleEmoteCommand(EMOTE_ONESHOT_TALK);
                DoMount();
                break;
            case 37:
                //possibly regular patrollers? If so, remove this and let database handle them
                m_creature->SummonCreature(MOB_ENTRY_WATCHMAN,2124.26,522.16,56.87,3.99,TEMPSUMMON_TIMED_DESPAWN_OUT_OF_COMBAT,5000);
                m_creature->SummonCreature(MOB_ENTRY_WATCHMAN,2121.69,525.37,57.11,4.01,TEMPSUMMON_TIMED_DESPAWN_OUT_OF_COMBAT,5000);
                m_creature->SummonCreature(MOB_ENTRY_SENTRY,2124.65,524.55,56.63,3.98,TEMPSUMMON_TIMED_DESPAWN_OUT_OF_COMBAT,5000);
                break;
            case 59:
                m_creature->SummonCreature(SKARLOC_MOUNT,2488.64,625.77,58.26,4.71,TEMPSUMMON_TIMED_DESPAWN,10000);
                DoUnmount();
                HadMount = false;
                break;
            case 60:
                m_creature->HandleEmoteCommand(EMOTE_ONESHOT_EXCLAMATION);
                //make horsie run off
                IsOnHold = true;
                m_creature->SetFlag(UNIT_NPC_FLAGS, UNIT_NPC_FLAG_GOSSIP);
                pInstance->SetData(TYPE_THRALL_PART2, DONE);
                break;
            case 64:
                m_creature->AddUnitMovementFlag(MOVEMENTFLAG_WALK_MODE);
                break;
            case 68:
                m_creature->SummonCreature(MOB_ENTRY_BARN_PROTECTOR,2500.22,692.60,55.50,2.84,TEMPSUMMON_TIMED_DESPAWN_OUT_OF_COMBAT,5000);
                m_creature->SummonCreature(MOB_ENTRY_BARN_LOOKOUT,2500.13,696.55,55.51,3.38,TEMPSUMMON_TIMED_DESPAWN_OUT_OF_COMBAT,5000);
                m_creature->SummonCreature(MOB_ENTRY_BARN_GUARDSMAN,2500.55,693.64,55.50,3.14,TEMPSUMMON_TIMED_DESPAWN_OUT_OF_COMBAT,5000);
                m_creature->SummonCreature(MOB_ENTRY_BARN_GUARDSMAN,2500.94,695.81,55.50,3.14,TEMPSUMMON_TIMED_DESPAWN_OUT_OF_COMBAT,5000);
                break;
            case 71:
                m_creature->RemoveUnitMovementFlag(MOVEMENTFLAG_WALK_MODE);
                break;
            case 81:
                m_creature->AddUnitMovementFlag(MOVEMENTFLAG_WALK_MODE);
                break;
            case 83:
                m_creature->SummonCreature(MOB_ENTRY_CHURCH_PROTECTOR,2627.33,646.82,56.03,4.28,TEMPSUMMON_TIMED_OR_DEAD_DESPAWN,5000);
                m_creature->SummonCreature(MOB_ENTRY_CHURCH_LOOKOUT,2624.14,648.03,56.03,4.50,TEMPSUMMON_TIMED_OR_DEAD_DESPAWN,5000);
                m_creature->SummonCreature(MOB_ENTRY_CHURCH_GUARDSMAN,2625.32,649.60,56.03,4.38,TEMPSUMMON_TIMED_OR_DEAD_DESPAWN,5000);
                m_creature->SummonCreature(MOB_ENTRY_CHURCH_GUARDSMAN,2627.22,649.00,56.03,4.34,TEMPSUMMON_TIMED_OR_DEAD_DESPAWN,5000);
                break;
            case 84:
                DoScriptText(SAY_TH_CHURCH_END, m_creature);
                break;
            case 91:
                m_creature->AddUnitMovementFlag(MOVEMENTFLAG_WALK_MODE);
                break;
            case 93:
                m_creature->SummonCreature(MOB_ENTRY_INN_PROTECTOR,2652.71,660.31,61.93,1.67,TEMPSUMMON_TIMED_DESPAWN_OUT_OF_COMBAT,5000);
                m_creature->SummonCreature(MOB_ENTRY_INN_LOOKOUT,2648.96,662.59,61.93,0.79,TEMPSUMMON_TIMED_DESPAWN_OUT_OF_COMBAT,5000);
                m_creature->SummonCreature(MOB_ENTRY_INN_GUARDSMAN,2657.36,662.34,61.93,2.68,TEMPSUMMON_TIMED_DESPAWN_OUT_OF_COMBAT,5000);
                m_creature->SummonCreature(MOB_ENTRY_INN_GUARDSMAN,2656.39,659.77,61.93,2.61,TEMPSUMMON_TIMED_DESPAWN_OUT_OF_COMBAT,5000);
                break;
            case 94:
                m_creature->AddUnitMovementFlag(MOVEMENTFLAG_WALK_MODE);
                if (uint64 TarethaGUID = pInstance->GetData64(DATA_TARETHA))
                {
                    if (Unit* Taretha = Unit::GetUnit((*m_creature), TarethaGUID))
                        DoScriptText(SAY_TA_ESCAPED, Taretha, m_creature);
                }
                break;
            case 95:
                DoScriptText(SAY_TH_MEET_TARETHA, m_creature);
                pInstance->SetData(TYPE_THRALL_PART3,DONE);
                IsOnHold = true;
                break;
            case 96:
                DoScriptText(SAY_TH_EPOCH_WONDER, m_creature);
                 m_creature->HandleEmoteCommand(EMOTE_ONESHOT_TALK);
                break;
            case 97:
                DoScriptText(SAY_TH_EPOCH_KILL_TARETHA, m_creature);
                m_creature->HandleEmoteCommand(EMOTE_ONESHOT_EXCLAMATION);
                m_creature->RemoveUnitMovementFlag(MOVEMENTFLAG_WALK_MODE);
                break;
            case 98:
                //trigger epoch Yell("Thrall! Come outside and face your fate! ....")
                //from here, thrall should not never be allowed to move to point 106 which he currently does.
                break;
            case 106:
                if (!PlayerGUID)
                    break;

                //trigger taretha to run down outside
                if (uint64 TarethaGUID = pInstance->GetData64(DATA_TARETHA))
                {
                    if (Creature* Taretha = ((Creature*)Unit::GetUnit(*m_creature, TarethaGUID)))
                        ((npc_escortAI*)(Taretha->AI()))->Start(false, false, true, PlayerGUID);
                }

                //kill credit creature for quest
                Map *map = m_creature->GetMap();
                Map::PlayerList const& players = map->GetPlayers();
                if (!players.isEmpty() && map->IsDungeon())
                {
                    for(Map::PlayerList::const_iterator itr = players.begin(); itr != players.end(); ++itr)
                    {
                        if (Player* pPlayer = itr->getSource())
                            pPlayer->KilledMonster(20156,m_creature->GetGUID());
                    }
                }

                //alot will happen here, thrall and taretha talk, erozion appear at spot to explain
                m_creature->SummonCreature(EROZION_ENTRY,2646.47,680.416,55.38,4.16,TEMPSUMMON_TIMED_DESPAWN,120000);
            break;
        }
    }


    void Reset()
    {
        LowHp = false;

        if( HadMount )
            DoMount();

        if( !IsBeingEscorted )
        {
            DoUnmount();
            HadMount = false;
            m_creature->SetUInt32Value(UNIT_VIRTUAL_ITEM_SLOT_ID, 0);
            m_creature->SetUInt32Value(UNIT_VIRTUAL_ITEM_SLOT_ID+1, 0);
            m_creature->SetUInt32Value(UNIT_FIELD_DISPLAYID, THRALL_MODEL_UNEQUIPPED);
        }
        if( IsBeingEscorted )
        {
            switch(rand()%3)
            {
            case 0: DoScriptText(SAY_TH_LEAVE_COMBAT1, m_creature); break;
            case 1: DoScriptText(SAY_TH_LEAVE_COMBAT2, m_creature); break;
            case 2: DoScriptText(SAY_TH_LEAVE_COMBAT3, m_creature); break;
            }
        }
    }
    void StartWP()
    {
        m_creature->RemoveFlag(UNIT_NPC_FLAGS, UNIT_NPC_FLAG_GOSSIP);
        IsOnHold = false;
    }
    void DoMount()
    {
        m_creature->Mount(SKARLOC_MOUNT_MODEL);
        m_creature->SetSpeed(MOVE_RUN,SPEED_MOUNT);
        m_creature->RemoveUnitMovementFlag(MOVEMENTFLAG_WALK_MODE);
    }
    void DoUnmount()
    {
        m_creature->Unmount();
        m_creature->SetSpeed(MOVE_RUN,SPEED_RUN);
    }
    void Aggro(Unit* who)
    {
        switch(rand()%4)
        {
        case 0: DoScriptText(SAY_TH_RANDOM_AGGRO1, m_creature); break;
        case 1: DoScriptText(SAY_TH_RANDOM_AGGRO2, m_creature); break;
        case 2: DoScriptText(SAY_TH_RANDOM_AGGRO3, m_creature); break;
        case 3: DoScriptText(SAY_TH_RANDOM_AGGRO4, m_creature); break;
        }
        if( m_creature->IsMounted() )
        {
            DoUnmount();
            HadMount = true;
        }
    }

    void JustSummoned(Creature* summoned)
    {
         switch(summoned->GetEntry())
         {
        //TODO: make Scarloc start into event instead, and not start attack directly
         case MOB_ENTRY_BARN_GUARDSMAN:
         case MOB_ENTRY_BARN_PROTECTOR:
         case MOB_ENTRY_BARN_LOOKOUT:
         case SKARLOC_MOUNT:
         case EROZION_ENTRY:
             break;
         default:
             summoned->AI()->AttackStart(m_creature);
             break;
         }
    }

    void KilledUnit(Unit *victim)
    {
        switch(rand()%3)
        {
        case 0: DoScriptText(SAY_TH_RANDOM_KILL1, m_creature); break;
        case 1: DoScriptText(SAY_TH_RANDOM_KILL2, m_creature); break;
        case 2: DoScriptText(SAY_TH_RANDOM_KILL3, m_creature); break;
        }
    }
    void JustDied(Unit *slayer)
    {
        if (pInstance)
            pInstance->SetData(TYPE_THRALL_EVENT,FAIL);

        // Don't do a yell if he kills self (if player goes too far or at the end).
        if(slayer == m_creature)
            return;

        switch(rand()%2)
        {
        case 0: DoScriptText(SAY_TH_RANDOM_DIE1, m_creature); break;
        case 1: DoScriptText(SAY_TH_RANDOM_DIE2, m_creature); break;
        }
    }

    void UpdateAI(const uint32 diff)
    {
        npc_escortAI::UpdateAI(diff);

        if (!UpdateVictim())
            return;

             //TODO: add his abilities'n-crap here
            if( !LowHp && ((m_creature->GetHealth()*100 / m_creature->GetMaxHealth()) < 20) )
            {
                switch(rand()%2)
                {
                case 0: DoScriptText(SAY_TH_RANDOM_LOW_HP1, m_creature); break;
                case 1: DoScriptText(SAY_TH_RANDOM_LOW_HP2, m_creature); break;
                }
                LowHp = true;
            }
    }
};

CreatureAI* GetAI_npc_thrall_old_hillsbrad(Creature *_Creature)
{
    npc_thrall_old_hillsbradAI* thrall_walkAI = new npc_thrall_old_hillsbradAI(_Creature);

    thrall_walkAI->AddWaypoint(0, 2230.91, 118.765, 82.2947,5000);
    thrall_walkAI->AddWaypoint(1, 2230.33, 114.980, 82.2946);
    thrall_walkAI->AddWaypoint(2, 2233.36, 111.057, 82.2996);
    thrall_walkAI->AddWaypoint(3, 2231.17, 108.486, 82.6624);
    thrall_walkAI->AddWaypoint(4, 2220.22, 114.605, 89.4264);
    thrall_walkAI->AddWaypoint(5, 2215.23, 115.990, 89.4549);
    thrall_walkAI->AddWaypoint(6, 2210.00, 106.849, 89.4549);
    thrall_walkAI->AddWaypoint(7, 2205.66, 105.234, 89.4549);
                                                            //spawn armorer
    thrall_walkAI->AddWaypoint(8, 2192.26, 112.618, 89.4549);

                                                            //get weapon
    thrall_walkAI->AddWaypoint(9, 2181.28, 118.612, 89.4549,8000);
                                                            //get armor
    thrall_walkAI->AddWaypoint(10, 2181.62, 120.385, 89.4549,5000);

    thrall_walkAI->AddWaypoint(11, 2189.44, 113.922, 89.4549);
    thrall_walkAI->AddWaypoint(12, 2195.63, 110.584, 89.4549);
    thrall_walkAI->AddWaypoint(13, 2201.09, 115.115, 89.4549);
    thrall_walkAI->AddWaypoint(14, 2204.34, 121.036, 89.4355);
                                                            //first ambush
    thrall_walkAI->AddWaypoint(15, 2208.66, 129.127, 87.9560);
    thrall_walkAI->AddWaypoint(16, 2193.09, 137.940, 88.2164);
    thrall_walkAI->AddWaypoint(17, 2173.39, 149.064, 87.9227);
    thrall_walkAI->AddWaypoint(18, 2164.25, 137.965, 85.0595);
    thrall_walkAI->AddWaypoint(19, 2149.31, 125.645, 77.0858);
    thrall_walkAI->AddWaypoint(20, 2142.78, 127.173, 75.5954);
                                                            //second ambush
    thrall_walkAI->AddWaypoint(21, 2139.28, 133.952, 73.6386);
    thrall_walkAI->AddWaypoint(22, 2139.54, 155.235, 67.1269);
    thrall_walkAI->AddWaypoint(23, 2145.38, 167.551, 64.8974);
    thrall_walkAI->AddWaypoint(24, 2134.28, 175.304, 67.9446);
    thrall_walkAI->AddWaypoint(25, 2118.08, 187.387, 68.8141);
                                                            //third ambush
    thrall_walkAI->AddWaypoint(26, 2105.88, 195.461, 65.1854);
    thrall_walkAI->AddWaypoint(27, 2096.77, 196.939, 65.2117);
    thrall_walkAI->AddWaypoint(28, 2083.90, 209.395, 64.8736);
                                                            //in front of keeps gate, meeting scarloc
    thrall_walkAI->AddWaypoint(29, 2067.84, 224.376, 64.8022,30000);

                                                            //ref point after skarloc fight
    thrall_walkAI->AddWaypoint(30, 2055.40, 242.90, 63.3418);

                                                            //mount up!
    thrall_walkAI->AddWaypoint(31, 2039.20, 266.460, 63.0182,10000);
    thrall_walkAI->AddWaypoint(32, 2011.77, 278.478, 65.3388);
    thrall_walkAI->AddWaypoint(33, 2005.08, 289.676, 66.1179);
    thrall_walkAI->AddWaypoint(34, 2033.11, 337.450, 66.0948);
    thrall_walkAI->AddWaypoint(35, 2070.30, 416.208, 66.0893);
    thrall_walkAI->AddWaypoint(36, 2086.76, 469.768, 65.9182);
                                                            //possible road ambush
    thrall_walkAI->AddWaypoint(37, 2101.70, 497.955, 61.7881);

    thrall_walkAI->AddWaypoint(38, 2133.39, 530.933, 55.3700,5000);
    thrall_walkAI->AddWaypoint(39, 2157.91, 559.635, 48.5157);
    thrall_walkAI->AddWaypoint(40, 2167.34, 586.191, 42.4394);
    thrall_walkAI->AddWaypoint(41, 2174.17, 637.643, 33.9002);
    thrall_walkAI->AddWaypoint(42, 2179.31, 656.053, 34.723);
    thrall_walkAI->AddWaypoint(43, 2183.65, 670.941, 34.0318);
    thrall_walkAI->AddWaypoint(44, 2201.50, 668.616, 36.1236);
    thrall_walkAI->AddWaypoint(45, 2221.56, 652.747, 36.6153);
    thrall_walkAI->AddWaypoint(46, 2238.97, 640.125, 37.2214);
    thrall_walkAI->AddWaypoint(47, 2251.17, 620.574, 40.1473);
    thrall_walkAI->AddWaypoint(48, 2261.98, 595.303, 41.4117);
    thrall_walkAI->AddWaypoint(49, 2278.67, 560.172, 38.9090);
    thrall_walkAI->AddWaypoint(50, 2336.72, 528.327, 40.9369);
    thrall_walkAI->AddWaypoint(51, 2381.04, 519.612, 37.7312);
    thrall_walkAI->AddWaypoint(52, 2412.20, 515.425, 39.2068);
    thrall_walkAI->AddWaypoint(53, 2452.39, 516.174, 42.9387);
    thrall_walkAI->AddWaypoint(54, 2467.38, 539.389, 47.4992);
    thrall_walkAI->AddWaypoint(55, 2470.70, 554.333, 46.6668);
    thrall_walkAI->AddWaypoint(56, 2478.07, 575.321, 55.4549);
    thrall_walkAI->AddWaypoint(57, 2480.00, 585.408, 56.6921);
    thrall_walkAI->AddWaypoint(58, 2482.67, 608.817, 55.6643);
                                                            //demount
    thrall_walkAI->AddWaypoint(59, 2485.62, 626.061, 58.0132,2000);
                                                            //scare the shit out of horse, so it'll run off
    thrall_walkAI->AddWaypoint(60, 2486.91, 626.356, 58.0761);

    thrall_walkAI->AddWaypoint(61, 2488.58, 660.940, 57.3913);
    thrall_walkAI->AddWaypoint(62, 2502.56, 686.059, 55.6252);
    thrall_walkAI->AddWaypoint(63, 2502.08, 694.360, 55.5083);
    thrall_walkAI->AddWaypoint(64, 2491.46, 694.321, 55.7163);
    thrall_walkAI->AddWaypoint(65, 2491.10, 703.300, 55.7630);
    thrall_walkAI->AddWaypoint(66, 2485.64, 702.992, 55.7917);

    thrall_walkAI->AddWaypoint(67, 2479.10, 695.291, 55.7901,10000);
                                                            //spawn mobs
    thrall_walkAI->AddWaypoint(68, 2476.75, 693.689, 55.7960);
    thrall_walkAI->AddWaypoint(69, 2475.39, 695.983, 55.8146);
    thrall_walkAI->AddWaypoint(70, 2477.75, 694.473, 55.7945);
                                                            //meet mobs in doorway
    thrall_walkAI->AddWaypoint(71, 2481.27, 697.747, 55.7910);

    thrall_walkAI->AddWaypoint(72, 2486.31, 703.131, 55.7861,5000);
    thrall_walkAI->AddWaypoint(73, 2490.76, 703.511, 55.7662);
    thrall_walkAI->AddWaypoint(74, 2491.30, 694.792, 55.7195);
    thrall_walkAI->AddWaypoint(75, 2518.69, 693.876, 55.1383);
    thrall_walkAI->AddWaypoint(76, 2531.33, 681.914, 55.1383);
    thrall_walkAI->AddWaypoint(77, 2568.25, 682.654, 55.1778);
    thrall_walkAI->AddWaypoint(78, 2589.61, 689.981, 55.1421);
    thrall_walkAI->AddWaypoint(79, 2634.74, 679.833, 54.6613);
    thrall_walkAI->AddWaypoint(80, 2630.41, 661.464, 54.2761);
    thrall_walkAI->AddWaypoint(81, 2629.00, 656.982, 56.0651);
                                                            //stop in church
    thrall_walkAI->AddWaypoint(82, 2620.84, 633.007, 56.0300,3000);
                                                            //summon
    thrall_walkAI->AddWaypoint(83, 2622.99, 639.178, 56.0300);

    thrall_walkAI->AddWaypoint(84, 2628.73, 656.693, 56.0610,5000);
    thrall_walkAI->AddWaypoint(85, 2630.34, 661.135, 54.2738);
    thrall_walkAI->AddWaypoint(86, 2635.38, 672.243, 54.4508);
    thrall_walkAI->AddWaypoint(87, 2644.13, 668.158, 55.3797);
    thrall_walkAI->AddWaypoint(88, 2646.82, 666.740, 56.9898);
    thrall_walkAI->AddWaypoint(89, 2658.22, 665.432, 57.1725);
    thrall_walkAI->AddWaypoint(90, 2661.88, 674.849, 57.1725);
    thrall_walkAI->AddWaypoint(91, 2656.23, 677.208, 57.1725);

    thrall_walkAI->AddWaypoint(92, 2652.28, 670.270, 61.9353);
                                                            //summon inn
    thrall_walkAI->AddWaypoint(93, 2650.79, 664.290, 61.9302);
    thrall_walkAI->AddWaypoint(94, 2658.19, 660.454, 61.9320,5000);
                                                            //speak with Taretha
    thrall_walkAI->AddWaypoint(95, 2660.57, 659.173, 61.9370);

                                                            //epoch calls
    thrall_walkAI->AddWaypoint(96, 2658.19, 660.454, 61.9320,5000);
                                                            //taretha "dies"
    thrall_walkAI->AddWaypoint(97, 2659.84, 659.482, 61.9361,5000);

    thrall_walkAI->AddWaypoint(98, 2654.28, 662.722, 61.9313);
    thrall_walkAI->AddWaypoint(99, 2652.37, 670.561, 61.9368);
    thrall_walkAI->AddWaypoint(100, 2656.05, 676.761, 57.1727);
    thrall_walkAI->AddWaypoint(101, 2658.49, 677.166, 57.1727);
    thrall_walkAI->AddWaypoint(102, 2659.28, 667.117, 57.1727);
    thrall_walkAI->AddWaypoint(103, 2649.71, 665.387, 57.1727);
                                                            //he's outside inn here
    thrall_walkAI->AddWaypoint(104, 2634.79, 672.964, 54.4577);

                                                            //getting ready here, must start attack before 30secs up
    thrall_walkAI->AddWaypoint(105, 2635.06, 673.892, 54.4713,30000);

                                                            //ref point, will move here when all dead and meet Taretha
    thrall_walkAI->AddWaypoint(106, 2634.79, 672.964, 54.4577,60000);

                                                            //run off
    thrall_walkAI->AddWaypoint(107, 2631.72, 665.629, 54.2923);
    thrall_walkAI->AddWaypoint(108, 2647.40, 640.530, 55.7634);

    return (CreatureAI*)thrall_walkAI;
}

bool GossipHello_npc_thrall_old_hillsbrad(Player *player, Creature *_Creature)
{
    if( _Creature->isQuestGiver() )
    {
        player->PrepareQuestMenu( _Creature->GetGUID() );
        player->SendPreparedQuest(_Creature->GetGUID());
    }

    ScriptedInstance* pInstance = ((ScriptedInstance*)_Creature->GetInstanceData());
    if( pInstance )
    {
        if (pInstance->GetData(TYPE_BARREL_DIVERSION) == DONE && !pInstance->GetData(TYPE_THRALL_EVENT))
        {
            player->ADD_GOSSIP_ITEM( 0, "[PH] Start walking.", GOSSIP_SENDER_MAIN, GOSSIP_ACTION_INFO_DEF+1);
            player->SEND_GOSSIP_MENU(GOSSIP_ID_START, _Creature->GetGUID());
        }

        if( pInstance->GetData(TYPE_THRALL_PART1) == DONE && !pInstance->GetData(TYPE_THRALL_PART2) )
        {
            player->ADD_GOSSIP_ITEM( 0, GOSSIP_ITEM_SKARLOC1, GOSSIP_SENDER_MAIN, GOSSIP_ACTION_INFO_DEF+2);
            player->SEND_GOSSIP_MENU(GOSSIP_ID_SKARLOC1, _Creature->GetGUID());
        }

        if( pInstance->GetData(TYPE_THRALL_PART2) == DONE && !pInstance->GetData(TYPE_THRALL_PART3) )
        {
            player->ADD_GOSSIP_ITEM( 0, GOSSIP_ITEM_TARREN, GOSSIP_SENDER_MAIN, GOSSIP_ACTION_INFO_DEF+3);
            player->SEND_GOSSIP_MENU(GOSSIP_ID_TARREN, _Creature->GetGUID());
        }
    }
    return true;
}

bool GossipSelect_npc_thrall_old_hillsbrad(Player *player, Creature *_Creature, uint32 sender, uint32 action)
{
    ScriptedInstance* pInstance = ((ScriptedInstance*)_Creature->GetInstanceData());
    switch( action )
    {
        case GOSSIP_ACTION_INFO_DEF+1:
            player->CLOSE_GOSSIP_MENU();
            pInstance->SetData(TYPE_THRALL_EVENT,IN_PROGRESS);
            pInstance->SetData(TYPE_THRALL_PART1,IN_PROGRESS);

            DoScriptText(SAY_TH_START_EVENT_PART1, _Creature);

            ((npc_escortAI*)(_Creature->AI()))->Start(true, true, true, player->GetGUID());
            break;

        case GOSSIP_ACTION_INFO_DEF+2:
            player->ADD_GOSSIP_ITEM( 0, GOSSIP_ITEM_SKARLOC2, GOSSIP_SENDER_MAIN, GOSSIP_ACTION_INFO_DEF+20);
            player->SEND_GOSSIP_MENU(GOSSIP_ID_SKARLOC2, _Creature->GetGUID());
            break;

        case GOSSIP_ACTION_INFO_DEF+20:
            player->SEND_GOSSIP_MENU(GOSSIP_ID_SKARLOC3, _Creature->GetGUID());
            _Creature->SummonCreature(SKARLOC_MOUNT,2038.81,270.26,63.20,5.41,TEMPSUMMON_TIMED_DESPAWN,12000);
            pInstance->SetData(TYPE_THRALL_PART2,IN_PROGRESS);

            DoScriptText(SAY_TH_START_EVENT_PART2, _Creature);

            ((npc_thrall_old_hillsbradAI*)_Creature->AI())->StartWP();
            break;

        case GOSSIP_ACTION_INFO_DEF+3:
            player->CLOSE_GOSSIP_MENU();
            pInstance->SetData(TYPE_THRALL_PART3,IN_PROGRESS);
            ((npc_thrall_old_hillsbradAI*)_Creature->AI())->StartWP();
            break;
    }
    return true;
}

/*######
## npc_taretha
######*/

#define GOSSIP_ID_EPOCH1        9610                        //Thank you for helping Thrall escape, friends. Now I only hope
#define GOSSIP_ITEM_EPOCH1      "Strange wizard?"
#define GOSSIP_ID_EPOCH2        9613                        //Yes, friends. This man was no wizard of
#define GOSSIP_ITEM_EPOCH2      "We'll get you out. Taretha. Don't worry. I doubt the wizard would wander too far away."

struct TRINITY_DLL_DECL npc_tarethaAI : public npc_escortAI
{
    npc_tarethaAI(Creature *c) : npc_escortAI(c)
    {
        pInstance = ((ScriptedInstance*)c->GetInstanceData());
        Reset();
    }

    ScriptedInstance *pInstance;

    void WaypointReached(uint32 i)
    {
        switch( i )
        {
            case 6:
                DoScriptText(SAY_TA_FREE, m_creature);
                break;
            case 7:
                m_creature->HandleEmoteCommand(EMOTE_ONESHOT_CHEER);
                break;
        }
    }
    void Reset() {}
    void Aggro(Unit* who) {}

    void UpdateAI(const uint32 diff)
    {
        npc_escortAI::UpdateAI(diff);
    }
};
CreatureAI* GetAI_npc_taretha(Creature *_Creature)
{
    npc_tarethaAI* taretha_walkAI = new npc_tarethaAI(_Creature);

    taretha_walkAI->AddWaypoint(0, 2650.06, 665.473, 61.9305);
    taretha_walkAI->AddWaypoint(1, 2652.44, 670.761, 61.9370);
    taretha_walkAI->AddWaypoint(2, 2655.96, 676.913, 57.1725);
    taretha_walkAI->AddWaypoint(3, 2659.40, 677.317, 57.1725);
    taretha_walkAI->AddWaypoint(4, 2651.75, 664.482, 57.1725);
    taretha_walkAI->AddWaypoint(5, 2647.49, 666.595, 57.0824);
    taretha_walkAI->AddWaypoint(6, 2644.37, 668.167, 55.4182);
    taretha_walkAI->AddWaypoint(7, 2640.96, 669.890, 54.7567,60000);

    return (CreatureAI*)taretha_walkAI;
}

bool GossipHello_npc_taretha(Player *player, Creature *_Creature)
{
    ScriptedInstance* pInstance = ((ScriptedInstance*)_Creature->GetInstanceData());
    if( pInstance && pInstance->GetData(TYPE_THRALL_PART3) == DONE && pInstance->GetData(TYPE_THRALL_PART4) == NOT_STARTED)
    {
        player->ADD_GOSSIP_ITEM( 0, GOSSIP_ITEM_EPOCH1, GOSSIP_SENDER_MAIN, GOSSIP_ACTION_INFO_DEF+1);
        player->SEND_GOSSIP_MENU(GOSSIP_ID_EPOCH1, _Creature->GetGUID());
    }
    return true;
}

bool GossipSelect_npc_taretha(Player *player, Creature *_Creature, uint32 sender, uint32 action)
{
    ScriptedInstance* pInstance = ((ScriptedInstance*)_Creature->GetInstanceData());
    if( action == GOSSIP_ACTION_INFO_DEF+1 )
    {
        player->ADD_GOSSIP_ITEM( 0, GOSSIP_ITEM_EPOCH2, GOSSIP_SENDER_MAIN, GOSSIP_ACTION_INFO_DEF+2);
        player->SEND_GOSSIP_MENU(GOSSIP_ID_EPOCH2, _Creature->GetGUID());
    }
    if( action == GOSSIP_ACTION_INFO_DEF+2 )
    {
        player->CLOSE_GOSSIP_MENU();

        if( pInstance->GetData(TYPE_THRALL_EVENT) == IN_PROGRESS )
        {
            pInstance->SetData(TYPE_THRALL_PART4,IN_PROGRESS);
             _Creature->SummonCreature(ENTRY_EPOCH,2639.13,698.55,65.43,4.59,TEMPSUMMON_TIMED_OR_DEAD_DESPAWN,120000);

             if (uint64 ThrallGUID = pInstance->GetData64(DATA_THRALL))
             {
                 Creature* Thrall = ((Creature*)Unit::GetUnit((*_Creature), ThrallGUID));
                 if(Thrall)
                     ((npc_thrall_old_hillsbradAI*)Thrall->AI())->StartWP();
             }
        }
    }
    return true;
}

/*######
## AddSC
######*/

void AddSC_old_hillsbrad()
{
    Script *newscript;

    newscript = new Script;
    newscript->Name="npc_brazen";
    newscript->pGossipHello =   &GossipHello_npc_brazen;
    newscript->pGossipSelect =  &GossipSelect_npc_brazen;
    newscript->RegisterSelf();

    newscript = new Script;
    newscript->Name="npc_erozion";
    newscript->pGossipHello =   &GossipHello_npc_erozion;
    newscript->pGossipSelect =  &GossipSelect_npc_erozion;
    newscript->RegisterSelf();

    newscript = new Script;
    newscript->Name="npc_thrall_old_hillsbrad";
    newscript->pGossipHello =  &GossipHello_npc_thrall_old_hillsbrad;
    newscript->pGossipSelect = &GossipSelect_npc_thrall_old_hillsbrad;
    newscript->GetAI = &GetAI_npc_thrall_old_hillsbrad;
    newscript->RegisterSelf();

    newscript = new Script;
    newscript->Name="npc_taretha";
    newscript->pGossipHello =   &GossipHello_npc_taretha;
    newscript->pGossipSelect =  &GossipSelect_npc_taretha;
    newscript->GetAI = &GetAI_npc_taretha;
    newscript->RegisterSelf();
}<|MERGE_RESOLUTION|>--- conflicted
+++ resolved
@@ -234,23 +234,13 @@
                 break;
             case 9:
                 DoScriptText(SAY_TH_ARMORY, m_creature);
-<<<<<<< HEAD
-				m_creature->AddUnitMovementFlag(MOVEMENTFLAG_WALK_MODE);
+                m_creature->AddUnitMovementFlag(MOVEMENTFLAG_WALK_MODE);
                 m_creature->SetUInt32Value(UNIT_VIRTUAL_ITEM_SLOT_ID, THRALL_WEAPON_MODEL);
                 //m_creature->SetUInt32Value(UNIT_VIRTUAL_ITEM_INFO, THRALL_WEAPON_INFO);
                 //m_creature->SetUInt32Value(UNIT_VIRTUAL_ITEM_INFO+1, 781);
                 m_creature->SetUInt32Value(UNIT_VIRTUAL_ITEM_SLOT_ID+1, THRALL_SHIELD_MODEL);
                 //m_creature->SetUInt32Value(UNIT_VIRTUAL_ITEM_INFO+2, THRALL_SHIELD_INFO);
                 //m_creature->SetUInt32Value(UNIT_VIRTUAL_ITEM_INFO+3, 1038);
-=======
-                m_creature->AddUnitMovementFlag(MOVEMENTFLAG_WALK_MODE);
-                m_creature->SetUInt32Value(UNIT_VIRTUAL_ITEM_SLOT_DISPLAY, THRALL_WEAPON_MODEL);
-                m_creature->SetUInt32Value(UNIT_VIRTUAL_ITEM_INFO, THRALL_WEAPON_INFO);
-                m_creature->SetUInt32Value(UNIT_VIRTUAL_ITEM_INFO+1, 781);
-                m_creature->SetUInt32Value(UNIT_VIRTUAL_ITEM_SLOT_DISPLAY+1, THRALL_SHIELD_MODEL);
-                m_creature->SetUInt32Value(UNIT_VIRTUAL_ITEM_INFO+2, THRALL_SHIELD_INFO);
-                m_creature->SetUInt32Value(UNIT_VIRTUAL_ITEM_INFO+3, 1038);
->>>>>>> f3857471
                 break;
             case 10:
                 m_creature->SetUInt32Value(UNIT_FIELD_DISPLAYID, THRALL_MODEL_EQUIPPED);
