--- conflicted
+++ resolved
@@ -682,21 +682,13 @@
                             //Melee current victim if flag not set
                             if (!(param3 & CAST_NO_MELEE_IF_OOM))
                             {
-<<<<<<< HEAD
                                 if (m_creature->GetMotionMaster()->GetCurrentMovementGeneratorType() == TARGETED_MOTION_TYPE)
                                 {
                                     AttackDistance = 0;
                                     AttackAngle = 0;
 
-                                    m_creature->GetMotionMaster()->Clear(false);
                                     m_creature->GetMotionMaster()->MoveChase(m_creature->getVictim(), AttackDistance, AttackAngle);
                                 }
-=======
-                                AttackDistance = 0;
-                                AttackAngle = 0;
-
-                                m_creature->GetMotionMaster()->MoveChase(m_creature->getVictim(), AttackDistance, AttackAngle);
->>>>>>> 62cdd392
                             }
 
                         }
@@ -811,15 +803,7 @@
                 //Allow movement (create new targeted movement gen only if idle)
                 if (CombatMovementEnabled)
                 {
-<<<<<<< HEAD
-                    if (m_creature->GetMotionMaster()->GetCurrentMovementGeneratorType() == IDLE_MOTION_TYPE)
-                    {
-                        m_creature->GetMotionMaster()->Clear(false);
-                        m_creature->GetMotionMaster()->MoveChase(m_creature->getVictim(), AttackDistance, AttackAngle);
-                    }
-=======
                     m_creature->GetMotionMaster()->MoveChase(m_creature->getVictim(), AttackDistance, AttackAngle);
->>>>>>> 62cdd392
                 }
                 else
                 {
@@ -894,16 +878,8 @@
 
                 if (CombatMovementEnabled)
                 {
-<<<<<<< HEAD
-                    if (m_creature->GetMotionMaster()->GetCurrentMovementGeneratorType() == TARGETED_MOTION_TYPE)
-                    {
-                        //Drop current movement gen
-                        m_creature->GetMotionMaster()->Clear(false);
                         m_creature->GetMotionMaster()->MoveChase(m_creature->getVictim(), AttackDistance, AttackAngle);
                     }
-=======
-                    m_creature->GetMotionMaster()->MoveChase(m_creature->getVictim(), AttackDistance, AttackAngle);
->>>>>>> 62cdd392
                 }
             }
             break;
@@ -1111,11 +1087,7 @@
 
         Reset();
     }
-<<<<<<< HEAD
-	
-=======
-
->>>>>>> 62cdd392
+
     void EnterEvadeMode()
     {
         m_creature->InterruptNonMeleeSpells(true);
