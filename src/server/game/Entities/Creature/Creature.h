--- conflicted
+++ resolved
@@ -455,12 +455,8 @@
         bool IsGuard() const { return (GetCreatureTemplate()->flags_extra & CREATURE_FLAG_EXTRA_GUARD) != 0; }
         bool CanWalk() const { return (GetCreatureTemplate()->InhabitType & INHABIT_GROUND) != 0; }
         bool CanSwim() const { return (GetCreatureTemplate()->InhabitType & INHABIT_WATER) != 0 || IsPet(); }
-<<<<<<< HEAD
-        bool CanFly()  const { return (GetCreatureTemplate()->InhabitType & INHABIT_AIR) != 0; }
+        bool CanFly()  const override { return (GetCreatureTemplate()->InhabitType & INHABIT_AIR) != 0; }
         bool IsIgnorePathfinding() const { return (GetCreatureTemplate()->flags_extra & CREATURE_FLAG_EXTRA_IGNORE_PATHFINDING) != 0; }
-=======
-        bool CanFly()  const override { return (GetCreatureTemplate()->InhabitType & INHABIT_AIR) != 0; }
->>>>>>> df11916a
 
         void SetReactState(ReactStates st) { m_reactState = st; }
         ReactStates GetReactState() { return m_reactState; }
