/*
 * Copyright (C) 2008-2014 TrinityCore <http://www.trinitycore.org/>
 * Copyright (C) 2005-2009 MaNGOS <http://getmangos.com/>
 *
 * This program is free software; you can redistribute it and/or modify it
 * under the terms of the GNU General Public License as published by the
 * Free Software Foundation; either version 2 of the License, or (at your
 * option) any later version.
 *
 * This program is distributed in the hope that it will be useful, but WITHOUT
 * ANY WARRANTY; without even the implied warranty of MERCHANTABILITY or
 * FITNESS FOR A PARTICULAR PURPOSE. See the GNU General Public License for
 * more details.
 *
 * You should have received a copy of the GNU General Public License along
 * with this program. If not, see <http://www.gnu.org/licenses/>.
 */

#ifndef TRINITYCORE_CREATURE_H
#define TRINITYCORE_CREATURE_H

#include "Common.h"
#include "Unit.h"
#include "UpdateMask.h"
#include "ItemPrototype.h"
#include "LootMgr.h"
#include "DatabaseEnv.h"
#include "Cell.h"

#include <list>

class CreatureAI;
class CreatureGroup;
class Group;
class Quest;
class Player;
class SpellInfo;
class WorldSession;

enum CreatureFlagsExtra
{
    CREATURE_FLAG_EXTRA_INSTANCE_BIND       = 0x00000001,       // creature kill bind instance with killer and killer's group
    CREATURE_FLAG_EXTRA_CIVILIAN            = 0x00000002,       // not aggro (ignore faction/reputation hostility)
    CREATURE_FLAG_EXTRA_NO_PARRY            = 0x00000004,       // creature can't parry
    CREATURE_FLAG_EXTRA_NO_PARRY_HASTEN     = 0x00000008,       // creature can't counter-attack at parry
    CREATURE_FLAG_EXTRA_NO_BLOCK            = 0x00000010,       // creature can't block
    CREATURE_FLAG_EXTRA_NO_CRUSH            = 0x00000020,       // creature can't do crush attacks
    CREATURE_FLAG_EXTRA_NO_XP_AT_KILL       = 0x00000040,       // creature kill not provide XP
    CREATURE_FLAG_EXTRA_TRIGGER             = 0x00000080,       // trigger creature
    CREATURE_FLAG_EXTRA_NO_TAUNT            = 0x00000100,       // creature is immune to taunt auras and effect attack me
    CREATURE_FLAG_EXTRA_WORLDEVENT          = 0x00004000,       // custom flag for world event creatures (left room for merging)
    CREATURE_FLAG_EXTRA_GUARD               = 0x00008000,       // Creature is guard
    CREATURE_FLAG_EXTRA_NO_CRIT             = 0x00020000,       // creature can't do critical strikes
    CREATURE_FLAG_EXTRA_NO_SKILLGAIN        = 0x00040000,       // creature won't increase weapon skills
    CREATURE_FLAG_EXTRA_TAUNT_DIMINISH      = 0x00080000,       // Taunt is a subject to diminishing returns on this creautre
    CREATURE_FLAG_EXTRA_ALL_DIMINISH        = 0x00100000,       // Creature is subject to all diminishing returns as player are
    CREATURE_FLAG_EXTRA_DUNGEON_BOSS        = 0x10000000,       // creature is a dungeon boss (SET DYNAMICALLY, DO NOT ADD IN DB)
    CREATURE_FLAG_EXTRA_IGNORE_PATHFINDING  = 0x20000000
};

#define CREATURE_FLAG_EXTRA_DB_ALLOWED (CREATURE_FLAG_EXTRA_INSTANCE_BIND | CREATURE_FLAG_EXTRA_CIVILIAN | \
    CREATURE_FLAG_EXTRA_NO_PARRY | CREATURE_FLAG_EXTRA_NO_PARRY_HASTEN | CREATURE_FLAG_EXTRA_NO_BLOCK | \
    CREATURE_FLAG_EXTRA_NO_CRUSH | CREATURE_FLAG_EXTRA_NO_XP_AT_KILL | CREATURE_FLAG_EXTRA_TRIGGER | \
    CREATURE_FLAG_EXTRA_NO_TAUNT | CREATURE_FLAG_EXTRA_WORLDEVENT | CREATURE_FLAG_EXTRA_NO_CRIT | \
    CREATURE_FLAG_EXTRA_NO_SKILLGAIN | CREATURE_FLAG_EXTRA_TAUNT_DIMINISH | CREATURE_FLAG_EXTRA_ALL_DIMINISH | \
    CREATURE_FLAG_EXTRA_GUARD | CREATURE_FLAG_EXTRA_IGNORE_PATHFINDING)

#define MAX_KILL_CREDIT 2
#define CREATURE_REGEN_INTERVAL 2 * IN_MILLISECONDS

#define MAX_CREATURE_QUEST_ITEMS 6

#define MAX_EQUIPMENT_ITEMS 3

// from `creature_template` table
struct CreatureTemplate
{
    uint32  Entry;
    uint32  DifficultyEntry[MAX_DIFFICULTY - 1];
    uint32  KillCredit[MAX_KILL_CREDIT];
    uint32  Modelid1;
    uint32  Modelid2;
    uint32  Modelid3;
    uint32  Modelid4;
    std::string  Name;
    std::string  SubName;
    std::string  IconName;
    uint32  GossipMenuId;
    uint8   minlevel;
    uint8   maxlevel;
    uint32  expansion;
    uint32  faction;
    uint32  npcflag;
    float   speed_walk;
    float   speed_run;
    float   scale;
    uint32  rank;
    float   mindmg;
    float   maxdmg;
    uint32  dmgschool;
    uint32  attackpower;
    float   dmg_multiplier;
    uint32  baseattacktime;
    uint32  rangeattacktime;
    uint32  unit_class;                                     // enum Classes. Note only 4 classes are known for creatures.
    uint32  unit_flags;                                     // enum UnitFlags mask values
    uint32  unit_flags2;                                    // enum UnitFlags2 mask values
    uint32  dynamicflags;
    uint32  family;                                         // enum CreatureFamily values (optional)
    uint32  trainer_type;
    uint32  trainer_spell;
    uint32  trainer_class;
    uint32  trainer_race;
    float   minrangedmg;
    float   maxrangedmg;
    uint32  rangedattackpower;
    uint32  type;                                           // enum CreatureType values
    uint32  type_flags;                                     // enum CreatureTypeFlags mask values
    uint32  lootid;
    uint32  pickpocketLootId;
    uint32  SkinLootId;
    int32   resistance[MAX_SPELL_SCHOOL];
    uint32  spells[CREATURE_MAX_SPELLS];
    uint32  PetSpellDataId;
    uint32  VehicleId;
    uint32  mingold;
    uint32  maxgold;
    std::string AIName;
    uint32  MovementType;
    uint32  InhabitType;
    float   HoverHeight;
    float   ModHealth;
    float   ModMana;
    float   ModArmor;
    bool    RacialLeader;
    uint32  questItems[MAX_CREATURE_QUEST_ITEMS];
    uint32  movementId;
    bool    RegenHealth;
    uint32  MechanicImmuneMask;
    uint32  flags_extra;
    uint32  ScriptID;
    uint32  GetRandomValidModelId() const;
    uint32  GetFirstValidModelId() const;

    // helpers
    SkillType GetRequiredLootSkill() const
    {
        if (type_flags & CREATURE_TYPEFLAGS_HERBLOOT)
            return SKILL_HERBALISM;
        else if (type_flags & CREATURE_TYPEFLAGS_MININGLOOT)
            return SKILL_MINING;
        else if (type_flags & CREATURE_TYPEFLAGS_ENGINEERLOOT)
            return SKILL_ENGINEERING;
        else
            return SKILL_SKINNING;                          // normal case
    }

    bool IsExotic() const
    {
        return (type_flags & CREATURE_TYPEFLAGS_EXOTIC) != 0;
    }

    bool IsTameable(bool canTameExotic) const
    {
        if (type != CREATURE_TYPE_BEAST || family == 0 || (type_flags & CREATURE_TYPEFLAGS_TAMEABLE) == 0)
            return false;

        // if can tame exotic then can tame any tameable
        return canTameExotic || !IsExotic();
    }
};

// Benchmarked: Faster than std::map (insert/find)
typedef std::unordered_map<uint32, CreatureTemplate> CreatureTemplateContainer;

// GCC have alternative #pragma pack(N) syntax and old gcc version not support pack(push, N), also any gcc version not support it at some platform
#if defined(__GNUC__)
#pragma pack(1)
#else
#pragma pack(push, 1)
#endif

// Defines base stats for creatures (used to calculate HP/mana/armor/attackpower/rangedattackpower/all damage).
struct CreatureBaseStats
{
    uint32 BaseHealth[MAX_EXPANSIONS];
    uint32 BaseMana;
    uint32 BaseArmor;
    uint32 AttackPower;
    uint32 RangedAttackPower;
    float BaseDamage[MAX_EXPANSIONS];

    // Helpers

    uint32 GenerateHealth(CreatureTemplate const* info) const
    {
        return uint32(ceil(BaseHealth[info->expansion] * info->ModHealth));
    }

    uint32 GenerateMana(CreatureTemplate const* info) const
    {
        // Mana can be 0.
        if (!BaseMana)
            return 0;

        return uint32(ceil(BaseMana * info->ModMana));
    }

    uint32 GenerateArmor(CreatureTemplate const* info) const
    {
        return uint32(ceil(BaseArmor * info->ModArmor));
    }

    float GenerateBaseDamage(CreatureTemplate const* info) const
    {
        return BaseDamage[info->expansion];
    }

    static CreatureBaseStats const* GetBaseStats(uint8 level, uint8 unitClass);
};

typedef std::unordered_map<uint16, CreatureBaseStats> CreatureBaseStatsContainer;

struct CreatureLocale
{
    StringVector Name;
    StringVector SubName;
};

struct GossipMenuItemsLocale
{
    StringVector OptionText;
    StringVector BoxText;
};

struct PointOfInterestLocale
{
    StringVector IconName;
};

struct EquipmentInfo
{
    uint32  ItemEntry[MAX_EQUIPMENT_ITEMS];
};

// Benchmarked: Faster than std::map (insert/find)
typedef std::unordered_map<uint8, EquipmentInfo> EquipmentInfoContainerInternal;
typedef std::unordered_map<uint32, EquipmentInfoContainerInternal> EquipmentInfoContainer;

// from `creature` table
struct CreatureData
{
    CreatureData() : id(0), mapid(0), phaseMask(0), displayid(0), equipmentId(0),
                     posX(0.0f), posY(0.0f), posZ(0.0f), orientation(0.0f), spawntimesecs(0),
                     spawndist(0.0f), currentwaypoint(0), curhealth(0), curmana(0), movementType(0),
                     spawnMask(0), npcflag(0), unit_flags(0), dynamicflags(0), dbData(true) { }
    uint32 id;                                              // entry in creature_template
    uint16 mapid;
    uint32 phaseMask;
    uint32 displayid;
    int8 equipmentId;
    float posX;
    float posY;
    float posZ;
    float orientation;
    uint32 spawntimesecs;
    float spawndist;
    uint32 currentwaypoint;
    uint32 curhealth;
    uint32 curmana;
    uint8 movementType;
    uint8 spawnMask;
    uint32 npcflag;
    uint32 unit_flags;                                      // enum UnitFlags mask values
    uint32 dynamicflags;
    bool dbData;
};

struct CreatureModelInfo
{
    float bounding_radius;
    float combat_reach;
    uint8 gender;
    uint32 modelid_other_gender;
};

// Benchmarked: Faster than std::map (insert/find)
typedef std::unordered_map<uint16, CreatureModelInfo> CreatureModelContainer;

enum InhabitTypeValues
{
    INHABIT_GROUND = 1,
    INHABIT_WATER  = 2,
    INHABIT_AIR    = 4,
    INHABIT_ANYWHERE = INHABIT_GROUND | INHABIT_WATER | INHABIT_AIR
};

// Enums used by StringTextData::Type (CreatureEventAI)
enum ChatType
{
    CHAT_TYPE_SAY               = 0,
    CHAT_TYPE_YELL              = 1,
    CHAT_TYPE_TEXT_EMOTE        = 2,
    CHAT_TYPE_BOSS_EMOTE        = 3,
    CHAT_TYPE_WHISPER           = 4,
    CHAT_TYPE_BOSS_WHISPER      = 5,
    CHAT_TYPE_ZONE_YELL         = 6,
    CHAT_TYPE_END               = 255
};

// GCC have alternative #pragma pack() syntax and old gcc version not support pack(pop), also any gcc version not support it at some platform
#if defined(__GNUC__)
#pragma pack()
#else
#pragma pack(pop)
#endif

// `creature_addon` table
struct CreatureAddon
{
    uint32 path_id;
    uint32 mount;
    uint32 bytes1;
    uint32 bytes2;
    uint32 emote;
    std::vector<uint32> auras;
};

typedef std::unordered_map<uint32, CreatureAddon> CreatureAddonContainer;

// Vendors
struct VendorItem
{
    VendorItem(uint32 _item, int32 _maxcount, uint32 _incrtime, uint32 _ExtendedCost)
        : item(_item), maxcount(_maxcount), incrtime(_incrtime), ExtendedCost(_ExtendedCost) { }

    uint32 item;
    uint32 maxcount;                                        // 0 for infinity item amount
    uint32 incrtime;                                        // time for restore items amount if maxcount != 0
    uint32 ExtendedCost;

    //helpers
    bool IsGoldRequired(ItemTemplate const* pProto) const { return pProto->Flags2 & ITEM_FLAGS_EXTRA_EXT_COST_REQUIRES_GOLD || !ExtendedCost; }
};
typedef std::vector<VendorItem*> VendorItemList;

struct VendorItemData
{
    VendorItemList m_items;

    VendorItem* GetItem(uint32 slot) const
    {
        if (slot >= m_items.size())
            return NULL;

        return m_items[slot];
    }
    bool Empty() const { return m_items.empty(); }
    uint8 GetItemCount() const { return m_items.size(); }
    void AddItem(uint32 item, int32 maxcount, uint32 ptime, uint32 ExtendedCost)
    {
        m_items.push_back(new VendorItem(item, maxcount, ptime, ExtendedCost));
    }
    bool RemoveItem(uint32 item_id);
    VendorItem const* FindItemCostPair(uint32 item_id, uint32 extendedCost) const;
    void Clear()
    {
        for (VendorItemList::const_iterator itr = m_items.begin(); itr != m_items.end(); ++itr)
            delete (*itr);
        m_items.clear();
    }
};

struct VendorItemCount
{
    explicit VendorItemCount(uint32 _item, uint32 _count)
        : itemId(_item), count(_count), lastIncrementTime(time(NULL)) { }

    uint32 itemId;
    uint32 count;
    time_t lastIncrementTime;
};

typedef std::list<VendorItemCount> VendorItemCounts;

struct TrainerSpell
{
    TrainerSpell() : spell(0), spellCost(0), reqSkill(0), reqSkillValue(0), reqLevel(0)
    {
        for (uint8 i = 0; i < MAX_SPELL_EFFECTS; ++i)
            learnedSpell[i] = 0;
    }

    uint32 spell;
    uint32 spellCost;
    uint32 reqSkill;
    uint32 reqSkillValue;
    uint32 reqLevel;
    uint32 learnedSpell[3];

    // helpers
    bool IsCastable() const { return learnedSpell[0] != spell; }
};

typedef std::unordered_map<uint32 /*spellid*/, TrainerSpell> TrainerSpellMap;

struct TrainerSpellData
{
    TrainerSpellData() : trainerType(0) { }
    ~TrainerSpellData() { spellList.clear(); }

    TrainerSpellMap spellList;
    uint32 trainerType;                                     // trainer type based at trainer spells, can be different from creature_template value.
                                                            // req. for correct show non-prof. trainers like weaponmaster, allowed values 0 and 2.
    TrainerSpell const* Find(uint32 spell_id) const;
};

typedef std::map<uint32, time_t> CreatureSpellCooldowns;

// max different by z coordinate for creature aggro reaction
#define CREATURE_Z_ATTACK_RANGE 3

#define MAX_VENDOR_ITEMS 150                                // Limitation in 3.x.x item count in SMSG_LIST_INVENTORY

class Creature : public Unit, public GridObject<Creature>, public MapObject
{
    public:

        explicit Creature(bool isWorldObject = false);
        virtual ~Creature();

        void AddToWorld();
        void RemoveFromWorld();

        void SetObjectScale(float scale);
        void SetDisplayId(uint32 modelId);

        void DisappearAndDie();

        bool Create(uint32 guidlow, Map* map, uint32 phaseMask, uint32 entry, float x, float y, float z, float ang, CreatureData const* data = nullptr, uint32 vehId = 0);
        bool LoadCreaturesAddon(bool reload = false);
        void SelectLevel();
        void LoadEquipment(int8 id = 1, bool force = false);

        uint32 GetDBTableGUIDLow() const { return m_DBTableGuid; }

        void Update(uint32 time);                         // overwrited Unit::Update
        void GetRespawnPosition(float &x, float &y, float &z, float* ori = NULL, float* dist =NULL) const;

        void SetCorpseDelay(uint32 delay) { m_corpseDelay = delay; }
        uint32 GetCorpseDelay() const { return m_corpseDelay; }
        bool IsRacialLeader() const { return GetCreatureTemplate()->RacialLeader; }
<<<<<<< HEAD
        bool IsCivilian() const { return GetCreatureTemplate()->flags_extra & CREATURE_FLAG_EXTRA_CIVILIAN; }
        bool IsTrigger() const { return GetCreatureTemplate()->flags_extra & CREATURE_FLAG_EXTRA_TRIGGER; }
        bool IsGuard() const { return GetCreatureTemplate()->flags_extra & CREATURE_FLAG_EXTRA_GUARD; }
        bool IsIgnorePathfinding() const { return GetCreatureTemplate()->flags_extra & CREATURE_FLAG_EXTRA_IGNORE_PATHFINDING; }
        bool CanWalk() const { return GetCreatureTemplate()->InhabitType & INHABIT_GROUND; }
        bool CanSwim() const { return GetCreatureTemplate()->InhabitType & INHABIT_WATER || IsPet(); }
        bool CanFly()  const { return GetCreatureTemplate()->InhabitType & INHABIT_AIR; }
=======
        bool IsCivilian() const { return (GetCreatureTemplate()->flags_extra & CREATURE_FLAG_EXTRA_CIVILIAN) != 0; }
        bool IsTrigger() const { return (GetCreatureTemplate()->flags_extra & CREATURE_FLAG_EXTRA_TRIGGER) != 0; }
        bool IsGuard() const { return (GetCreatureTemplate()->flags_extra & CREATURE_FLAG_EXTRA_GUARD) != 0; }
        bool CanWalk() const { return (GetCreatureTemplate()->InhabitType & INHABIT_GROUND) != 0; }
        bool CanSwim() const { return (GetCreatureTemplate()->InhabitType & INHABIT_WATER) != 0 || IsPet(); }
        bool CanFly()  const { return (GetCreatureTemplate()->InhabitType & INHABIT_AIR) != 0; }
>>>>>>> 8b48aad6

        void SetReactState(ReactStates st) { m_reactState = st; }
        ReactStates GetReactState() { return m_reactState; }
        bool HasReactState(ReactStates state) const { return (m_reactState == state); }
        void InitializeReactState();

        /// @todo Rename these properly
        bool isCanInteractWithBattleMaster(Player* player, bool msg) const;
        bool isCanTrainingAndResetTalentsOf(Player* player) const;
        bool CanCreatureAttack(Unit const* victim, bool force = true) const;
        bool IsImmunedToSpell(SpellInfo const* spellInfo) const;                     // override Unit::IsImmunedToSpell
        bool IsImmunedToSpellEffect(SpellInfo const* spellInfo, uint32 index) const; // override Unit::IsImmunedToSpellEffect
        bool isElite() const;
        bool isWorldBoss() const;

        bool IsDungeonBoss() const;

        uint8 getLevelForTarget(WorldObject const* target) const; // overwrite Unit::getLevelForTarget for boss level support

        bool IsInEvadeMode() const { return HasUnitState(UNIT_STATE_EVADE); }

        bool AIM_Initialize(CreatureAI* ai = NULL);
        void Motion_Initialize();

        CreatureAI* AI() const { return (CreatureAI*)i_AI; }

        bool SetWalk(bool enable);
        bool SetDisableGravity(bool disable, bool packetOnly = false);
        bool SetSwim(bool enable);
        bool SetCanFly(bool enable);
        bool SetWaterWalking(bool enable, bool packetOnly = false);
        bool SetFeatherFall(bool enable, bool packetOnly = false);
        bool SetHover(bool enable, bool packetOnly = false);

        uint32 GetShieldBlockValue() const;

        SpellSchoolMask GetMeleeDamageSchoolMask() const { return m_meleeDamageSchoolMask; }
        void SetMeleeDamageSchool(SpellSchools school) { m_meleeDamageSchoolMask = SpellSchoolMask(1 << school); }

        void _AddCreatureSpellCooldown(uint32 spell_id, time_t end_time);
        void _AddCreatureCategoryCooldown(uint32 category, time_t apply_time);
        void AddCreatureSpellCooldown(uint32 spellid);
        bool HasSpellCooldown(uint32 spell_id) const;
        bool HasCategoryCooldown(uint32 spell_id) const;
        uint32 GetCreatureSpellCooldownDelay(uint32 spellId) const;
        virtual void ProhibitSpellSchool(SpellSchoolMask idSchoolMask, uint32 unTimeMs);

        bool HasSpell(uint32 spellID) const;

        bool UpdateEntry(uint32 entry, CreatureData const* data = nullptr);

        void UpdateMovementFlags();

        bool UpdateStats(Stats stat);
        bool UpdateAllStats();
        void UpdateResistances(uint32 school);
        void UpdateArmor();
        void UpdateMaxHealth();
        void UpdateMaxPower(Powers power);
        void UpdateAttackPowerAndDamage(bool ranged = false);
        void CalculateMinMaxDamage(WeaponAttackType attType, bool normalized, bool addTotalPct, float& minDamage, float& maxDamage) override;

        void SetCanDualWield(bool value) override;
        int8 GetOriginalEquipmentId() const { return m_originalEquipmentId; }
        uint8 GetCurrentEquipmentId() { return m_equipmentId; }
        void SetCurrentEquipmentId(uint8 id) { m_equipmentId = id; }

        float GetSpellDamageMod(int32 Rank) const;

        VendorItemData const* GetVendorItems() const;
        uint32 GetVendorItemCurrentCount(VendorItem const* vItem);
        uint32 UpdateVendorItemCurrentCount(VendorItem const* vItem, uint32 used_count);

        TrainerSpellData const* GetTrainerSpells() const;

        CreatureTemplate const* GetCreatureTemplate() const { return m_creatureInfo; }
        CreatureData const* GetCreatureData() const { return m_creatureData; }
        CreatureAddon const* GetCreatureAddon() const;

        std::string GetAIName() const;
        std::string GetScriptName() const;
        uint32 GetScriptId() const;

        // override WorldObject function for proper name localization
        std::string const& GetNameForLocaleIdx(LocaleConstant locale_idx) const;

        void setDeathState(DeathState s);                   // override virtual Unit::setDeathState

        bool LoadFromDB(uint32 guid, Map* map) { return LoadCreatureFromDB(guid, map, false); }
        bool LoadCreatureFromDB(uint32 guid, Map* map, bool addToMap = true);
        void SaveToDB();
                                                            // overriden in Pet
        virtual void SaveToDB(uint32 mapid, uint8 spawnMask, uint32 phaseMask);
        virtual void DeleteFromDB();                        // overriden in Pet

        Loot loot;
        void StartPickPocketRefillTimer();
        void ResetPickPocketRefillTimer() { _pickpocketLootRestore = 0; }
        void SetSkinner(uint64 guid) { _skinner = guid; }
        uint64 GetSkinner() const { return _skinner; } // Returns the player who skinned this creature
        Player* GetLootRecipient() const;
        Group* GetLootRecipientGroup() const;
        bool hasLootRecipient() const { return m_lootRecipient || m_lootRecipientGroup; }
        bool isTappedBy(Player const* player) const;                          // return true if the creature is tapped by the player or a member of his party.

        void SetLootRecipient (Unit* unit);
        void AllLootRemovedFromCorpse();

        uint16 GetLootMode() { return m_LootMode; }
        bool HasLootMode(uint16 lootMode) { return (m_LootMode & lootMode) != 0; }
        void SetLootMode(uint16 lootMode) { m_LootMode = lootMode; }
        void AddLootMode(uint16 lootMode) { m_LootMode |= lootMode; }
        void RemoveLootMode(uint16 lootMode) { m_LootMode &= ~lootMode; }
        void ResetLootMode() { m_LootMode = LOOT_MODE_DEFAULT; }

        SpellInfo const* reachWithSpellAttack(Unit* victim);
        SpellInfo const* reachWithSpellCure(Unit* victim);

        uint32 m_spells[CREATURE_MAX_SPELLS];
        CreatureSpellCooldowns m_CreatureSpellCooldowns;
        CreatureSpellCooldowns m_CreatureCategoryCooldowns;

        bool CanStartAttack(Unit const* u, bool force) const;
        float GetAttackDistance(Unit const* player) const;
        float GetAggroRange(Unit const* target) const;

        void SendAIReaction(AiReaction reactionType);

        Unit* SelectNearestTarget(float dist = 0, bool playerOnly = false) const;
        Unit* SelectNearestTargetInAttackDistance(float dist = 0) const;
        Player* SelectNearestPlayer(float distance = 0) const;
        Unit* SelectNearestHostileUnitInAggroRange(bool useLOS = false) const;

        void DoFleeToGetAssistance();
        void CallForHelp(float fRadius);
        void CallAssistance();
        void SetNoCallAssistance(bool val) { m_AlreadyCallAssistance = val; }
        void SetNoSearchAssistance(bool val) { m_AlreadySearchedAssistance = val; }
        bool HasSearchedAssistance() { return m_AlreadySearchedAssistance; }
        bool CanAssistTo(const Unit* u, const Unit* enemy, bool checkfaction = true) const;
        bool _IsTargetAcceptable(const Unit* target) const;

        MovementGeneratorType GetDefaultMovementType() const { return m_defaultMovementType; }
        void SetDefaultMovementType(MovementGeneratorType mgt) { m_defaultMovementType = mgt; }

        void RemoveCorpse(bool setSpawnTime = true);

        void DespawnOrUnsummon(uint32 msTimeToDespawn = 0);

        time_t const& GetRespawnTime() const { return m_respawnTime; }
        time_t GetRespawnTimeEx() const;
        void SetRespawnTime(uint32 respawn) { m_respawnTime = respawn ? time(NULL) + respawn : 0; }
        void Respawn(bool force = false);
        void SaveRespawnTime();

        uint32 GetRespawnDelay() const { return m_respawnDelay; }
        void SetRespawnDelay(uint32 delay) { m_respawnDelay = delay; }

        float GetRespawnRadius() const { return m_respawnradius; }
        void SetRespawnRadius(float dist) { m_respawnradius = dist; }

        uint32 m_groupLootTimer;                            // (msecs)timer used for group loot
        uint32 lootingGroupLowGUID;                         // used to find group which is looting corpse

        void SendZoneUnderAttackMessage(Player* attacker);

        void SetInCombatWithZone();

        bool hasQuest(uint32 quest_id) const;
        bool hasInvolvedQuest(uint32 quest_id)  const;

        bool isRegeneratingHealth() { return m_regenHealth; }
        void setRegeneratingHealth(bool regenHealth) { m_regenHealth = regenHealth; }
        virtual uint8 GetPetAutoSpellSize() const { return MAX_SPELL_CHARM; }
        virtual uint32 GetPetAutoSpellOnPos(uint8 pos) const;

        void SetPosition(float x, float y, float z, float o);
        void SetPosition(const Position &pos) { SetPosition(pos.GetPositionX(), pos.GetPositionY(), pos.GetPositionZ(), pos.GetOrientation()); }

        void SetHomePosition(float x, float y, float z, float o) { m_homePosition.Relocate(x, y, z, o); }
        void SetHomePosition(const Position &pos) { m_homePosition.Relocate(pos); }
        void GetHomePosition(float& x, float& y, float& z, float& ori) const { m_homePosition.GetPosition(x, y, z, ori); }
        Position const& GetHomePosition() const { return m_homePosition; }

        void SetTransportHomePosition(float x, float y, float z, float o) { m_transportHomePosition.Relocate(x, y, z, o); }
        void SetTransportHomePosition(const Position &pos) { m_transportHomePosition.Relocate(pos); }
        void GetTransportHomePosition(float& x, float& y, float& z, float& ori) const { m_transportHomePosition.GetPosition(x, y, z, ori); }
        Position const& GetTransportHomePosition() const { return m_transportHomePosition; }

        uint32 GetWaypointPath() const { return m_path_id; }
        void LoadPath(uint32 pathid) { m_path_id = pathid; }

        uint32 GetCurrentWaypointID() const { return m_waypointID; }
        void UpdateWaypointID(uint32 wpID) { m_waypointID = wpID; }

        void SearchFormation();
        CreatureGroup* GetFormation() { return m_formation; }
        void SetFormation(CreatureGroup* formation) { m_formation = formation; }

        Unit* SelectVictim();

        void SetDisableReputationGain(bool disable) { DisableReputationGain = disable; }
        bool IsReputationGainDisabled() { return DisableReputationGain; }
        bool IsDamageEnoughForLootingAndReward() const { return m_PlayerDamageReq == 0; }
        void LowerPlayerDamageReq(uint32 unDamage);
        void ResetPlayerDamageReq() { m_PlayerDamageReq = GetHealth() / 2; }
        uint32 m_PlayerDamageReq;

        uint32 GetOriginalEntry() const { return m_originalEntry; }
        void SetOriginalEntry(uint32 entry) { m_originalEntry = entry; }

        static float _GetDamageMod(int32 Rank);

        float m_SightDistance, m_CombatDistance;

        void FarTeleportTo(Map* map, float X, float Y, float Z, float O);

        bool m_isTempWorldObject; //true when possessed

        // Handling caster facing during spellcast
        void SetTarget(uint64 guid);
        void FocusTarget(Spell const* focusSpell, WorldObject const* target);
        void ReleaseFocus(Spell const* focusSpell);

    protected:
        bool CreateFromProto(uint32 guidlow, uint32 entry, CreatureData const* data = nullptr, uint32 vehId = 0);
        bool InitEntry(uint32 entry, CreatureData const* data = nullptr);

        // vendor items
        VendorItemCounts m_vendorItemCounts;

        static float _GetHealthMod(int32 Rank);

        uint64 m_lootRecipient;
        uint32 m_lootRecipientGroup;
        uint64 _skinner;

        /// Timers
        time_t _pickpocketLootRestore;
        time_t m_corpseRemoveTime;                          // (msecs)timer for death or corpse disappearance
        time_t m_respawnTime;                               // (secs) time of next respawn
        uint32 m_respawnDelay;                              // (secs) delay between corpse disappearance and respawning
        uint32 m_corpseDelay;                               // (secs) delay between death and corpse disappearance
        float m_respawnradius;

        ReactStates m_reactState;                           // for AI, not charmInfo
        void RegenerateMana();
        void RegenerateHealth();
        void Regenerate(Powers power);
        MovementGeneratorType m_defaultMovementType;
        uint32 m_DBTableGuid;                               ///< For new or temporary creatures is 0 for saved it is lowguid
        uint8 m_equipmentId;
        int8 m_originalEquipmentId; // can be -1

        bool m_AlreadyCallAssistance;
        bool m_AlreadySearchedAssistance;
        bool m_regenHealth;
        bool m_AI_locked;

        SpellSchoolMask m_meleeDamageSchoolMask;
        uint32 m_originalEntry;

        Position m_homePosition;
        Position m_transportHomePosition;

        bool DisableReputationGain;

        CreatureTemplate const* m_creatureInfo;                 // Can differ from sObjectMgr->GetCreatureTemplate(GetEntry()) in difficulty mode > 0
        CreatureData const* m_creatureData;

        uint16 m_LootMode;                                  // Bitmask (default: LOOT_MODE_DEFAULT) that determines what loot will be lootable

        bool IsInvisibleDueToDespawn() const;
        bool CanAlwaysSee(WorldObject const* obj) const;

    private:
        void ForcedDespawn(uint32 timeMSToDespawn = 0);

        //WaypointMovementGenerator vars
        uint32 m_waypointID;
        uint32 m_path_id;

        //Formation var
        CreatureGroup* m_formation;
        bool TriggerJustRespawned;

        Spell const* _focusSpell;   ///> Locks the target during spell cast for proper facing
};

class AssistDelayEvent : public BasicEvent
{
    public:
        AssistDelayEvent(uint64 victim, Unit& owner) : BasicEvent(), m_victim(victim), m_owner(owner) { }

        bool Execute(uint64 e_time, uint32 p_time);
        void AddAssistant(uint64 guid) { m_assistants.push_back(guid); }
    private:
        AssistDelayEvent();

        uint64            m_victim;
        std::list<uint64> m_assistants;
        Unit&             m_owner;
};

class ForcedDespawnDelayEvent : public BasicEvent
{
    public:
        ForcedDespawnDelayEvent(Creature& owner) : BasicEvent(), m_owner(owner) { }
        bool Execute(uint64 e_time, uint32 p_time);

    private:
        Creature& m_owner;
};

#endif<|MERGE_RESOLUTION|>--- conflicted
+++ resolved
@@ -450,22 +450,13 @@
         void SetCorpseDelay(uint32 delay) { m_corpseDelay = delay; }
         uint32 GetCorpseDelay() const { return m_corpseDelay; }
         bool IsRacialLeader() const { return GetCreatureTemplate()->RacialLeader; }
-<<<<<<< HEAD
-        bool IsCivilian() const { return GetCreatureTemplate()->flags_extra & CREATURE_FLAG_EXTRA_CIVILIAN; }
-        bool IsTrigger() const { return GetCreatureTemplate()->flags_extra & CREATURE_FLAG_EXTRA_TRIGGER; }
-        bool IsGuard() const { return GetCreatureTemplate()->flags_extra & CREATURE_FLAG_EXTRA_GUARD; }
-        bool IsIgnorePathfinding() const { return GetCreatureTemplate()->flags_extra & CREATURE_FLAG_EXTRA_IGNORE_PATHFINDING; }
-        bool CanWalk() const { return GetCreatureTemplate()->InhabitType & INHABIT_GROUND; }
-        bool CanSwim() const { return GetCreatureTemplate()->InhabitType & INHABIT_WATER || IsPet(); }
-        bool CanFly()  const { return GetCreatureTemplate()->InhabitType & INHABIT_AIR; }
-=======
         bool IsCivilian() const { return (GetCreatureTemplate()->flags_extra & CREATURE_FLAG_EXTRA_CIVILIAN) != 0; }
         bool IsTrigger() const { return (GetCreatureTemplate()->flags_extra & CREATURE_FLAG_EXTRA_TRIGGER) != 0; }
         bool IsGuard() const { return (GetCreatureTemplate()->flags_extra & CREATURE_FLAG_EXTRA_GUARD) != 0; }
         bool CanWalk() const { return (GetCreatureTemplate()->InhabitType & INHABIT_GROUND) != 0; }
         bool CanSwim() const { return (GetCreatureTemplate()->InhabitType & INHABIT_WATER) != 0 || IsPet(); }
         bool CanFly()  const { return (GetCreatureTemplate()->InhabitType & INHABIT_AIR) != 0; }
->>>>>>> 8b48aad6
+        bool IsIgnorePathfinding() const {GetCreatureTemplate()->flags_extra & CREATURE_FLAG_EXTRA_IGNORE_PATHFINDING; }
 
         void SetReactState(ReactStates st) { m_reactState = st; }
         ReactStates GetReactState() { return m_reactState; }
