/*
 * Copyright (C) 2008-2012 TrinityCore <http://www.trinitycore.org/>
 * Copyright (C) 2005-2009 MaNGOS <http://getmangos.com/>
 *
 * This program is free software; you can redistribute it and/or modify it
 * under the terms of the GNU General Public License as published by the
 * Free Software Foundation; either version 2 of the License, or (at your
 * option) any later version.
 *
 * This program is distributed in the hope that it will be useful, but WITHOUT
 * ANY WARRANTY; without even the implied warranty of MERCHANTABILITY or
 * FITNESS FOR A PARTICULAR PURPOSE. See the GNU General Public License for
 * more details.
 *
 * You should have received a copy of the GNU General Public License along
 * with this program. If not, see <http://www.gnu.org/licenses/>.
 */

#ifndef TRINITY_FLEEINGMOVEMENTGENERATOR_H
#define TRINITY_FLEEINGMOVEMENTGENERATOR_H

#include "MovementGenerator.h"

template<class T>
class FleeingMovementGenerator : public MovementGeneratorMedium< T, FleeingMovementGenerator<T> >
{
    public:
        FleeingMovementGenerator(uint64 fright) : i_frightGUID(fright), i_nextCheckTime(0) {}

<<<<<<< HEAD
        void Initialize(T*);
        void Finalize(T*);
        void Reset(T*);
        bool Update(T*, const uint32&);
=======
        void DoInitialize(T &);
        void DoFinalize(T &);
        void DoReset(T &);
        bool DoUpdate(T &, uint32);
>>>>>>> 4116ba75

        MovementGeneratorType GetMovementGeneratorType() { return FLEEING_MOTION_TYPE; }

    private:
        void _setTargetLocation(T*);
        void _getPoint(T*, float &x, float &y, float &z);

        uint64 i_frightGUID;
        TimeTracker i_nextCheckTime;
};

class TimedFleeingMovementGenerator : public FleeingMovementGenerator<Creature>
{
    public:
        TimedFleeingMovementGenerator(uint64 fright, uint32 time) :
            FleeingMovementGenerator<Creature>(fright),
            i_totalFleeTime(time) {}

        MovementGeneratorType GetMovementGeneratorType() { return TIMED_FLEEING_MOTION_TYPE; }
<<<<<<< HEAD
        bool Update(Unit*, const uint32&);
        void Finalize(Unit*);
=======
        bool Update(Unit &, uint32);
        void Finalize(Unit &);
>>>>>>> 4116ba75

    private:
        TimeTracker i_totalFleeTime;
};

#endif
<|MERGE_RESOLUTION|>--- conflicted
+++ resolved
@@ -27,17 +27,10 @@
     public:
         FleeingMovementGenerator(uint64 fright) : i_frightGUID(fright), i_nextCheckTime(0) {}
 
-<<<<<<< HEAD
         void Initialize(T*);
         void Finalize(T*);
         void Reset(T*);
-        bool Update(T*, const uint32&);
-=======
-        void DoInitialize(T &);
-        void DoFinalize(T &);
-        void DoReset(T &);
-        bool DoUpdate(T &, uint32);
->>>>>>> 4116ba75
+        bool Update(T*, uint32);
 
         MovementGeneratorType GetMovementGeneratorType() { return FLEEING_MOTION_TYPE; }
 
@@ -57,13 +50,8 @@
             i_totalFleeTime(time) {}
 
         MovementGeneratorType GetMovementGeneratorType() { return TIMED_FLEEING_MOTION_TYPE; }
-<<<<<<< HEAD
-        bool Update(Unit*, const uint32&);
+        bool Update(Unit*, uint32);
         void Finalize(Unit*);
-=======
-        bool Update(Unit &, uint32);
-        void Finalize(Unit &);
->>>>>>> 4116ba75
 
     private:
         TimeTracker i_totalFleeTime;
