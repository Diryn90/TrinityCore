/*
 * Copyright (C) 2008-2013 TrinityCore <http://www.trinitycore.org/>
 * Copyright (C) 2005-2009 MaNGOS <http://getmangos.com/>
 *
 * This program is free software; you can redistribute it and/or modify it
 * under the terms of the GNU General Public License as published by the
 * Free Software Foundation; either version 2 of the License, or (at your
 * option) any later version.
 *
 * This program is distributed in the hope that it will be useful, but WITHOUT
 * ANY WARRANTY; without even the implied warranty of MERCHANTABILITY or
 * FITNESS FOR A PARTICULAR PURPOSE. See the GNU General Public License for
 * more details.
 *
 * You should have received a copy of the GNU General Public License along
 * with this program. If not, see <http://www.gnu.org/licenses/>.
 */

#include "Creature.h"
#include "MapManager.h"
#include "RandomMovementGenerator.h"
#include "ObjectAccessor.h"
#include "Map.h"
#include "Util.h"
#include "CreatureGroups.h"
#include "MoveSplineInit.h"
#include "MoveSpline.h"

#define RUNNING_CHANCE_RANDOMMV 20                                  //will be "1 / RUNNING_CHANCE_RANDOMMV"

#ifdef MAP_BASED_RAND_GEN
#define rand_norm() creature.rand_norm()
#endif

template<>
void RandomMovementGenerator<Creature>::_setRandomLocation(Creature* creature)
{
    float respX, respY, respZ, respO, destX, destY, destZ, travelDistZ;
    creature->GetHomePosition(respX, respY, respZ, respO);
    Map const* map = creature->GetBaseMap();

    // For 2D/3D system selection
    //bool is_land_ok  = creature.CanWalk();                // not used?
    //bool is_water_ok = creature.CanSwim();                // not used?
    bool is_air_ok = creature->CanFly();

    const float angle = float(rand_norm()) * static_cast<float>(M_PI*2.0f);
    const float range = float(rand_norm()) * wander_distance;
    const float distanceX = range * std::cos(angle);
    const float distanceY = range * std::sin(angle);

    destX = respX + distanceX;
    destY = respY + distanceY;

    // prevent invalid coordinates generation
    Trinity::NormalizeMapCoord(destX);
    Trinity::NormalizeMapCoord(destY);

    travelDistZ = distanceX*distanceX + distanceY*distanceY;

    if (is_air_ok)                                          // 3D system above ground and above water (flying mode)
    {
        // Limit height change
        const float distanceZ = float(rand_norm()) * sqrtf(travelDistZ)/2.0f;
        destZ = respZ + distanceZ;
        float levelZ = map->GetWaterOrGroundLevel(destX, destY, destZ-2.0f);

        // Problem here, we must fly above the ground and water, not under. Let's try on next tick
        if (levelZ >= destZ)
            return;
    }
    //else if (is_water_ok)                                 // 3D system under water and above ground (swimming mode)
    else                                                    // 2D only
    {
        // 10.0 is the max that vmap high can check (MAX_CAN_FALL_DISTANCE)
        travelDistZ = travelDistZ >= 100.0f ? 10.0f : sqrtf(travelDistZ);

        // The fastest way to get an accurate result 90% of the time.
        // Better result can be obtained like 99% accuracy with a ray light, but the cost is too high and the code is too long.
        destZ = map->GetHeight(creature->GetPhaseMask(), destX, destY, respZ+travelDistZ-2.0f, false);

        if (fabs(destZ - respZ) > travelDistZ)              // Map check
        {
            // Vmap Horizontal or above
            destZ = map->GetHeight(creature->GetPhaseMask(), destX, destY, respZ - 2.0f, true);

            if (fabs(destZ - respZ) > travelDistZ)
            {
                // Vmap Higher
                destZ = map->GetHeight(creature->GetPhaseMask(), destX, destY, respZ+travelDistZ-2.0f, true);

                // let's forget this bad coords where a z cannot be find and retry at next tick
                if (fabs(destZ - respZ) > travelDistZ)
                    return;
            }
        }
    }

    if (is_air_ok)
        i_nextMoveTime.Reset(0);
    else
        i_nextMoveTime.Reset(urand(500, 10000));

    creature->AddUnitState(UNIT_STATE_ROAMING_MOVE);

    Movement::MoveSplineInit init(creature);
    init.MoveTo(destX, destY, destZ);
    init.SetWalk(true);
    init.Launch();

    //Call for creature group update
    if (creature->GetFormation() && creature->GetFormation()->getLeader() == creature)
        creature->GetFormation()->LeaderMoveTo(destX, destY, destZ);
}

template<>
void RandomMovementGenerator<Creature>::DoInitialize(Creature* creature)
{
    if (!creature->isAlive())
        return;

    if (!wander_distance)
        wander_distance = creature->GetRespawnRadius();

    creature->AddUnitState(UNIT_STATE_ROAMING | UNIT_STATE_ROAMING_MOVE);
    _setRandomLocation(creature);
}

template<>
void RandomMovementGenerator<Creature>::DoReset(Creature* creature)
{
    DoInitialize(creature);
}

template<>
void RandomMovementGenerator<Creature>::DoFinalize(Creature* creature)
{
    creature->ClearUnitState(UNIT_STATE_ROAMING|UNIT_STATE_ROAMING_MOVE);
    creature->SetWalk(false);
}

template<>
bool RandomMovementGenerator<Creature>::DoUpdate(Creature* creature, const uint32 diff)
{
    if (creature->HasUnitState(UNIT_STATE_ROOT | UNIT_STATE_STUNNED | UNIT_STATE_DISTRACTED))
    {
        i_nextMoveTime.Reset(0);  // Expire the timer
        creature->ClearUnitState(UNIT_STATE_ROAMING_MOVE);
        return true;
    }

    if (creature->movespline->Finalized())
    {
        i_nextMoveTime.Update(diff);
        if (i_nextMoveTime.Passed())
            _setRandomLocation(creature);
    }
    return true;
}

template<>
bool RandomMovementGenerator<Creature>::GetResetPos(Creature* creature, float& x, float& y, float& z)
{
    float radius;
    creature->GetRespawnPosition(x, y, z, NULL, &radius);

    // use current if in range
<<<<<<< HEAD
    if (creature->IsWithinDist2d(x,y,radius))
        creature->GetPosition(x,y,z);
=======
    if (creature.IsWithinDist2d(x, y,radius))
        creature.GetPosition(x, y, z);
>>>>>>> c9ec5b4c

    return true;
}<|MERGE_RESOLUTION|>--- conflicted
+++ resolved
@@ -165,13 +165,8 @@
     creature->GetRespawnPosition(x, y, z, NULL, &radius);
 
     // use current if in range
-<<<<<<< HEAD
-    if (creature->IsWithinDist2d(x,y,radius))
-        creature->GetPosition(x,y,z);
-=======
-    if (creature.IsWithinDist2d(x, y,radius))
-        creature.GetPosition(x, y, z);
->>>>>>> c9ec5b4c
+    if (creature->IsWithinDist2d(x, y, radius))
+        creature->GetPosition(x, y, z);
 
     return true;
 }