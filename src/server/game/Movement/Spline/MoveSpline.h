/*
 * Copyright (C) 2005-2011 MaNGOS <http://getmangos.com/>
 *
 * This program is free software; you can redistribute it and/or modify
 * it under the terms of the GNU General Public License as published by
 * the Free Software Foundation; either version 2 of the License, or
 * (at your option) any later version.
 *
 * This program is distributed in the hope that it will be useful,
 * but WITHOUT ANY WARRANTY; without even the implied warranty of
 * MERCHANTABILITY or FITNESS FOR A PARTICULAR PURPOSE.  See the
 * GNU General Public License for more details.
 *
 * You should have received a copy of the GNU General Public License
 * along with this program; if not, write to the Free Software
 * Foundation, Inc., 59 Temple Place, Suite 330, Boston, MA  02111-1307  USA
 */

#ifndef TRINITYSERVER_MOVEPLINE_H
#define TRINITYSERVER_MOVEPLINE_H

#include "Spline.h"
#include "MoveSplineInitArgs.h"

namespace Movement
{
    struct Location : public Vector3
    {
        Location() : orientation(0) {}
        Location(float x, float y, float z, float o) : Vector3(x,y,z), orientation(o) {}
        Location(const Vector3& v) : Vector3(v), orientation(0) {}
        Location(const Vector3& v, float o) : Vector3(v), orientation(o) {}

        float orientation;
    };

    // MoveSpline represents smooth catmullrom or linear curve and point that moves belong it
    // curve can be cyclic - in this case movement will be cyclic
    // point can have vertical acceleration motion componemt(used in fall, parabolic movement)
    class MoveSpline
    {
    public:
        typedef Spline<int32> MySpline;
        enum UpdateResult
        {
            Result_None         = 0x01,
            Result_Arrived      = 0x02,
            Result_NextCycle    = 0x04,
            Result_NextSegment  = 0x08
        };
        friend class PacketBuilder;
    protected:
        MySpline        spline;

        FacingInfo      facing;

        uint32          m_Id;

        MoveSplineFlag  splineflags;

        int32           time_passed;
        // currently duration mods are unused, but its _currently_
        //float           duration_mod;
        //float           duration_mod_next;
        float           vertical_acceleration;
        float           initialOrientation;
        int32           effect_start_time;
        int32           point_Idx;
        int32           point_Idx_offset;

        void init_spline(const MoveSplineInitArgs& args);
    protected:

        const MySpline::ControlArray& getPath() const { return spline.getPoints(); }
        void computeParabolicElevation(float& el) const;
        void computeFallElevation(float& el) const;

        UpdateResult _updateState(int32& ms_time_diff);
<<<<<<< HEAD
        int32 next_timestamp() const { return spline.length(point_Idx+1);}
        int32 segment_time_elapsed() const { return next_timestamp()-time_passed;}
        int32 timeElapsed() const { return Duration() - time_passed;}
        int32 timePassed() const { return time_passed;}
=======
        int32 next_timestamp() const { return spline.length(point_Idx+1); }
        int32 segment_time_elapsed() const { return next_timestamp()-time_passed; }
        int32 Duration() const { return spline.length(); }
        int32 timeElapsed() const { return Duration() - time_passed; }
        int32 timePassed() const { return time_passed; }
>>>>>>> 4116ba75

    public:
        const MySpline& _Spline() const { return spline; }
        int32 _currentSplineIdx() const { return point_Idx; }
        void _Finalize();
        void _Interrupt() { splineflags.done = true;}

    public:
        int32 Duration() const { return spline.length();}
        void Initialize(const MoveSplineInitArgs&);
        bool Initialized() const { return !spline.empty(); }

        explicit MoveSpline();

        template<class UpdateHandler>
        void updateState(int32 difftime, UpdateHandler& handler)
        {
            ASSERT(Initialized());
            do
                handler(_updateState(difftime));
            while(difftime > 0);
        }

        void updateState(int32 difftime)
        {
            ASSERT(Initialized());
            do _updateState(difftime);
            while(difftime > 0);
        }

        Location ComputePosition() const;

        uint32 GetId() const { return m_Id; }
        bool Finalized() const { return splineflags.done; }
        bool isCyclic() const { return splineflags.cyclic; }
        const Vector3 FinalDestination() const { return Initialized() ? spline.getPoint(spline.last()) : Vector3(); }
        const Vector3 CurrentDestination() const { return Initialized() ? spline.getPoint(point_Idx+1) : Vector3(); }
        int32 currentPathIdx() const;

        bool onTransport;
        std::string ToString() const;
    };
}
#endif // TRINITYSERVER_MOVEPLINE_H<|MERGE_RESOLUTION|>--- conflicted
+++ resolved
@@ -76,18 +76,11 @@
         void computeFallElevation(float& el) const;
 
         UpdateResult _updateState(int32& ms_time_diff);
-<<<<<<< HEAD
-        int32 next_timestamp() const { return spline.length(point_Idx+1);}
-        int32 segment_time_elapsed() const { return next_timestamp()-time_passed;}
-        int32 timeElapsed() const { return Duration() - time_passed;}
-        int32 timePassed() const { return time_passed;}
-=======
         int32 next_timestamp() const { return spline.length(point_Idx+1); }
         int32 segment_time_elapsed() const { return next_timestamp()-time_passed; }
         int32 Duration() const { return spline.length(); }
         int32 timeElapsed() const { return Duration() - time_passed; }
         int32 timePassed() const { return time_passed; }
->>>>>>> 4116ba75
 
     public:
         const MySpline& _Spline() const { return spline; }
@@ -96,7 +89,6 @@
         void _Interrupt() { splineflags.done = true;}
 
     public:
-        int32 Duration() const { return spline.length();}
         void Initialize(const MoveSplineInitArgs&);
         bool Initialized() const { return !spline.empty(); }
 
