--- conflicted
+++ resolved
@@ -104,12 +104,6 @@
     //bool BeenToGMI(float posx, float posy, std::string player, std::string from);
     // IRCClient active
     bool Active;
-<<<<<<< HEAD
-    // Is it running?
-=======
-    // check if we are running
->>>>>>> 0b3b38bc
-    bool Running;
     // Connected to IRC
     bool Connected;
     // Socket indentifier
@@ -202,15 +196,9 @@
     // with _wow_chan array below.
     //std::string _irc_chan[MAX_CONF_CHANNELS];
     // Game Channel list
-<<<<<<< HEAD
     //std::string _wow_chan[MAX_CONF_CHANNELS];
 	// new container for channel data
 	std::array<Channels, MAX_CONF_CHANNELS> channelData;
-=======
-    std::string _wow_chan[MAX_CONF_CHANNELS];
-    // split chats
-    std::array<Channels, MAX_CONF_CHANNELS> splitChannels;
->>>>>>> 0b3b38bc
     // AutoJoin Options
     int ajoin;
     string ajchan;
