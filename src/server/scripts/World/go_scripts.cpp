--- conflicted
+++ resolved
@@ -840,49 +840,6 @@
 };
 
 /*######
-<<<<<<< HEAD
-## go_ethereal_teleport_pad
-######*/
-
-enum EtherealTeleportPad
-{
-    NPC_IMAGE_WIND_TRADER               = 20518,
-    QUEST_A_NOT_SO_MODEST_PROPOSAL      = 10270,
-    QUEST_GETTING_DOWN_TO_THE_BUSINESS  = 10271
-};
-
-class go_ethereal_teleport_pad : public GameObjectScript
-{
-public:
-    go_ethereal_teleport_pad() : GameObjectScript("go_ethereal_teleport_pad") { }
-
-    bool etherealTeleportHelper(uint32 status1, uint32 status2)
-	{  
-		if((status1 != 3 || status1 != 0) && status2 == 0)
-			return true;
-		else
-			return false;
-	}
-    bool OnGossipHello(Player* player, GameObject* go) override
-    {
-		uint32 modest = player->GetQuestStatus(QUEST_A_NOT_SO_MODEST_PROPOSAL);
-		uint32 business = player->GetQuestStatus(QUEST_GETTING_DOWN_TO_THE_BUSINESS);
-		
-		bool check = etherealTeleportHelper(modest, business);
-		std::cout << "Modest: " << modest << " Business: " << business << " Check = " << check << std::endl;
-		if(!check)
-			return false;
-		else
-		{
-			go->SummonCreature(NPC_IMAGE_WIND_TRADER, go->GetPositionX(), go->GetPositionY(), go->GetPositionZ(), go->GetAngle(player), TEMPSUMMON_TIMED_OR_DEAD_DESPAWN, 60000);
-			return true;
-		}
-    }
-};
-
-/*######
-=======
->>>>>>> 54e201b8
 ## go_soulwell
 ######*/
 
