--- conflicted
+++ resolved
@@ -65,29 +65,19 @@
 
         void Reset() OVERRIDE
         {
-<<<<<<< HEAD
-            if (instance)
-                instance->SetData(DATA_INFINITE_EVENT, NOT_STARTED);
+            instance->SetData(DATA_INFINITE_EVENT, NOT_STARTED);
 
             if (Creature* guardian = me->FindNearestCreature(NPC_GUARDIAN_OF_TIME, 30.0f))
                 DoCast(guardian, SPELL_CORRUPTION_OF_TIME_CHANNEL, false);
-=======
-            instance->SetData(DATA_INFINITE_EVENT, NOT_STARTED);
->>>>>>> 1f170c99
         }
 
         void EnterCombat(Unit* /*who*/) OVERRIDE
         {
             Talk(SAY_AGGRO);
-<<<<<<< HEAD
-            if (instance)
-                instance->SetData(DATA_INFINITE_EVENT, IN_PROGRESS);
+            instance->SetData(DATA_INFINITE_EVENT, IN_PROGRESS);
 
             events.ScheduleEvent(EVENT_CORRUPTING_BLIGHT, 20*IN_MILLISECONDS);
             events.ScheduleEvent(EVENT_VOID_STRIKE, 15*IN_MILLISECONDS);         
-=======
-            instance->SetData(DATA_INFINITE_EVENT, IN_PROGRESS);
->>>>>>> 1f170c99
         }
 
         void UpdateAI(uint32 diff) OVERRIDE
@@ -119,9 +109,7 @@
         void JustDied(Unit* /*killer*/) OVERRIDE
         {
             Talk(SAY_DEATH);
-<<<<<<< HEAD
-            if (instance)
-                instance->SetData(DATA_INFINITE_EVENT, DONE);
+            instance->SetData(DATA_INFINITE_EVENT, DONE);
             
             if (Creature* guardian = me->FindNearestCreature(NPC_GUARDIAN_OF_TIME, 100.0f))
             {
@@ -133,9 +121,6 @@
             if (Creature* rift = me->FindNearestCreature(NPC_TIME_RIFT, 100.0f))
                 rift->DespawnOrUnsummon();
 
-=======
-            instance->SetData(DATA_INFINITE_EVENT, DONE);
->>>>>>> 1f170c99
         }
     };
 
