/*
 * Copyright (C) 2008-2014 TrinityCore <http://www.trinitycore.org/>
 *
 * This program is free software; you can redistribute it and/or modify it
 * under the terms of the GNU General Public License as published by the
 * Free Software Foundation; either version 2 of the License, or (at your
 * option) any later version.
 *
 * This program is distributed in the hope that it will be useful, but WITHOUT
 * ANY WARRANTY; without even the implied warranty of MERCHANTABILITY or
 * FITNESS FOR A PARTICULAR PURPOSE. See the GNU General Public License for
 * more details.
 *
 * You should have received a copy of the GNU General Public License along
 * with this program. If not, see <http://www.gnu.org/licenses/>.
 */

/* Script Data Start
SDName: Boss epoch
SDAuthor: Tartalo
SD%Complete: 80
SDComment: @todo Intro, consecutive attacks to a random target durin time wrap, adjust timers
SDCategory:
Script Data End */

#include "ScriptMgr.h"
#include "ScriptedCreature.h"
#include "culling_of_stratholme.h"

enum Spells
{
    SPELL_CURSE_OF_EXERTION                     = 52772,
    SPELL_TIME_WARP                             = 52766, //Time slows down, reducing attack, casting and movement speed by 70% for 6 sec.
    SPELL_TIME_STOP                             = 58848, //Stops time in a 50 yard sphere for 2 sec.
    SPELL_WOUNDING_STRIKE                       = 52771, //Used only on the tank
    H_SPELL_WOUNDING_STRIKE                     = 58830
};

enum Yells
{
    SAY_INTRO                                   = 0,
    SAY_AGGRO                                   = 1,
    SAY_TIME_WARP                               = 2,
    SAY_SLAY                                    = 3,
    SAY_DEATH                                   = 4
};

class boss_epoch : public CreatureScript
{
public:
    boss_epoch() : CreatureScript("boss_epoch") { }

    CreatureAI* GetAI(Creature* creature) const override
    {
        return GetInstanceAI<boss_epochAI>(creature);
    }

    struct boss_epochAI : public BossAI
    {
        boss_epochAI(Creature* creature) : BossAI(creature, DATA_EPOCH_EVENT)
        {
            Initialize();
            instance = creature->GetInstanceScript();
        }

        void Initialize()
        {
            uiStep = 1;
            uiStepTimer = 26000;
            uiCurseOfExertionTimer = 9300;
            uiTimeWarpTimer = 25300;
            uiTimeStopTimer = 21300;
            uiWoundingStrikeTimer = 5300;
        }

        uint8 uiStep;

        uint32 uiStepTimer;
        uint32 uiWoundingStrikeTimer;
        uint32 uiTimeWarpTimer;
        uint32 uiTimeStopTimer;
        uint32 uiCurseOfExertionTimer;

        InstanceScript* instance;

        void Reset() override
        {
<<<<<<< HEAD
            _Reset();
            uiStep = 1;
            uiStepTimer = 26000;
            uiCurseOfExertionTimer = 9300;
            uiTimeWarpTimer = 25300;
            uiTimeStopTimer = 21300;
            uiWoundingStrikeTimer = 5300;
=======
            Initialize();
>>>>>>> 54e201b8

            instance->SetData(DATA_EPOCH_EVENT, NOT_STARTED);
        }

        void EnterCombat(Unit* /*who*/) override
        {
            _EnterCombat();
            Talk(SAY_AGGRO);

            instance->SetData(DATA_EPOCH_EVENT, IN_PROGRESS);
        }

        void UpdateAI(uint32 diff) override
        {
            //Return since we have no target
            if (!UpdateVictim())
                return;

            if (uiCurseOfExertionTimer < diff)
            {
                if (Unit* target = SelectTarget(SELECT_TARGET_RANDOM, 0, 100, true))
                    DoCast(target, SPELL_CURSE_OF_EXERTION);
                uiCurseOfExertionTimer = 9300;
            } else uiCurseOfExertionTimer -= diff;

            if (uiWoundingStrikeTimer < diff)
            {
                DoCastVictim(SPELL_WOUNDING_STRIKE);
                uiWoundingStrikeTimer = 5300;
            } else uiWoundingStrikeTimer -= diff;

            if (uiTimeStopTimer < diff)
            {
                DoCastAOE(SPELL_TIME_STOP);
                uiTimeStopTimer = 21300;
            } else uiTimeStopTimer -= diff;

            if (uiTimeWarpTimer < diff)
            {
                Talk(SAY_TIME_WARP);
                DoCastAOE(SPELL_TIME_WARP);
                uiTimeWarpTimer = 25300;
            } else uiTimeWarpTimer -= diff;

            DoMeleeAttackIfReady();
        }

        void JustDied(Unit* /*killer*/) override
        {
            _JustDied();
            Talk(SAY_DEATH);

            instance->SetData(DATA_EPOCH_EVENT, DONE);
        }

        void KilledUnit(Unit* victim) override
        {
            if (victim->GetTypeId() != TYPEID_PLAYER)
                return;

            Talk(SAY_SLAY);
        }
    };

};

void AddSC_boss_epoch()
{
    new boss_epoch();
}<|MERGE_RESOLUTION|>--- conflicted
+++ resolved
@@ -55,9 +55,9 @@
         return GetInstanceAI<boss_epochAI>(creature);
     }
 
-    struct boss_epochAI : public BossAI
+    struct boss_epochAI : public ScriptedAI
     {
-        boss_epochAI(Creature* creature) : BossAI(creature, DATA_EPOCH_EVENT)
+        boss_epochAI(Creature* creature) : ScriptedAI(creature)
         {
             Initialize();
             instance = creature->GetInstanceScript();
@@ -85,24 +85,13 @@
 
         void Reset() override
         {
-<<<<<<< HEAD
-            _Reset();
-            uiStep = 1;
-            uiStepTimer = 26000;
-            uiCurseOfExertionTimer = 9300;
-            uiTimeWarpTimer = 25300;
-            uiTimeStopTimer = 21300;
-            uiWoundingStrikeTimer = 5300;
-=======
             Initialize();
->>>>>>> 54e201b8
 
             instance->SetData(DATA_EPOCH_EVENT, NOT_STARTED);
         }
 
         void EnterCombat(Unit* /*who*/) override
         {
-            _EnterCombat();
             Talk(SAY_AGGRO);
 
             instance->SetData(DATA_EPOCH_EVENT, IN_PROGRESS);
@@ -145,7 +134,6 @@
 
         void JustDied(Unit* /*killer*/) override
         {
-            _JustDied();
             Talk(SAY_DEATH);
 
             instance->SetData(DATA_EPOCH_EVENT, DONE);
