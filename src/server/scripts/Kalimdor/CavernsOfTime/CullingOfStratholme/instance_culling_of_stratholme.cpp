/*
 * Copyright (C) 2008-2014 TrinityCore <http://www.trinitycore.org/>
 *
 * This program is free software; you can redistribute it and/or modify it
 * under the terms of the GNU General Public License as published by the
 * Free Software Foundation; either version 2 of the License, or (at your
 * option) any later version.
 *
 * This program is distributed in the hope that it will be useful, but WITHOUT
 * ANY WARRANTY; without even the implied warranty of MERCHANTABILITY or
 * FITNESS FOR A PARTICULAR PURPOSE. See the GNU General Public License for
 * more details.
 *
 * You should have received a copy of the GNU General Public License along
 * with this program. If not, see <http://www.gnu.org/licenses/>.
 */

#include "ScriptMgr.h"
#include "InstanceScript.h"
#include "CreatureTextMgr.h"
#include "culling_of_stratholme.h"
#include "Player.h"
#include "TemporarySummon.h"
#include "SpellInfo.h"

#define MAX_ENCOUNTER 5

/* Culling of Stratholme encounters:
0 - Meathook
1 - Salramm the Fleshcrafter
2 - Chrono-Lord Epoch
3 - Mal'Ganis
4 - Infinite Corruptor (Heroic only)
*/

enum Texts
{
    SAY_CRATES_COMPLETED    = 0, // Chromie

    SAY_INFINITE_START      = 0, // Chromie - On Infinite Corruptor event start
    SAY_INFINITE            = 1, // Chromie - On Infinite Corruptor event at 5 minutes
    SAY_INFINITE_FAIL       = 2, // Chromie - On Infinite Corruptor event fail

    SAY_FAIL                = 2  // Infinite Corruptor - On Infinite Corruptor event fail

};

enum Events
{
    EVENT_INFINITE_TIMER   = 1,
    EVENT_RESET_ZOMBIE_COUNTER = 2
};

Position const ChromieSummonPos[] = 
{
    {1813.298f, 1283.578f, 142.3258f, 3.878161f},
    {2273.725f, 1483.684f, 128.7205f, 6.057528f}
};

class instance_culling_of_stratholme : public InstanceMapScript
{
    public:
        instance_culling_of_stratholme() : InstanceMapScript("instance_culling_of_stratholme", 595) { }

        InstanceScript* GetInstanceScript(InstanceMap* map) const override
        {
            return new instance_culling_of_stratholme_InstanceMapScript(map);
        }

        struct instance_culling_of_stratholme_InstanceMapScript : public InstanceScript
        {
            instance_culling_of_stratholme_InstanceMapScript(Map* map) : InstanceScript(map)
            {
                SetBossNumber(MAX_ENCOUNTER);
                _arthasGUID = 0;
                _meathookGUID = 0;
                _salrammGUID = 0;
                _epochGUID = 0;
                _malGanisGUID = 0;
                _infiniteGUID = 0;
                _shkafGateGUID = 0;
                _malGanisGate1GUID = 0;
                _malGanisGate2GUID = 0;
                _exitGateGUID = 0;
                _malGanisChestGUID = 0;
                _genericBunnyGUID = 0;
                _chromieGUID = 0;
                _crateCount = 0;
                _eventMinute = 0;
                _zombieCounter = 0;
                _zombieTimerStarted = false;
            }

            bool IsEncounterInProgress() const override
            {

                for (uint8 i = 0; i < MAX_ENCOUNTER; ++i)
                    if (_encounterState[i] == IN_PROGRESS)
                        return true;

                return false;
            }

            void FillInitialWorldStates(WorldPacket& data) override
            {
                data << uint32(WORLDSTATE_SHOW_CRATES) << uint32(1);
                data << uint32(WORLDSTATE_CRATES_REVEALED) << uint32(_crateCount);
                data << uint32(WORLDSTATE_WAVE_COUNT) << uint32(0);
                data << uint32(WORLDSTATE_TIME_GUARDIAN) << uint32(25);
                data << uint32(WORLDSTATE_TIME_GUARDIAN_SHOW) << uint32(0);
            }

            void OnCreatureCreate(Creature* creature) override
            {
                switch (creature->GetEntry())
                {
                    case NPC_ARTHAS:
                        _arthasGUID = creature->GetGUID();
                        break;
                    case NPC_MEATHOOK:
                        _meathookGUID = creature->GetGUID();
                        break;
                    case NPC_SALRAMM:
                        _salrammGUID = creature->GetGUID();
                        break;
                    case NPC_EPOCH:
                        _epochGUID = creature->GetGUID();
                        break;
                    case NPC_MAL_GANIS:
                        _malGanisGUID = creature->GetGUID();
                        break;
                    case NPC_INFINITE:
                        _infiniteGUID = creature->GetGUID();
                        break;
                    case NPC_GENERIC_BUNNY:
                        _genericBunnyGUID = creature->GetGUID();
                        break;
                    case NPC_CHROMIE:
                        _chromieGUID = creature->GetGUID();
                        break;
                }
            }

            void OnGameObjectCreate(GameObject* go) override
            {
                switch (go->GetEntry())
                {
                    case GO_SHKAF_GATE:
                        _shkafGateGUID = go->GetGUID();
                        break;
                    case GO_MALGANIS_GATE_1:
                        _malGanisGate1GUID = go->GetGUID();
                        break;
                    case GO_MALGANIS_GATE_2:
                        _malGanisGate2GUID = go->GetGUID();
                        break;
                    case GO_EXIT_GATE:
                        _exitGateGUID = go->GetGUID();
                        if (_encounterState[3] == DONE)
                            HandleGameObject(_exitGateGUID, true);
                        break;
                    case GO_MALGANIS_CHEST_N:
                    case GO_MALGANIS_CHEST_H:
                        _malGanisChestGUID = go->GetGUID();
                        if (_encounterState[3] == DONE)
                            go->RemoveFlag(GAMEOBJECT_FLAGS, GO_FLAG_INTERACT_COND);
                        break;
                }
            }

<<<<<<< HEAD
            void OnUnitDeath(Unit* unit) OVERRIDE
            {
                Creature* creature = unit->ToCreature();
                if (!creature)
                    return;

                if (creature->GetEntry() == NPC_RISEN_ZOMBIE)
                {
                    _zombieCounter++;
                    
                    if (!_zombieTimerStarted)
                    {
                        events.ScheduleEvent(EVENT_RESET_ZOMBIE_COUNTER, 1*MINUTE*IN_MILLISECONDS);
                        _zombieTimerStarted = true;
                    }
                    
                    if (_zombieCounter >= 100)
                        DoUpdateAchievementCriteria(ACHIEVEMENT_CRITERIA_TYPE_KILL_CREATURE, NPC_RISEN_ZOMBIE, 1);
                }
            }

            bool CheckAchievementCriteriaMeet(uint32 criteriaId, Player const*, Unit const* /* = NULL */, uint32 /* = 0 */) OVERRIDE
            {
                if (criteriaId == CRITERIA_ZOMBIEFEST)
                    return _zombieCounter >= 100 ? true : false;

                return false;
            }

            void SetData(uint32 type, uint32 data) OVERRIDE
=======
            void SetData(uint32 type, uint32 data) override
>>>>>>> 1be3a2bd
            {
                switch (type)
                {
                    case DATA_MEATHOOK_EVENT:
                        _encounterState[0] = data;
                        break;
                    case DATA_SALRAMM_EVENT:
                        _encounterState[1] = data;
                        break;
                    case DATA_EPOCH_EVENT:
                        _encounterState[2] = data;
                        break;
                    case DATA_MAL_GANIS_EVENT:
                        _encounterState[3] = data;

                        switch (_encounterState[3])
                        {
                            case NOT_STARTED:
                                HandleGameObject(_malGanisGate2GUID, true);
                                break;
                            case IN_PROGRESS:
                                HandleGameObject(_malGanisGate2GUID, false);
                                break;
                            case DONE:
                                HandleGameObject(_exitGateGUID, true);
                                if (GameObject* go = instance->GetGameObject(_malGanisChestGUID))
                                    go->RemoveFlag(GAMEOBJECT_FLAGS, GO_FLAG_INTERACT_COND);
                                instance->SummonCreature(NPC_CHROMIE_3, ChromieSummonPos[1]);
                                break;
                        }
                        break;
                    case DATA_INFINITE_EVENT:
                        _encounterState[4] = data;
                        if(data == DONE)
                        {
                            DoUpdateWorldState(WORLDSTATE_TIME_GUARDIAN_SHOW, 0);
                            events.CancelEvent(EVENT_INFINITE_TIMER);
                        }
                        break;
                    case DATA_CRATE_COUNT:
                        _crateCount = data;
                        if (_crateCount == 5)
                        {
                            if (Creature* bunny = instance->GetCreature(_genericBunnyGUID))
                                bunny->CastSpell(bunny, SPELL_CRATES_CREDIT, true);

                            // Summon Chromie and global whisper
                            if (Creature* chromie = instance->SummonCreature(NPC_CHROMIE_2, ChromieSummonPos[0]))
                                if (!instance->GetPlayers().isEmpty())
                                    sCreatureTextMgr->SendChat(chromie, SAY_CRATES_COMPLETED, NULL, CHAT_MSG_ADDON, LANG_ADDON, TEXT_RANGE_MAP);
                        }
                        DoUpdateWorldState(WORLDSTATE_CRATES_REVEALED, _crateCount);
                        break;
                    case DATA_INFINITE_COUNTER:
                        _eventCounterState = data;
                        if (data == IN_PROGRESS)
                            if (_infiniteGUID != 0)
                            {
                                events.ScheduleEvent(EVENT_INFINITE_TIMER, 1);
                                _eventMinute = 25;
                            }
                    }
                if (data == DONE)
                    SaveToDB();
            }

            uint32 GetData(uint32 type) const override
            {
                switch (type)
                {
                    case DATA_MEATHOOK_EVENT:
                        return _encounterState[0];
                    case DATA_SALRAMM_EVENT:
                        return _encounterState[1];
                    case DATA_EPOCH_EVENT:
                        return _encounterState[2];
                    case DATA_MAL_GANIS_EVENT:
                        return _encounterState[3];
                    case DATA_INFINITE_EVENT:
                        return _encounterState[4];
                    case DATA_CRATE_COUNT:
                        return _crateCount;
                    case DATA_INFINITE_COUNTER:
                        return _eventCounterState;
                }
                return 0;
            }

            uint64 GetData64(uint32 identifier) const override
            {
                switch (identifier)
                {
                    case DATA_ARTHAS:
                        return _arthasGUID;
                    case DATA_MEATHOOK:
                        return _meathookGUID;
                    case DATA_SALRAMM:
                        return _salrammGUID;
                    case DATA_EPOCH:
                        return _epochGUID;
                    case DATA_MAL_GANIS:
                        return _malGanisGUID;
                    case DATA_INFINITE:
                        return _infiniteGUID;
                    case DATA_SHKAF_GATE:
                        return _shkafGateGUID;
                    case DATA_MAL_GANIS_GATE_1:
                        return _malGanisGate1GUID;
                    case DATA_MAL_GANIS_GATE_2:
                        return _malGanisGate2GUID;
                    case DATA_EXIT_GATE:
                        return _exitGateGUID;
                    case DATA_MAL_GANIS_CHEST:
                        return _malGanisChestGUID;
                }
                return 0;
            }

<<<<<<< HEAD
            bool SetBossState(uint32 type, EncounterState state) OVERRIDE
            {
                if (!InstanceScript::SetBossState(type, state))
                    return false;

                return true;
            }

            std::string GetSaveData() OVERRIDE
=======
            std::string GetSaveData() override
>>>>>>> 1be3a2bd
            {
                OUT_SAVE_INST_DATA;

                std::ostringstream saveStream;
                saveStream << "C S " << GetBossSaveData();

                OUT_SAVE_INST_DATA_COMPLETE;
                return saveStream.str();
            }

            void Load(const char* in) override
            {
                if (!in)
                {
                    OUT_LOAD_INST_DATA_FAIL;
                    return;
                }

                OUT_LOAD_INST_DATA(in);

                char dataHead1, dataHead2;
                uint16 data0, data1, data2, data3, data4;

                std::istringstream loadStream(in);
                loadStream >> dataHead1 >> dataHead2 >> data0 >> data1 >> data2 >> data3 >> data4;

                if (dataHead1 == 'C' && dataHead2 == 'S')
                {
                    _encounterState[0] = data0;
                    _encounterState[1] = data1;
                    _encounterState[2] = data2;
                    _encounterState[3] = data3;
                    _encounterState[4] = data4;

                    for (uint32 i = 0; i < MAX_ENCOUNTER; ++i)
                    {
                        uint32 tmpState;
                        loadStream >> tmpState;
                        if (tmpState == IN_PROGRESS || tmpState > SPECIAL)
                            tmpState = NOT_STARTED;
                        SetBossState(i, EncounterState(tmpState));
                    }
                }
                else
                    OUT_LOAD_INST_DATA_FAIL;

                OUT_LOAD_INST_DATA_COMPLETE;
            }

            void Update(uint32 diff) OVERRIDE
            {
                events.Update(diff);

                while (uint32 eventId = events.ExecuteEvent())
                {
                    switch(eventId)
                    {
                        case EVENT_INFINITE_TIMER:
                        {
                            DoUpdateWorldState(WORLDSTATE_TIME_GUARDIAN_SHOW, 1);
                            DoUpdateWorldState(WORLDSTATE_TIME_GUARDIAN, _eventMinute);
                            events.ScheduleEvent(EVENT_INFINITE_TIMER, MINUTE*IN_MILLISECONDS);

                            switch(_eventMinute)
                            {
                                case 25:
                                    if (!instance->GetPlayers().isEmpty())
                                        if (Player* player = instance->GetPlayers().getFirst()->GetSource())
                                            if (Creature* chromie = instance->GetCreature(_chromieGUID))
                                                sCreatureTextMgr->SendChat(chromie, SAY_INFINITE_START, player, CHAT_MSG_ADDON, LANG_ADDON, TEXT_RANGE_MAP);
                                    break;
                                case 5:
                                    if (!instance->GetPlayers().isEmpty())
                                        if (Player* player = instance->GetPlayers().getFirst()->GetSource())
                                            if (Creature* chromie = instance->GetCreature(_chromieGUID))
                                                sCreatureTextMgr->SendChat(chromie, SAY_INFINITE, player, CHAT_MSG_ADDON, LANG_ADDON, TEXT_RANGE_MAP);
                                    break;
                                case 0:
                                    if (!instance->GetPlayers().isEmpty())
                                        if (Player* player = instance->GetPlayers().getFirst()->GetSource())
                                            if (Creature* chromie = instance->GetCreature(_chromieGUID))
                                                sCreatureTextMgr->SendChat(chromie, SAY_INFINITE_FAIL, player, CHAT_MSG_ADDON, LANG_ADDON, TEXT_RANGE_MAP);

                                    if (Creature* infinite = instance->GetCreature(_infiniteGUID))
                                    {
                                        if (Creature* rift = infinite->FindNearestCreature(NPC_TIME_RIFT, 100.0f))
                                        {
                                            infinite->Kill(infinite->FindNearestCreature(NPC_GUARDIAN_OF_TIME, 100.0f));
                                            infinite->GetMotionMaster()->MovePoint(0, rift->GetPositionX(), rift->GetPositionY(), rift->GetPositionZ());
                                            infinite->AI()->Talk(SAY_FAIL);
                                            rift->DespawnOrUnsummon();
                                            infinite->DespawnOrUnsummon(3*IN_MILLISECONDS);     
                                            events.CancelEvent(EVENT_INFINITE_TIMER);
                                            DoUpdateWorldState(WORLDSTATE_TIME_GUARDIAN_SHOW, 0);
                                        }
                                    }
                                    break;
                                default:
                                    break;
                            }
                            break;
                        }
                        case EVENT_RESET_ZOMBIE_COUNTER:
                        {
                            // if by whichever reasons the players have got skipped... award them
                            if (_zombieCounter >= 100)
                                DoUpdateAchievementCriteria(ACHIEVEMENT_CRITERIA_TYPE_KILL_CREATURE, NPC_RISEN_ZOMBIE, _zombieCounter);

                            _zombieCounter = 0;
                            _zombieTimerStarted = false;
                        }
                        break;
                    } 
                    --_eventMinute;
                }

            }
        private:
            uint64 _arthasGUID;
            uint64 _meathookGUID;
            uint64 _salrammGUID;
            uint64 _epochGUID;
            uint64 _malGanisGUID;
            uint64 _infiniteGUID;
            uint64 _shkafGateGUID;
            uint64 _malGanisGate1GUID;
            uint64 _malGanisGate2GUID;
            uint64 _exitGateGUID;
            uint64 _malGanisChestGUID;
            uint64 _genericBunnyGUID;
            uint64 _chromieGUID;
            uint32 _encounterState[MAX_ENCOUNTER];
            uint32 _eventCounterState;
            uint32 _crateCount;
            uint32 _eventMinute;
            uint32 _zombieCounter;
            bool _zombieTimerStarted;

            EventMap events;
        };
};

void AddSC_instance_culling_of_stratholme()
{
    new instance_culling_of_stratholme();
}<|MERGE_RESOLUTION|>--- conflicted
+++ resolved
@@ -168,7 +168,6 @@
                 }
             }
 
-<<<<<<< HEAD
             void OnUnitDeath(Unit* unit) OVERRIDE
             {
                 Creature* creature = unit->ToCreature();
@@ -198,10 +197,7 @@
                 return false;
             }
 
-            void SetData(uint32 type, uint32 data) OVERRIDE
-=======
             void SetData(uint32 type, uint32 data) override
->>>>>>> 1be3a2bd
             {
                 switch (type)
                 {
@@ -320,8 +316,7 @@
                 return 0;
             }
 
-<<<<<<< HEAD
-            bool SetBossState(uint32 type, EncounterState state) OVERRIDE
+            bool SetBossState(uint32 type, EncounterState state) override
             {
                 if (!InstanceScript::SetBossState(type, state))
                     return false;
@@ -329,10 +324,7 @@
                 return true;
             }
 
-            std::string GetSaveData() OVERRIDE
-=======
             std::string GetSaveData() override
->>>>>>> 1be3a2bd
             {
                 OUT_SAVE_INST_DATA;
 
@@ -382,7 +374,7 @@
                 OUT_LOAD_INST_DATA_COMPLETE;
             }
 
-            void Update(uint32 diff) OVERRIDE
+            void Update(uint32 diff) override
             {
                 events.Update(diff);
 
