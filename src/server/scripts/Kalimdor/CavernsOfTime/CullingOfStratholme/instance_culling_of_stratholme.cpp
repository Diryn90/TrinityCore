--- conflicted
+++ resolved
@@ -33,28 +33,6 @@
 
 Position const ChromieSummonPos[] =
 {
-<<<<<<< HEAD
-    SAY_CRATES_COMPLETED    = 0, // Chromie
-
-    SAY_INFINITE_START      = 0, // Chromie - On Infinite Corruptor event start
-    SAY_INFINITE            = 1, // Chromie - On Infinite Corruptor event at 5 minutes
-    SAY_INFINITE_FAIL       = 2, // Chromie - On Infinite Corruptor event fail
-
-    SAY_FAIL                = 2  // Infinite Corruptor - On Infinite Corruptor event fail
-
-};
-
-enum Events
-{
-    EVENT_INFINITE_TIMER   = 1,
-    EVENT_RESET_ZOMBIE_COUNTER = 2
-};
-
-Position const ChromieSummonPos[] = 
-{
-    {1813.298f, 1283.578f, 142.3258f, 3.878161f},
-    {2273.725f, 1483.684f, 128.7205f, 6.057528f}
-=======
     { 1813.298f, 1283.578f, 142.3258f, 3.878161f },
     { 2273.725f, 1483.684f, 128.7205f, 6.057528f }
 };
@@ -68,7 +46,6 @@
     { GO_MALGANIS_GATE_2, DATA_MAL_GANIS, DOOR_TYPE_ROOM,    BOUNDARY_NONE },
     { GO_EXIT_GATE,       DATA_MAL_GANIS, DOOR_TYPE_PASSAGE, BOUNDARY_NONE },
     { 0,                  0,              DOOR_TYPE_ROOM,    BOUNDARY_NONE } // END
->>>>>>> 8bb086ef
 };
 
 class instance_culling_of_stratholme : public InstanceMapScript
@@ -96,28 +73,9 @@
                 _malGanisGate2GUID = 0;
                 _exitGateGUID      = 0;
                 _malGanisChestGUID = 0;
-<<<<<<< HEAD
-                _genericBunnyGUID = 0;
-                memset(&_encounterState[0], 0, sizeof(uint32) * MAX_ENCOUNTER);
-                _crateCount = 0;
-                _chromieGUID = 0;
-                _eventMinute = 0;
-                _zombieCounter = 0;
-                _zombieTimerStarted = false;
-            }
-
-            bool IsEncounterInProgress() const override
-            {
-                for (uint8 i = 0; i < MAX_ENCOUNTER; ++i)
-                    if (_encounterState[i] == IN_PROGRESS)
-                        return true;
-
-                return false;
-=======
                 _genericBunnyGUID  = 0;
                 _crateCount        = 0;
                 _eventTimer        = 0;
->>>>>>> 8bb086ef
             }
 
             void FillInitialWorldStates(WorldPacket& data) override
@@ -158,12 +116,7 @@
                     case NPC_GENERIC_BUNNY:
                         _genericBunnyGUID = creature->GetGUID();
                         break;
-<<<<<<< HEAD
-                    case NPC_CHROMIE:
-                        _chromieGUID = creature->GetGUID();
-=======
-                    default:
->>>>>>> 8bb086ef
+                    default:
                         break;
                 }
             }
@@ -195,40 +148,7 @@
                 }
             }
 
-<<<<<<< HEAD
-            void OnUnitDeath(Unit* unit) override
-            {
-                Creature* creature = unit->ToCreature();
-                if (!creature)
-                    return;
-
-                if (creature->GetEntry() == NPC_RISEN_ZOMBIE)
-                {
-                    _zombieCounter++;
-                    
-                    if (!_zombieTimerStarted)
-                    {
-                        events.ScheduleEvent(EVENT_RESET_ZOMBIE_COUNTER, 1*MINUTE*IN_MILLISECONDS);
-                        _zombieTimerStarted = true;
-                    }
-                    
-                    if (_zombieCounter >= 100)
-                        DoUpdateAchievementCriteria(ACHIEVEMENT_CRITERIA_TYPE_KILL_CREATURE, NPC_RISEN_ZOMBIE, 1);
-                }
-            }
-
-            bool CheckAchievementCriteriaMeet(uint32 criteriaId, Player const*, Unit const* /* = NULL */, uint32 /* = 0 */) override
-            {
-                if (criteriaId == CRITERIA_ZOMBIEFEST)
-                    return _zombieCounter >= 100 ? true : false;
-
-                return false;
-            }
-
-            void SetData(uint32 type, uint32 data) override
-=======
             void OnGameObjectRemove(GameObject* go) override
->>>>>>> 8bb086ef
             {
                 switch (go->GetEntry())
                 {
@@ -241,37 +161,10 @@
                 }
             }
 
-<<<<<<< HEAD
-                        switch (_encounterState[3])
-                        {
-                            case NOT_STARTED:
-                                HandleGameObject(_malGanisGate2GUID, true);
-                                break;
-                            case IN_PROGRESS:
-                                HandleGameObject(_malGanisGate2GUID, false);
-                                break;
-                            case DONE:
-                                HandleGameObject(_exitGateGUID, true);
-                                if (GameObject* go = instance->GetGameObject(_malGanisChestGUID))
-                                    go->RemoveFlag(GAMEOBJECT_FLAGS, GO_FLAG_INTERACT_COND);
-                                instance->SummonCreature(NPC_CHROMIE_3, ChromieSummonPos[1]);
-                                break;
-                        }
-                        break;
-                    case DATA_INFINITE_EVENT:
-                        _encounterState[4] = data;
-                        if(data == DONE)
-                        {
-                            DoUpdateWorldState(WORLDSTATE_TIME_GUARDIAN_SHOW, 0);
-                            events.CancelEvent(EVENT_INFINITE_TIMER);
-                        }
-                        break;
-=======
             void SetData(uint32 type, uint32 data) override
             {
                 switch (type)
                 {
->>>>>>> 8bb086ef
                     case DATA_CRATE_COUNT:
                         _crateCount = data;
                         if (_crateCount == 5)
@@ -287,18 +180,6 @@
                         DoUpdateWorldState(WORLDSTATE_CRATES_REVEALED, _crateCount);
                         break;
                     case DATA_INFINITE_COUNTER:
-<<<<<<< HEAD
-                        _eventCounterState = data;
-                        if (data == IN_PROGRESS)
-                            if (_infiniteGUID != 0)
-                            {
-                                events.ScheduleEvent(EVENT_INFINITE_TIMER, 1);
-                                _eventMinute = 25;
-                            }
-                    }
-                if (data == DONE)
-                    SaveToDB();
-=======
                         _infiniteCouterState = data;
                         if (data == IN_PROGRESS)
                         {
@@ -344,7 +225,6 @@
                 }
 
                 return true;
->>>>>>> 8bb086ef
             }
 
             uint32 GetData(uint32 type) const override
@@ -354,13 +234,9 @@
                     case DATA_CRATE_COUNT:
                         return _crateCount;
                     case DATA_INFINITE_COUNTER:
-<<<<<<< HEAD
-                        return _eventCounterState;
-=======
                         return _infiniteCouterState;
                     default:
                         break;
->>>>>>> 8bb086ef
                 }
                 return 0;
             }
@@ -453,74 +329,6 @@
                 }
             }
 
-            void Update(uint32 diff) override
-            {
-                events.Update(diff);
-
-                while (uint32 eventId = events.ExecuteEvent())
-                {
-                    switch(eventId)
-                    {
-                        case EVENT_INFINITE_TIMER:
-                        {
-                            DoUpdateWorldState(WORLDSTATE_TIME_GUARDIAN_SHOW, 1);
-                            DoUpdateWorldState(WORLDSTATE_TIME_GUARDIAN, _eventMinute);
-                            events.ScheduleEvent(EVENT_INFINITE_TIMER, MINUTE*IN_MILLISECONDS);
-
-                            switch(_eventMinute)
-                            {
-                                case 25:
-                                    if (!instance->GetPlayers().isEmpty())
-                                        if (Player* player = instance->GetPlayers().getFirst()->GetSource())
-                                            if (Creature* chromie = instance->GetCreature(_chromieGUID))
-                                                sCreatureTextMgr->SendChat(chromie, SAY_INFINITE_START, player, CHAT_MSG_ADDON, LANG_ADDON, TEXT_RANGE_MAP);
-                                    break;
-                                case 5:
-                                    if (!instance->GetPlayers().isEmpty())
-                                        if (Player* player = instance->GetPlayers().getFirst()->GetSource())
-                                            if (Creature* chromie = instance->GetCreature(_chromieGUID))
-                                                sCreatureTextMgr->SendChat(chromie, SAY_INFINITE, player, CHAT_MSG_ADDON, LANG_ADDON, TEXT_RANGE_MAP);
-                                    break;
-                                case 0:
-                                    if (!instance->GetPlayers().isEmpty())
-                                        if (Player* player = instance->GetPlayers().getFirst()->GetSource())
-                                            if (Creature* chromie = instance->GetCreature(_chromieGUID))
-                                                sCreatureTextMgr->SendChat(chromie, SAY_INFINITE_FAIL, player, CHAT_MSG_ADDON, LANG_ADDON, TEXT_RANGE_MAP);
-
-                                    if (Creature* infinite = instance->GetCreature(_infiniteGUID))
-                                    {
-                                        if (Creature* rift = infinite->FindNearestCreature(NPC_TIME_RIFT, 100.0f))
-                                        {
-                                            infinite->Kill(infinite->FindNearestCreature(NPC_GUARDIAN_OF_TIME, 100.0f));
-                                            infinite->GetMotionMaster()->MovePoint(0, rift->GetPositionX(), rift->GetPositionY(), rift->GetPositionZ());
-                                            infinite->AI()->Talk(SAY_FAIL);
-                                            rift->DespawnOrUnsummon();
-                                            infinite->DespawnOrUnsummon(3*IN_MILLISECONDS);     
-                                            events.CancelEvent(EVENT_INFINITE_TIMER);
-                                            DoUpdateWorldState(WORLDSTATE_TIME_GUARDIAN_SHOW, 0);
-                                        }
-                                    }
-                                    break;
-                                default:
-                                    break;
-                            }
-                            break;
-                        }
-                        case EVENT_RESET_ZOMBIE_COUNTER:
-                        {
-                            // if by whichever reasons the players have got skipped... award them
-                            if (_zombieCounter >= 100)
-                                DoUpdateAchievementCriteria(ACHIEVEMENT_CRITERIA_TYPE_KILL_CREATURE, NPC_RISEN_ZOMBIE, _zombieCounter);
-
-                            _zombieCounter = 0;
-                            _zombieTimerStarted = false;
-                        }
-                        break;
-                    } 
-                    --_eventMinute;
-                }
-
-            }
         private:
             uint64 _chromieGUID;
             uint64 _arthasGUID;
@@ -535,20 +343,10 @@
             uint64 _exitGateGUID;
             uint64 _malGanisChestGUID;
             uint64 _genericBunnyGUID;
-<<<<<<< HEAD
-            uint64 _chromieGUID;
-            uint32 _encounterState[MAX_ENCOUNTER];
-            uint32 _eventCounterState;
-            uint32 _crateCount;
-            uint32 _eventMinute;
-            uint32 _zombieCounter;
-            bool _zombieTimerStarted;
-=======
 
             uint32 _crateCount;
             uint32 _eventTimer;
             uint32 _infiniteCouterState;
->>>>>>> 8bb086ef
 
             EventMap events;
         };
