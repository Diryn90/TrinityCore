--- conflicted
+++ resolved
@@ -1,4750 +1,2374 @@
-<<<<<<< HEAD
-/*
- * Copyright (C) 2008-2014 TrinityCore <http://www.trinitycore.org/>
- *
- * This program is free software; you can redistribute it and/or modify it
- * under the terms of the GNU General Public License as published by the
- * Free Software Foundation; either version 2 of the License, or (at your
- * option) any later version.
- *
- * This program is distributed in the hope that it will be useful, but WITHOUT
- * ANY WARRANTY; without even the implied warranty of MERCHANTABILITY or
- * FITNESS FOR A PARTICULAR PURPOSE. See the GNU General Public License for
- * more details.
- *
- * You should have received a copy of the GNU General Public License along
- * with this program. If not, see <http://www.gnu.org/licenses/>.
- */
-
-/*
- * Scripts for spells with SPELLFAMILY_GENERIC spells used for quests.
- * Ordered alphabetically using questId and scriptname.
- * Scriptnames of files in this file should be prefixed with "spell_q#questID_".
- */
-
-#include "Player.h"
-#include "ScriptMgr.h"
-#include "ScriptedCreature.h"
-#include "SpellScript.h"
-#include "SpellAuraEffects.h"
-#include "Vehicle.h"
-#include "GridNotifiers.h"
-#include "GridNotifiersImpl.h"
-#include "CellImpl.h"
-
-class spell_generic_quest_update_entry_SpellScript : public SpellScript
-{
-    PrepareSpellScript(spell_generic_quest_update_entry_SpellScript);
-    private:
-        uint16 _spellEffect;
-        uint8 _effIndex;
-        uint32 _originalEntry;
-        uint32 _newEntry;
-        bool _shouldAttack;
-        uint32 _despawnTime;
-
-    public:
-        spell_generic_quest_update_entry_SpellScript(uint16 spellEffect, uint8 effIndex, uint32 originalEntry, uint32 newEntry, bool shouldAttack, uint32 despawnTime = 0) :
-            SpellScript(), _spellEffect(spellEffect), _effIndex(effIndex), _originalEntry(originalEntry),
-            _newEntry(newEntry), _shouldAttack(shouldAttack), _despawnTime(despawnTime) { }
-
-        void HandleDummy(SpellEffIndex /*effIndex*/)
-        {
-            if (Creature* creatureTarget = GetHitCreature())
-                if (!creatureTarget->IsPet() && creatureTarget->GetEntry() == _originalEntry)
-                {
-                    creatureTarget->UpdateEntry(_newEntry);
-                    if (_shouldAttack && creatureTarget->IsAIEnabled)
-                        creatureTarget->AI()->AttackStart(GetCaster());
-
-                    if (_despawnTime)
-                        creatureTarget->DespawnOrUnsummon(_despawnTime);
-                }
-        }
-
-        void Register() override
-        {
-            OnEffectHitTarget += SpellEffectFn(spell_generic_quest_update_entry_SpellScript::HandleDummy, _effIndex, _spellEffect);
-        }
-};
-
-// http://www.wowhead.com/quest=55 Morbent Fel
-// 8913 Sacred Cleansing
-enum Quest55Data
-{
-    NPC_MORBENT             = 1200,
-    NPC_WEAKENED_MORBENT    = 24782,
-};
-
-class spell_q55_sacred_cleansing : public SpellScriptLoader
-{
-    public:
-        spell_q55_sacred_cleansing() : SpellScriptLoader("spell_q55_sacred_cleansing") { }
-
-        SpellScript* GetSpellScript() const override
-        {
-            return new spell_generic_quest_update_entry_SpellScript(SPELL_EFFECT_DUMMY, EFFECT_1, NPC_MORBENT, NPC_WEAKENED_MORBENT, true);
-        }
-};
-
-// 9712 - Thaumaturgy Channel
-enum ThaumaturgyChannel
-{
-    SPELL_THAUMATURGY_CHANNEL = 21029
-};
-
-class spell_q2203_thaumaturgy_channel : public SpellScriptLoader
-{
-    public:
-        spell_q2203_thaumaturgy_channel() : SpellScriptLoader("spell_q2203_thaumaturgy_channel") { }
-
-        class spell_q2203_thaumaturgy_channel_AuraScript : public AuraScript
-        {
-            PrepareAuraScript(spell_q2203_thaumaturgy_channel_AuraScript);
-
-            bool Validate(SpellInfo const* /*spellInfo*/) override
-            {
-                if (!sSpellMgr->GetSpellInfo(SPELL_THAUMATURGY_CHANNEL))
-                    return false;
-                return true;
-            }
-
-            void HandleEffectPeriodic(AuraEffect const* /*aurEff*/)
-            {
-                PreventDefaultAction();
-                if (Unit* caster = GetCaster())
-                    caster->CastSpell(caster, SPELL_THAUMATURGY_CHANNEL, false);
-            }
-
-            void Register() override
-            {
-                OnEffectPeriodic += AuraEffectPeriodicFn(spell_q2203_thaumaturgy_channel_AuraScript::HandleEffectPeriodic, EFFECT_0, SPELL_AURA_PERIODIC_TRIGGER_SPELL);
-            }
-        };
-
-        AuraScript* GetAuraScript() const override
-        {
-            return new spell_q2203_thaumaturgy_channel_AuraScript();
-        }
-};
-
-// http://www.wowhead.com/quest=5206 Marauders of Darrowshire
-// 17271 Test Fetid Skull
-enum Quest5206Data
-{
-    SPELL_CREATE_RESONATING_SKULL = 17269,
-    SPELL_CREATE_BONE_DUST = 17270
-};
-
-class spell_q5206_test_fetid_skull : public SpellScriptLoader
-{
-    public:
-        spell_q5206_test_fetid_skull() : SpellScriptLoader("spell_q5206_test_fetid_skull") { }
-
-        class spell_q5206_test_fetid_skull_SpellScript : public SpellScript
-        {
-            PrepareSpellScript(spell_q5206_test_fetid_skull_SpellScript);
-
-            bool Load() override
-            {
-                return GetCaster()->GetTypeId() == TYPEID_PLAYER;
-            }
-
-            bool Validate(SpellInfo const* /*spellEntry*/) override
-            {
-                if (!sSpellMgr->GetSpellInfo(SPELL_CREATE_RESONATING_SKULL) || !sSpellMgr->GetSpellInfo(SPELL_CREATE_BONE_DUST))
-                    return false;
-                return true;
-            }
-
-            void HandleDummy(SpellEffIndex /*effIndex*/)
-            {
-                Unit* caster = GetCaster();
-                uint32 spellId = roll_chance_i(50) ? SPELL_CREATE_RESONATING_SKULL : SPELL_CREATE_BONE_DUST;
-                caster->CastSpell(caster, spellId, true, NULL);
-            }
-
-            void Register() override
-            {
-                OnEffectHit += SpellEffectFn(spell_q5206_test_fetid_skull_SpellScript::HandleDummy, EFFECT_0, SPELL_EFFECT_DUMMY);
-            }
-        };
-
-        SpellScript* GetSpellScript() const override
-        {
-            return new spell_q5206_test_fetid_skull_SpellScript();
-        }
-};
-
-// http://www.wowhead.com/quest=6124 Curing the Sick (A)
-// http://www.wowhead.com/quest=6129 Curing the Sick (H)
-// 19512 Apply Salve
-enum Quests6124_6129Data
-{
-    NPC_SICKLY_GAZELLE  = 12296,
-    NPC_CURED_GAZELLE   = 12297,
-    NPC_SICKLY_DEER     = 12298,
-    NPC_CURED_DEER      = 12299,
-    DESPAWN_TIME        = 30000
-};
-
-class spell_q6124_6129_apply_salve : public SpellScriptLoader
-{
-    public:
-        spell_q6124_6129_apply_salve() : SpellScriptLoader("spell_q6124_6129_apply_salve") { }
-
-        class spell_q6124_6129_apply_salve_SpellScript : public SpellScript
-        {
-            PrepareSpellScript(spell_q6124_6129_apply_salve_SpellScript);
-
-            bool Load() override
-            {
-                return GetCaster()->GetTypeId() == TYPEID_PLAYER;
-            }
-
-            void HandleDummy(SpellEffIndex /*effIndex*/)
-            {
-                Player* caster = GetCaster()->ToPlayer();
-                if (GetCastItem())
-                    if (Creature* creatureTarget = GetHitCreature())
-                    {
-                        uint32 uiNewEntry = 0;
-                        switch (caster->GetTeam())
-                        {
-                            case HORDE:
-                                if (creatureTarget->GetEntry() == NPC_SICKLY_GAZELLE)
-                                    uiNewEntry = NPC_CURED_GAZELLE;
-                                break;
-                            case ALLIANCE:
-                                if (creatureTarget->GetEntry() == NPC_SICKLY_DEER)
-                                    uiNewEntry = NPC_CURED_DEER;
-                                break;
-                        }
-                        if (uiNewEntry)
-                        {
-                            creatureTarget->UpdateEntry(uiNewEntry);
-                            creatureTarget->DespawnOrUnsummon(DESPAWN_TIME);
-                            caster->RewardPlayerAndGroupAtEvent(uiNewEntry, caster);
-                        }
-                    }
-            }
-
-            void Register() override
-            {
-                OnEffectHitTarget += SpellEffectFn(spell_q6124_6129_apply_salve_SpellScript::HandleDummy, EFFECT_0, SPELL_EFFECT_DUMMY);
-            }
-        };
-
-        SpellScript* GetSpellScript() const override
-        {
-            return new spell_q6124_6129_apply_salve_SpellScript();
-        }
-};
-
-// http://www.wowhead.com/quest=10255 Testing the Antidote
-// 34665 Administer Antidote
-enum Quest10255Data
-{
-    NPC_HELBOAR     = 16880,
-    NPC_DREADTUSK   = 16992,
-};
-
-class spell_q10255_administer_antidote : public SpellScriptLoader
-{
-    public:
-        spell_q10255_administer_antidote() : SpellScriptLoader("spell_q10255_administer_antidote") { }
-
-        SpellScript* GetSpellScript() const override
-        {
-            return new spell_generic_quest_update_entry_SpellScript(SPELL_EFFECT_DUMMY, EFFECT_0, NPC_HELBOAR, NPC_DREADTUSK, true);
-        }
-};
-
-// http://www.wowhead.com/quest=11396 Bring Down Those Shields (A)
-// http://www.wowhead.com/quest=11399 Bring Down Those Shields (H)
-enum Quest11396_11399Data
-{
-    SPELL_FORCE_SHIELD_ARCANE_PURPLE_X3 = 43874,
-    SPELL_SCOURGING_CRYSTAL_CONTROLLER = 43878
-};
-
-// 43874 Scourge Mur'gul Camp: Force Shield Arcane Purple x3
-class spell_q11396_11399_force_shield_arcane_purple_x3 : public SpellScriptLoader
-{
-    public:
-        spell_q11396_11399_force_shield_arcane_purple_x3() : SpellScriptLoader("spell_q11396_11399_force_shield_arcane_purple_x3") { }
-
-        class spell_q11396_11399_force_shield_arcane_purple_x3_AuraScript : public AuraScript
-        {
-            PrepareAuraScript(spell_q11396_11399_force_shield_arcane_purple_x3_AuraScript);
-
-            void HandleEffectApply(AuraEffect const* /*aurEff*/, AuraEffectHandleModes /*mode*/)
-            {
-                Unit* target = GetTarget();
-            target->SetFlag(UNIT_FIELD_FLAGS, UNIT_FLAG_IMMUNE_TO_PC);
-            target->AddUnitState(UNIT_STATE_ROOT);
-            }
-
-            void HandleEffectRemove(AuraEffect const* /*aurEff*/, AuraEffectHandleModes /*mode*/)
-            {
-            GetTarget()->RemoveFlag(UNIT_FIELD_FLAGS, UNIT_FLAG_IMMUNE_TO_PC);
-            }
-
-            void Register() override
-            {
-                OnEffectApply += AuraEffectApplyFn(spell_q11396_11399_force_shield_arcane_purple_x3_AuraScript::HandleEffectApply, EFFECT_0, SPELL_AURA_DUMMY, AURA_EFFECT_HANDLE_REAL);
-                OnEffectRemove += AuraEffectRemoveFn(spell_q11396_11399_force_shield_arcane_purple_x3_AuraScript::HandleEffectRemove, EFFECT_0, SPELL_AURA_DUMMY, AURA_EFFECT_HANDLE_REAL);
-            }
-
-        };
-
-        AuraScript* GetAuraScript() const override
-        {
-            return new spell_q11396_11399_force_shield_arcane_purple_x3_AuraScript();
-        }
-};
-
-// 50133 Scourging Crystal Controller
-class spell_q11396_11399_scourging_crystal_controller : public SpellScriptLoader
-{
-    public:
-        spell_q11396_11399_scourging_crystal_controller() : SpellScriptLoader("spell_q11396_11399_scourging_crystal_controller") { }
-
-        class spell_q11396_11399_scourging_crystal_controller_SpellScript : public SpellScript
-        {
-            PrepareSpellScript(spell_q11396_11399_scourging_crystal_controller_SpellScript);
-
-            bool Validate(SpellInfo const* /*spellEntry*/) override
-            {
-                if (!sSpellMgr->GetSpellInfo(SPELL_FORCE_SHIELD_ARCANE_PURPLE_X3) || !sSpellMgr->GetSpellInfo(SPELL_SCOURGING_CRYSTAL_CONTROLLER))
-                    return false;
-                return true;
-            }
-
-            void HandleDummy(SpellEffIndex /*effIndex*/)
-            {
-                if (Unit* target = GetExplTargetUnit())
-                    if (target->GetTypeId() == TYPEID_UNIT && target->HasAura(SPELL_FORCE_SHIELD_ARCANE_PURPLE_X3))
-                        // Make sure nobody else is channeling the same target
-                        if (!target->HasAura(SPELL_SCOURGING_CRYSTAL_CONTROLLER))
-                            GetCaster()->CastSpell(target, SPELL_SCOURGING_CRYSTAL_CONTROLLER, true, GetCastItem());
-            }
-
-            void Register() override
-            {
-                OnEffectHitTarget += SpellEffectFn(spell_q11396_11399_scourging_crystal_controller_SpellScript::HandleDummy, EFFECT_0, SPELL_EFFECT_DUMMY);
-            }
-        };
-
-        SpellScript* GetSpellScript() const override
-        {
-            return new spell_q11396_11399_scourging_crystal_controller_SpellScript();
-        };
-};
-
-// 43882 Scourging Crystal Controller Dummy
-class spell_q11396_11399_scourging_crystal_controller_dummy : public SpellScriptLoader
-{
-    public:
-        spell_q11396_11399_scourging_crystal_controller_dummy() : SpellScriptLoader("spell_q11396_11399_scourging_crystal_controller_dummy") { }
-
-        class spell_q11396_11399_scourging_crystal_controller_dummy_SpellScript : public SpellScript
-        {
-            PrepareSpellScript(spell_q11396_11399_scourging_crystal_controller_dummy_SpellScript);
-
-            bool Validate(SpellInfo const* /*spellEntry*/) override
-            {
-                if (!sSpellMgr->GetSpellInfo(SPELL_FORCE_SHIELD_ARCANE_PURPLE_X3))
-                    return false;
-                return true;
-            }
-
-            void HandleDummy(SpellEffIndex /*effIndex*/)
-            {
-                if (Unit* target = GetHitUnit())
-                    if (target->GetTypeId() == TYPEID_UNIT)
-                        target->RemoveAurasDueToSpell(SPELL_FORCE_SHIELD_ARCANE_PURPLE_X3);
-            }
-
-            void Register() override
-            {
-                OnEffectHitTarget += SpellEffectFn(spell_q11396_11399_scourging_crystal_controller_dummy_SpellScript::HandleDummy, EFFECT_0, SPELL_EFFECT_DUMMY);
-            }
-        };
-
-        SpellScript* GetSpellScript() const override
-        {
-            return new spell_q11396_11399_scourging_crystal_controller_dummy_SpellScript();
-        };
-};
-
-// http://www.wowhead.com/quest=11515 Blood for Blood
-// 44936 Quest - Fel Siphon Dummy
-enum Quest11515Data
-{
-    NPC_FELBLOOD_INITIATE   = 24918,
-    NPC_EMACIATED_FELBLOOD  = 24955
-};
-
-class spell_q11515_fel_siphon_dummy : public SpellScriptLoader
-{
-    public:
-        spell_q11515_fel_siphon_dummy() : SpellScriptLoader("spell_q11515_fel_siphon_dummy") { }
-
-        SpellScript* GetSpellScript() const override
-        {
-            return new spell_generic_quest_update_entry_SpellScript(SPELL_EFFECT_DUMMY, EFFECT_0, NPC_FELBLOOD_INITIATE, NPC_EMACIATED_FELBLOOD, true);
-        }
-};
-
-// http://www.wowhead.com/quest=11587 Prison Break
-// 45449 Arcane Prisoner Rescue
-enum Quest11587Data
-{
-    SPELL_SUMMON_ARCANE_PRISONER_MALE    = 45446,    // Summon Arcane Prisoner - Male
-    SPELL_SUMMON_ARCANE_PRISONER_FEMALE  = 45448,    // Summon Arcane Prisoner - Female
-    SPELL_ARCANE_PRISONER_KILL_CREDIT    = 45456     // Arcane Prisoner Kill Credit
-};
-
-class spell_q11587_arcane_prisoner_rescue : public SpellScriptLoader
-{
-    public:
-        spell_q11587_arcane_prisoner_rescue() : SpellScriptLoader("spell_q11587_arcane_prisoner_rescue") { }
-
-        class spell_q11587_arcane_prisoner_rescue_SpellScript : public SpellScript
-        {
-            PrepareSpellScript(spell_q11587_arcane_prisoner_rescue_SpellScript);
-
-            bool Validate(SpellInfo const* /*spellEntry*/) override
-            {
-                if (!sSpellMgr->GetSpellInfo(SPELL_SUMMON_ARCANE_PRISONER_MALE) || !sSpellMgr->GetSpellInfo(SPELL_SUMMON_ARCANE_PRISONER_FEMALE) || !sSpellMgr->GetSpellInfo(SPELL_ARCANE_PRISONER_KILL_CREDIT))
-                    return false;
-                return true;
-            }
-
-            void HandleDummy(SpellEffIndex /*effIndex*/)
-            {
-                Unit* caster = GetCaster();
-                if (Unit* unitTarget = GetHitUnit())
-                {
-                    uint32 spellId = SPELL_SUMMON_ARCANE_PRISONER_MALE;
-                    if (rand32() % 2)
-                        spellId = SPELL_SUMMON_ARCANE_PRISONER_FEMALE;
-                    caster->CastSpell(caster, spellId, true);
-                    unitTarget->CastSpell(caster, SPELL_ARCANE_PRISONER_KILL_CREDIT, true);
-                }
-            }
-
-            void Register() override
-            {
-                OnEffectHitTarget += SpellEffectFn(spell_q11587_arcane_prisoner_rescue_SpellScript::HandleDummy, EFFECT_0, SPELL_EFFECT_DUMMY);
-            }
-        };
-
-        SpellScript* GetSpellScript() const override
-        {
-            return new spell_q11587_arcane_prisoner_rescue_SpellScript();
-        }
-};
-
-// http://www.wowhead.com/quest=11730 Master and Servant
-// 46023 The Ultrasonic Screwdriver
-enum Quest11730Data
-{
-    SPELL_SUMMON_SCAVENGEBOT_004A8  = 46063,
-    SPELL_SUMMON_SENTRYBOT_57K      = 46068,
-    SPELL_SUMMON_DEFENDOTANK_66D    = 46058,
-    SPELL_SUMMON_SCAVENGEBOT_005B6  = 46066,
-    SPELL_SUMMON_55D_COLLECTATRON   = 46034,
-    SPELL_ROBOT_KILL_CREDIT         = 46027,
-    NPC_SCAVENGEBOT_004A8           = 25752,
-    NPC_SENTRYBOT_57K               = 25753,
-    NPC_DEFENDOTANK_66D             = 25758,
-    NPC_SCAVENGEBOT_005B6           = 25792,
-    NPC_55D_COLLECTATRON            = 25793
-};
-
-class spell_q11730_ultrasonic_screwdriver : public SpellScriptLoader
-{
-    public:
-        spell_q11730_ultrasonic_screwdriver() : SpellScriptLoader("spell_q11730_ultrasonic_screwdriver") { }
-
-        class spell_q11730_ultrasonic_screwdriver_SpellScript : public SpellScript
-        {
-            PrepareSpellScript(spell_q11730_ultrasonic_screwdriver_SpellScript);
-
-            bool Load() override
-            {
-                return GetCaster()->GetTypeId() == TYPEID_PLAYER && GetCastItem();
-            }
-
-            bool Validate(SpellInfo const* /*spellEntry*/) override
-            {
-                if (!sSpellMgr->GetSpellInfo(SPELL_SUMMON_SCAVENGEBOT_004A8) || !sSpellMgr->GetSpellInfo(SPELL_SUMMON_SENTRYBOT_57K) || !sSpellMgr->GetSpellInfo(SPELL_SUMMON_DEFENDOTANK_66D) || !sSpellMgr->GetSpellInfo(SPELL_SUMMON_SCAVENGEBOT_005B6) || !sSpellMgr->GetSpellInfo(SPELL_SUMMON_55D_COLLECTATRON) || !sSpellMgr->GetSpellInfo(SPELL_ROBOT_KILL_CREDIT))
-                    return false;
-                return true;
-            }
-
-            void HandleDummy(SpellEffIndex /*effIndex*/)
-            {
-                Item* castItem = GetCastItem();
-                Unit* caster = GetCaster();
-                if (Creature* target = GetHitCreature())
-                {
-                    uint32 spellId = 0;
-                    switch (target->GetEntry())
-                    {
-                        case NPC_SCAVENGEBOT_004A8: spellId = SPELL_SUMMON_SCAVENGEBOT_004A8;    break;
-                        case NPC_SENTRYBOT_57K:     spellId = SPELL_SUMMON_SENTRYBOT_57K;        break;
-                        case NPC_DEFENDOTANK_66D:   spellId = SPELL_SUMMON_DEFENDOTANK_66D;      break;
-                        case NPC_SCAVENGEBOT_005B6: spellId = SPELL_SUMMON_SCAVENGEBOT_005B6;    break;
-                        case NPC_55D_COLLECTATRON:  spellId = SPELL_SUMMON_55D_COLLECTATRON;     break;
-                        default:
-                            return;
-                    }
-                    caster->CastSpell(caster, spellId, true, castItem);
-                    caster->CastSpell(caster, SPELL_ROBOT_KILL_CREDIT, true);
-                    target->DespawnOrUnsummon();
-                }
-            }
-
-            void Register() override
-            {
-                OnEffectHitTarget += SpellEffectFn(spell_q11730_ultrasonic_screwdriver_SpellScript::HandleDummy, EFFECT_0, SPELL_EFFECT_DUMMY);
-            }
-        };
-
-        SpellScript* GetSpellScript() const override
-        {
-            return new spell_q11730_ultrasonic_screwdriver_SpellScript();
-        }
-};
-
-// http://www.wowhead.com/quest=12459 That Which Creates Can Also Destroy
-// 49587 Seeds of Nature's Wrath
-enum Quest12459Data
-{
-    NPC_REANIMATED_FROSTWYRM        = 26841,
-    NPC_WEAK_REANIMATED_FROSTWYRM   = 27821,
-
-    NPC_TURGID                      = 27808,
-    NPC_WEAK_TURGID                 = 27809,
-
-    NPC_DEATHGAZE                   = 27122,
-    NPC_WEAK_DEATHGAZE              = 27807,
-};
-
-class spell_q12459_seeds_of_natures_wrath : public SpellScriptLoader
-{
-    public:
-        spell_q12459_seeds_of_natures_wrath() : SpellScriptLoader("spell_q12459_seeds_of_natures_wrath") { }
-
-        class spell_q12459_seeds_of_natures_wrath_SpellScript : public SpellScript
-        {
-            PrepareSpellScript(spell_q12459_seeds_of_natures_wrath_SpellScript);
-
-            void HandleDummy(SpellEffIndex /*effIndex*/)
-            {
-                if (Creature* creatureTarget = GetHitCreature())
-                {
-                    uint32 uiNewEntry = 0;
-                    switch (creatureTarget->GetEntry())
-                    {
-                        case NPC_REANIMATED_FROSTWYRM:  uiNewEntry = NPC_WEAK_REANIMATED_FROSTWYRM; break;
-                        case NPC_TURGID:                uiNewEntry = NPC_WEAK_TURGID;               break;
-                        case NPC_DEATHGAZE:             uiNewEntry = NPC_WEAK_DEATHGAZE;            break;
-                    }
-                    if (uiNewEntry)
-                        creatureTarget->UpdateEntry(uiNewEntry);
-                }
-            }
-
-            void Register() override
-            {
-                OnEffectHitTarget += SpellEffectFn(spell_q12459_seeds_of_natures_wrath_SpellScript::HandleDummy, EFFECT_0, SPELL_EFFECT_DUMMY);
-            }
-        };
-
-        SpellScript* GetSpellScript() const override
-        {
-            return new spell_q12459_seeds_of_natures_wrath_SpellScript();
-        }
-};
-
-// http://www.wowhead.com/quest=12634 Some Make Lemonade, Some Make Liquor
-// 51840 Despawn Fruit Tosser
-enum Quest12634Data
-{
-    SPELL_BANANAS_FALL_TO_GROUND    = 51836,
-    SPELL_ORANGE_FALLS_TO_GROUND    = 51837,
-    SPELL_PAPAYA_FALLS_TO_GROUND    = 51839,
-    SPELL_SUMMON_ADVENTUROUS_DWARF  = 52070
-};
-
-class spell_q12634_despawn_fruit_tosser : public SpellScriptLoader
-{
-    public:
-        spell_q12634_despawn_fruit_tosser() : SpellScriptLoader("spell_q12634_despawn_fruit_tosser") { }
-
-        class spell_q12634_despawn_fruit_tosser_SpellScript : public SpellScript
-        {
-            PrepareSpellScript(spell_q12634_despawn_fruit_tosser_SpellScript);
-
-            bool Validate(SpellInfo const* /*spellEntry*/) override
-            {
-                if (!sSpellMgr->GetSpellInfo(SPELL_BANANAS_FALL_TO_GROUND) || !sSpellMgr->GetSpellInfo(SPELL_ORANGE_FALLS_TO_GROUND) || !sSpellMgr->GetSpellInfo(SPELL_PAPAYA_FALLS_TO_GROUND) || !sSpellMgr->GetSpellInfo(SPELL_SUMMON_ADVENTUROUS_DWARF))
-                    return false;
-                return true;
-            }
-
-            void HandleDummy(SpellEffIndex /*effIndex*/)
-            {
-                uint32 spellId = SPELL_BANANAS_FALL_TO_GROUND;
-                switch (urand(0, 3))
-                {
-                    case 1: spellId = SPELL_ORANGE_FALLS_TO_GROUND; break;
-                    case 2: spellId = SPELL_PAPAYA_FALLS_TO_GROUND; break;
-                }
-                // sometimes, if you're lucky, you get a dwarf
-                if (roll_chance_i(5))
-                    spellId = SPELL_SUMMON_ADVENTUROUS_DWARF;
-                GetCaster()->CastSpell(GetCaster(), spellId, true, NULL);
-            }
-
-            void Register() override
-            {
-                OnEffectHit += SpellEffectFn(spell_q12634_despawn_fruit_tosser_SpellScript::HandleDummy, EFFECT_0, SPELL_EFFECT_DUMMY);
-            }
-        };
-
-        SpellScript* GetSpellScript() const override
-        {
-            return new spell_q12634_despawn_fruit_tosser_SpellScript();
-        }
-};
-
-// http://www.wowhead.com/quest=12683 Burning to Help
-// 52308 Take Sputum Sample
-class spell_q12683_take_sputum_sample : public SpellScriptLoader
-{
-    public:
-        spell_q12683_take_sputum_sample() : SpellScriptLoader("spell_q12683_take_sputum_sample") { }
-
-        class spell_q12683_take_sputum_sample_SpellScript : public SpellScript
-        {
-            PrepareSpellScript(spell_q12683_take_sputum_sample_SpellScript);
-
-            void HandleDummy(SpellEffIndex /*effIndex*/)
-            {
-                uint32 reqAuraId = GetSpellInfo()->Effects[EFFECT_1].CalcValue();
-
-                Unit* caster = GetCaster();
-                if (caster->HasAuraEffect(reqAuraId, 0))
-                {
-                    uint32 spellId = GetSpellInfo()->Effects[EFFECT_0].CalcValue();
-                    caster->CastSpell(caster, spellId, true, NULL);
-                }
-            }
-
-            void Register() override
-            {
-                OnEffectHit += SpellEffectFn(spell_q12683_take_sputum_sample_SpellScript::HandleDummy, EFFECT_0, SPELL_EFFECT_DUMMY);
-            }
-        };
-
-        SpellScript* GetSpellScript() const override
-        {
-            return new spell_q12683_take_sputum_sample_SpellScript();
-        }
-};
-
-// http://www.wowhead.com/quest=12851 Going Bearback
-// 54798 FLAMING Arrow Triggered Effect
-enum Quest12851Data
-{
-    NPC_FROSTGIANT = 29351,
-    NPC_FROSTWORG  = 29358,
-    SPELL_FROSTGIANT_CREDIT = 58184,
-    SPELL_FROSTWORG_CREDIT  = 58183,
-    SPELL_IMMOLATION        = 54690,
-    SPELL_ABLAZE            = 54683,
-};
-
-class spell_q12851_going_bearback : public SpellScriptLoader
-{
-    public:
-        spell_q12851_going_bearback() : SpellScriptLoader("spell_q12851_going_bearback") { }
-
-        class spell_q12851_going_bearback_AuraScript : public AuraScript
-        {
-            PrepareAuraScript(spell_q12851_going_bearback_AuraScript);
-
-            void HandleEffectApply(AuraEffect const* /*aurEff*/, AuraEffectHandleModes /*mode*/)
-            {
-                if (Unit* caster = GetCaster())
-                {
-                    Unit* target = GetTarget();
-                    // Already in fire
-                    if (target->HasAura(SPELL_ABLAZE))
-                        return;
-
-                    if (Player* player = caster->GetCharmerOrOwnerPlayerOrPlayerItself())
-                    {
-                        switch (target->GetEntry())
-                        {
-                            case NPC_FROSTWORG:
-                                target->CastSpell(player, SPELL_FROSTWORG_CREDIT, true);
-                                target->CastSpell(target, SPELL_IMMOLATION, true);
-                                target->CastSpell(target, SPELL_ABLAZE, true);
-                                break;
-                            case NPC_FROSTGIANT:
-                                target->CastSpell(player, SPELL_FROSTGIANT_CREDIT, true);
-                                target->CastSpell(target, SPELL_IMMOLATION, true);
-                                target->CastSpell(target, SPELL_ABLAZE, true);
-                                break;
-                        }
-                    }
-                }
-            }
-
-            void Register() override
-            {
-                AfterEffectApply += AuraEffectApplyFn(spell_q12851_going_bearback_AuraScript::HandleEffectApply, EFFECT_0, SPELL_AURA_PERIODIC_DUMMY, AURA_EFFECT_HANDLE_REAL_OR_REAPPLY_MASK);
-            }
-
-        };
-
-        AuraScript* GetAuraScript() const override
-        {
-            return new spell_q12851_going_bearback_AuraScript();
-        }
-};
-
-// http://www.wowhead.com/quest=12937 Relief for the Fallen
-// 55804 Healing Finished
-enum Quest12937Data
-{
-    SPELL_TRIGGER_AID_OF_THE_EARTHEN    = 55809,
-    NPC_FALLEN_EARTHEN_DEFENDER         = 30035,
-};
-
-class spell_q12937_relief_for_the_fallen : public SpellScriptLoader
-{
-    public:
-        spell_q12937_relief_for_the_fallen() : SpellScriptLoader("spell_q12937_relief_for_the_fallen") { }
-
-        class spell_q12937_relief_for_the_fallen_SpellScript : public SpellScript
-        {
-            PrepareSpellScript(spell_q12937_relief_for_the_fallen_SpellScript);
-
-            bool Load() override
-            {
-                return GetCaster()->GetTypeId() == TYPEID_PLAYER;
-            }
-
-            bool Validate(SpellInfo const* /*spellEntry*/) override
-            {
-                if (!sSpellMgr->GetSpellInfo(SPELL_TRIGGER_AID_OF_THE_EARTHEN))
-                    return false;
-                return true;
-            }
-
-            void HandleDummy(SpellEffIndex /*effIndex*/)
-            {
-                Player* caster = GetCaster()->ToPlayer();
-                if (Creature* target = GetHitCreature())
-                {
-                    caster->CastSpell(caster, SPELL_TRIGGER_AID_OF_THE_EARTHEN, true, NULL);
-                    caster->KilledMonsterCredit(NPC_FALLEN_EARTHEN_DEFENDER, 0);
-                    target->DespawnOrUnsummon();
-                }
-            }
-
-            void Register() override
-            {
-                OnEffectHitTarget += SpellEffectFn(spell_q12937_relief_for_the_fallen_SpellScript::HandleDummy, EFFECT_0, SPELL_EFFECT_DUMMY);
-            }
-        };
-
-        SpellScript* GetSpellScript() const override
-        {
-            return new spell_q12937_relief_for_the_fallen_SpellScript();
-        }
-};
-
-enum Whoarethey
-{
-    SPELL_MALE_DISGUISE = 38080,
-    SPELL_FEMALE_DISGUISE = 38081,
-    SPELL_GENERIC_DISGUISE = 32756
-};
-
-class spell_q10041_q10040_who_are_they : public SpellScriptLoader
-{
-    public:
-        spell_q10041_q10040_who_are_they() : SpellScriptLoader("spell_q10041_q10040_who_are_they") { }
-
-        class spell_q10041_q10040_who_are_they_SpellScript : public SpellScript
-        {
-            PrepareSpellScript(spell_q10041_q10040_who_are_they_SpellScript);
-
-            bool Validate(SpellInfo const* /*spellEntry*/) override
-            {
-                if (!sSpellMgr->GetSpellInfo(SPELL_MALE_DISGUISE) || !sSpellMgr->GetSpellInfo(SPELL_FEMALE_DISGUISE) || !sSpellMgr->GetSpellInfo(SPELL_GENERIC_DISGUISE))
-                    return false;
-                return true;
-            }
-
-            void HandleScript(SpellEffIndex effIndex)
-            {
-                PreventHitDefaultEffect(effIndex);
-                if (Player* target = GetHitPlayer())
-                {
-                    target->CastSpell(target, target->getGender() == GENDER_MALE ? SPELL_MALE_DISGUISE : SPELL_FEMALE_DISGUISE, true);
-                    target->CastSpell(target, SPELL_GENERIC_DISGUISE, true);
-                }
-            }
-
-            void Register() override
-            {
-                OnEffectHitTarget += SpellEffectFn(spell_q10041_q10040_who_are_they_SpellScript::HandleScript, EFFECT_0, SPELL_EFFECT_SCRIPT_EFFECT);
-            }
-        };
-
-        SpellScript* GetSpellScript() const override
-        {
-            return new spell_q10041_q10040_who_are_they_SpellScript();
-        }
-};
-
-enum symboloflife
-{
-    SPELL_PERMANENT_FEIGN_DEATH = 29266,
-};
-
-// 8593 Symbol of life dummy
-class spell_symbol_of_life_dummy : public SpellScriptLoader
-{
-    public:
-        spell_symbol_of_life_dummy() : SpellScriptLoader("spell_symbol_of_life_dummy") { }
-
-        class spell_symbol_of_life_dummy_SpellScript : public SpellScript
-        {
-            PrepareSpellScript(spell_symbol_of_life_dummy_SpellScript);
-
-            void HandleDummy(SpellEffIndex /*effIndex*/)
-            {
-                if (Creature* target = GetHitCreature())
-                {
-                    if (target->HasAura(SPELL_PERMANENT_FEIGN_DEATH))
-                    {
-                        target->RemoveAurasDueToSpell(SPELL_PERMANENT_FEIGN_DEATH);
-                        target->SetUInt32Value(UNIT_DYNAMIC_FLAGS, 0);
-                        target->SetUInt32Value(UNIT_FIELD_FLAGS_2, 0);
-                        target->SetHealth(target->GetMaxHealth() / 2);
-                        target->SetPower(POWER_MANA, uint32(target->GetMaxPower(POWER_MANA) * 0.75f));
-                    }
-                }
-            }
-
-            void Register() override
-            {
-                OnEffectHitTarget += SpellEffectFn(spell_symbol_of_life_dummy_SpellScript::HandleDummy, EFFECT_0, SPELL_EFFECT_DUMMY);
-            }
-        };
-
-        SpellScript* GetSpellScript() const override
-        {
-            return new spell_symbol_of_life_dummy_SpellScript();
-        };
-};
-
-// http://www.wowhead.com/quest=12659 Scalps!
-// 52090 Ahunae's Knife
-enum Quest12659Data
-{
-    NPC_SCALPS_KC_BUNNY = 28622,
-};
-
-class spell_q12659_ahunaes_knife : public SpellScriptLoader
-{
-    public:
-        spell_q12659_ahunaes_knife() : SpellScriptLoader("spell_q12659_ahunaes_knife") { }
-
-        class spell_q12659_ahunaes_knife_SpellScript : public SpellScript
-        {
-            PrepareSpellScript(spell_q12659_ahunaes_knife_SpellScript);
-
-            bool Load() override
-            {
-                return GetCaster()->GetTypeId() == TYPEID_PLAYER;
-            }
-
-            void HandleDummy(SpellEffIndex /*effIndex*/)
-            {
-                Player* caster = GetCaster()->ToPlayer();
-                if (Creature* target = GetHitCreature())
-                {
-                    target->DespawnOrUnsummon();
-                    caster->KilledMonsterCredit(NPC_SCALPS_KC_BUNNY, 0);
-                }
-            }
-
-            void Register() override
-            {
-                OnEffectHitTarget += SpellEffectFn(spell_q12659_ahunaes_knife_SpellScript::HandleDummy, EFFECT_0, SPELL_EFFECT_DUMMY);
-            }
-        };
-
-        SpellScript* GetSpellScript() const override
-        {
-            return new spell_q12659_ahunaes_knife_SpellScript();
-        };
-};
-
-enum StoppingTheSpread
-{
-    NPC_VILLAGER_KILL_CREDIT                     = 18240,
-    SPELL_FLAMES                                 = 39199
-};
-
-class spell_q9874_liquid_fire : public SpellScriptLoader
-{
-    public:
-        spell_q9874_liquid_fire() : SpellScriptLoader("spell_q9874_liquid_fire")
-        {
-        }
-
-        class spell_q9874_liquid_fire_SpellScript : public SpellScript
-        {
-            PrepareSpellScript(spell_q9874_liquid_fire_SpellScript);
-
-            bool Load() override
-            {
-                return GetCaster()->GetTypeId() == TYPEID_PLAYER;
-            }
-
-            void HandleDummy(SpellEffIndex /*effIndex*/)
-            {
-                Player* caster = GetCaster()->ToPlayer();
-                if (Creature* target = GetHitCreature())
-                    if (target && !target->HasAura(SPELL_FLAMES))
-                    {
-                        caster->KilledMonsterCredit(NPC_VILLAGER_KILL_CREDIT, 0);
-                        target->CastSpell(target, SPELL_FLAMES, true);
-                        target->DespawnOrUnsummon(60000);
-                    }
-            }
-
-            void Register() override
-            {
-                OnEffectHitTarget += SpellEffectFn(spell_q9874_liquid_fire_SpellScript::HandleDummy, EFFECT_0, SPELL_EFFECT_DUMMY);
-            }
-        };
-
-        SpellScript* GetSpellScript() const override
-        {
-            return new spell_q9874_liquid_fire_SpellScript();
-        };
-};
-
-enum SalvagingLifesStength
-{
-    NPC_SHARD_KILL_CREDIT                        = 29303,
-};
-
-class spell_q12805_lifeblood_dummy : public SpellScriptLoader
-{
-    public:
-        spell_q12805_lifeblood_dummy() : SpellScriptLoader("spell_q12805_lifeblood_dummy")
-        {
-        }
-
-        class spell_q12805_lifeblood_dummy_SpellScript : public SpellScript
-        {
-            PrepareSpellScript(spell_q12805_lifeblood_dummy_SpellScript);
-
-            bool Load() override
-            {
-                return GetCaster()->GetTypeId() == TYPEID_PLAYER;
-            }
-
-            void HandleScript(SpellEffIndex /*effIndex*/)
-            {
-                Player* caster = GetCaster()->ToPlayer();
-                if (Creature* target = GetHitCreature())
-                {
-                    caster->KilledMonsterCredit(NPC_SHARD_KILL_CREDIT, 0);
-                    target->CastSpell(target, uint32(GetEffectValue()), true);
-                    target->DespawnOrUnsummon(2000);
-                }
-            }
-
-            void Register() override
-            {
-                OnEffectHitTarget += SpellEffectFn(spell_q12805_lifeblood_dummy_SpellScript::HandleScript, EFFECT_0, SPELL_EFFECT_SCRIPT_EFFECT);
-            }
-        };
-
-        SpellScript* GetSpellScript() const override
-        {
-            return new spell_q12805_lifeblood_dummy_SpellScript();
-        };
-};
-
-/*
- http://www.wowhead.com/quest=13283 King of the Mountain
- http://www.wowhead.com/quest=13280 King of the Mountain
- 59643 Plant Horde Battle Standard
- 4338 Plant Alliance Battle Standard
- */
-enum BattleStandard
-{
-    NPC_KING_OF_THE_MOUNTAINT_KC                    = 31766,
-};
-
-class spell_q13280_13283_plant_battle_standard: public SpellScriptLoader
-{
-    public:
-        spell_q13280_13283_plant_battle_standard() : SpellScriptLoader("spell_q13280_13283_plant_battle_standard") { }
-
-        class spell_q13280_13283_plant_battle_standard_SpellScript : public SpellScript
-        {
-            PrepareSpellScript(spell_q13280_13283_plant_battle_standard_SpellScript);
-
-            void HandleDummy(SpellEffIndex /*effIndex*/)
-            {
-                Unit* caster = GetCaster();
-                if (caster->IsVehicle())
-                    if (Unit* player = caster->GetVehicleKit()->GetPassenger(0))
-                         player->ToPlayer()->KilledMonsterCredit(NPC_KING_OF_THE_MOUNTAINT_KC, 0);
-            }
-
-            void Register() override
-            {
-                OnEffectHit += SpellEffectFn(spell_q13280_13283_plant_battle_standard_SpellScript::HandleDummy, EFFECT_0, SPELL_EFFECT_DUMMY);
-            }
-        };
-
-        SpellScript* GetSpellScript() const override
-        {
-            return new spell_q13280_13283_plant_battle_standard_SpellScript();
-        }
-};
-
-enum ChumTheWaterSummons
-{
-    SUMMON_ANGRY_KVALDIR = 66737,
-    SUMMON_NORTH_SEA_MAKO = 66738,
-    SUMMON_NORTH_SEA_THRESHER = 66739,
-    SUMMON_NORTH_SEA_BLUE_SHARK = 66740
-};
-
-class spell_q14112_14145_chum_the_water: public SpellScriptLoader
-{
-    public:
-        spell_q14112_14145_chum_the_water() : SpellScriptLoader("spell_q14112_14145_chum_the_water") { }
-
-        class spell_q14112_14145_chum_the_water_SpellScript : public SpellScript
-        {
-            PrepareSpellScript(spell_q14112_14145_chum_the_water_SpellScript);
-
-            bool Validate(SpellInfo const* /*spellEntry*/) override
-            {
-                if (!sSpellMgr->GetSpellInfo(SUMMON_ANGRY_KVALDIR) || !sSpellMgr->GetSpellInfo(SUMMON_NORTH_SEA_MAKO) || !sSpellMgr->GetSpellInfo(SUMMON_NORTH_SEA_THRESHER) || !sSpellMgr->GetSpellInfo(SUMMON_NORTH_SEA_BLUE_SHARK))
-                    return false;
-                return true;
-            }
-
-            void HandleScriptEffect(SpellEffIndex /*effIndex*/)
-            {
-                Unit* caster = GetCaster();
-                caster->CastSpell(caster, RAND(SUMMON_ANGRY_KVALDIR, SUMMON_NORTH_SEA_MAKO, SUMMON_NORTH_SEA_THRESHER, SUMMON_NORTH_SEA_BLUE_SHARK));
-            }
-
-            void Register() override
-            {
-                OnEffectHitTarget += SpellEffectFn(spell_q14112_14145_chum_the_water_SpellScript::HandleScriptEffect, EFFECT_0, SPELL_EFFECT_SCRIPT_EFFECT);
-            }
-        };
-
-        SpellScript* GetSpellScript() const override
-        {
-            return new spell_q14112_14145_chum_the_water_SpellScript();
-        }
-};
-
-// http://old01.wowhead.com/quest=9452 - Red Snapper - Very Tasty!
-enum RedSnapperVeryTasty
-{
-    SPELL_CAST_NET          = 29866,
-    ITEM_RED_SNAPPER        = 23614,
-    SPELL_NEW_SUMMON_TEST   = 49214,
-};
-
-class spell_q9452_cast_net: public SpellScriptLoader
-{
-    public:
-        spell_q9452_cast_net() : SpellScriptLoader("spell_q9452_cast_net") { }
-
-        class spell_q9452_cast_net_SpellScript : public SpellScript
-        {
-            PrepareSpellScript(spell_q9452_cast_net_SpellScript);
-
-            bool Load() override
-            {
-                return GetCaster()->GetTypeId() == TYPEID_PLAYER;
-            }
-
-            void HandleDummy(SpellEffIndex /*effIndex*/)
-            {
-                Player* caster = GetCaster()->ToPlayer();
-                if (roll_chance_i(66))
-                    caster->AddItem(ITEM_RED_SNAPPER, 1);
-                else
-                    caster->CastSpell(caster, SPELL_NEW_SUMMON_TEST, true);
-            }
-
-            void Register() override
-            {
-                OnEffectHit += SpellEffectFn(spell_q9452_cast_net_SpellScript::HandleDummy, EFFECT_0, SPELL_EFFECT_DUMMY);
-            }
-        };
-
-        SpellScript* GetSpellScript() const override
-        {
-            return new spell_q9452_cast_net_SpellScript();
-        }
-};
-
-#define SAY_1 "Sons of Hodir! I humbly present to you..."
-#define SAY_2 "The Helm of Hodir!"
-
-enum HodirsHelm
-{
-    NPC_KILLCREDIT  = 30210 // Hodir's Helm KC Bunny
-};
-
-class spell_q12987_read_pronouncement : public SpellScriptLoader
-{
-public:
-    spell_q12987_read_pronouncement() : SpellScriptLoader("spell_q12987_read_pronouncement") { }
-
-    class spell_q12987_read_pronouncement_AuraScript : public AuraScript
-    {
-        PrepareAuraScript(spell_q12987_read_pronouncement_AuraScript);
-
-        void OnApply(AuraEffect const* /*aurEff*/, AuraEffectHandleModes /*mode*/)
-        {
-            // player must cast kill credit and do emote text, according to sniff
-            if (Player* target = GetTarget()->ToPlayer())
-            {
-                target->MonsterWhisper(SAY_1, target, true);
-                target->KilledMonsterCredit(NPC_KILLCREDIT, 0);
-                target->MonsterWhisper(SAY_2, target, true);
-            }
-        }
-
-        void Register() override
-        {
-            AfterEffectApply += AuraEffectApplyFn(spell_q12987_read_pronouncement_AuraScript::OnApply, EFFECT_0, SPELL_AURA_NONE, AURA_EFFECT_HANDLE_REAL);
-        }
-    };
-
-    AuraScript* GetAuraScript() const override
-    {
-        return new spell_q12987_read_pronouncement_AuraScript();
-    }
-};
-
-enum LeaveNothingToChance
-{
-    NPC_UPPER_MINE_SHAFT            = 27436,
-    NPC_LOWER_MINE_SHAFT            = 27437,
-
-    SPELL_UPPER_MINE_SHAFT_CREDIT   = 48744,
-    SPELL_LOWER_MINE_SHAFT_CREDIT   = 48745,
-};
-
-class spell_q12277_wintergarde_mine_explosion : public SpellScriptLoader
-{
-    public:
-        spell_q12277_wintergarde_mine_explosion() : SpellScriptLoader("spell_q12277_wintergarde_mine_explosion") { }
-
-        class spell_q12277_wintergarde_mine_explosion_SpellScript : public SpellScript
-        {
-            PrepareSpellScript(spell_q12277_wintergarde_mine_explosion_SpellScript);
-
-            void HandleDummy(SpellEffIndex /*effIndex*/)
-            {
-                if (Creature* unitTarget = GetHitCreature())
-                {
-                    if (Unit* caster = GetCaster())
-                    {
-                        if (caster->GetTypeId() == TYPEID_UNIT)
-                        {
-                            if (Unit* owner = caster->GetOwner())
-                            {
-                                switch (unitTarget->GetEntry())
-                                {
-                                    case NPC_UPPER_MINE_SHAFT:
-                                        caster->CastSpell(owner, SPELL_UPPER_MINE_SHAFT_CREDIT, true);
-                                        break;
-                                    case NPC_LOWER_MINE_SHAFT:
-                                        caster->CastSpell(owner, SPELL_LOWER_MINE_SHAFT_CREDIT, true);
-                                        break;
-                                    default:
-                                        break;
-                                }
-                            }
-                        }
-                    }
-                }
-            }
-
-            void Register() override
-            {
-                OnEffectHitTarget += SpellEffectFn(spell_q12277_wintergarde_mine_explosion_SpellScript::HandleDummy, EFFECT_0, SPELL_EFFECT_DUMMY);
-            }
-        };
-
-        SpellScript* GetSpellScript() const override
-        {
-            return new spell_q12277_wintergarde_mine_explosion_SpellScript();
-        }
-};
-
-enum FocusOnTheBeach
-{
-    SPELL_BUNNY_CREDIT_BEAM = 47390,
-};
-
-class spell_q12066_bunny_kill_credit : public SpellScriptLoader
-{
-public:
-    spell_q12066_bunny_kill_credit() : SpellScriptLoader("spell_q12066_bunny_kill_credit") { }
-
-    class spell_q12066_bunny_kill_credit_SpellScript : public SpellScript
-    {
-        PrepareSpellScript(spell_q12066_bunny_kill_credit_SpellScript);
-
-        void HandleDummy(SpellEffIndex /*effIndex*/)
-        {
-            if (Creature* target = GetHitCreature())
-                target->CastSpell(GetCaster(), SPELL_BUNNY_CREDIT_BEAM, false);
-        }
-
-        void Register() override
-        {
-            OnEffectHitTarget += SpellEffectFn(spell_q12066_bunny_kill_credit_SpellScript::HandleDummy, EFFECT_0, SPELL_EFFECT_DUMMY);
-        }
-    };
-
-    SpellScript* GetSpellScript() const override
-    {
-        return new spell_q12066_bunny_kill_credit_SpellScript();
-    }
-};
-
-enum ACleansingSong
-{
-    SPELL_SUMMON_SPIRIT_ATAH        = 52954,
-    SPELL_SUMMON_SPIRIT_HAKHALAN    = 52958,
-    SPELL_SUMMON_SPIRIT_KOOSU       = 52959,
-
-    AREA_BITTERTIDELAKE             = 4385,
-    AREA_RIVERSHEART                = 4290,
-    AREA_WINTERGRASPRIVER           = 4388,
-};
-
-class spell_q12735_song_of_cleansing : public SpellScriptLoader
-{
-    public:
-        spell_q12735_song_of_cleansing() : SpellScriptLoader("spell_q12735_song_of_cleansing") { }
-
-        class spell_q12735_song_of_cleansing_SpellScript : public SpellScript
-        {
-            PrepareSpellScript(spell_q12735_song_of_cleansing_SpellScript);
-
-            void HandleScript(SpellEffIndex /*effIndex*/)
-            {
-                Unit* caster = GetCaster();
-                switch (caster->GetAreaId())
-                {
-                    case AREA_BITTERTIDELAKE:
-                        caster->CastSpell(caster, SPELL_SUMMON_SPIRIT_ATAH);
-                        break;
-                    case AREA_RIVERSHEART:
-                        caster->CastSpell(caster, SPELL_SUMMON_SPIRIT_HAKHALAN);
-                        break;
-                    case AREA_WINTERGRASPRIVER:
-                        caster->CastSpell(caster, SPELL_SUMMON_SPIRIT_KOOSU);
-                        break;
-                    default:
-                        break;
-                }
-            }
-
-            void Register() override
-            {
-                OnEffectHitTarget += SpellEffectFn(spell_q12735_song_of_cleansing_SpellScript::HandleScript, EFFECT_0, SPELL_EFFECT_SCRIPT_EFFECT);
-            }
-        };
-
-        SpellScript* GetSpellScript() const override
-        {
-            return new spell_q12735_song_of_cleansing_SpellScript();
-        }
-};
-
-enum DefendingWyrmrestTemple
-{
-    SPELL_SUMMON_WYRMREST_DEFENDER       = 49207
-};
-
-class spell_q12372_cast_from_gossip_trigger : public SpellScriptLoader
-{
-    public:
-        spell_q12372_cast_from_gossip_trigger() : SpellScriptLoader("spell_q12372_cast_from_gossip_trigger") { }
-
-        class spell_q12372_cast_from_gossip_trigger_SpellScript : public SpellScript
-        {
-            PrepareSpellScript(spell_q12372_cast_from_gossip_trigger_SpellScript);
-
-            void HandleScript(SpellEffIndex /*effIndex*/)
-            {
-                GetCaster()->CastSpell(GetCaster(), SPELL_SUMMON_WYRMREST_DEFENDER, true);
-            }
-
-            void Register() override
-            {
-                OnEffectHitTarget += SpellEffectFn(spell_q12372_cast_from_gossip_trigger_SpellScript::HandleScript, EFFECT_0, SPELL_EFFECT_SCRIPT_EFFECT);
-            }
-        };
-
-        SpellScript* GetSpellScript() const override
-        {
-            return new spell_q12372_cast_from_gossip_trigger_SpellScript();
-        }
-};
-
-// http://www.wowhead.com/quest=12372 Defending Wyrmrest Temple
-// 49370 - Wyrmrest Defender: Destabilize Azure Dragonshrine Effect
-enum Quest12372Data
-{
-    // NPCs
-    NPC_WYRMREST_TEMPLE_CREDIT       = 27698,
-    // Spells
-    WHISPER_ON_HIT_BY_FORCE_WHISPER       = 1
-};
-
-class spell_q12372_destabilize_azure_dragonshrine_dummy : public SpellScriptLoader
-{
-    public:
-        spell_q12372_destabilize_azure_dragonshrine_dummy() : SpellScriptLoader("spell_q12372_destabilize_azure_dragonshrine_dummy") { }
-
-        class spell_q12372_destabilize_azure_dragonshrine_dummy_SpellScript : public SpellScript
-        {
-            PrepareSpellScript(spell_q12372_destabilize_azure_dragonshrine_dummy_SpellScript);
-
-            void HandleDummy(SpellEffIndex /*effIndex*/)
-            {
-                if (GetHitCreature())
-                    if (Unit* caster = GetOriginalCaster())
-                        if (Vehicle* vehicle = caster->GetVehicleKit())
-                            if (Unit* passenger = vehicle->GetPassenger(0))
-                                if (Player* player = passenger->ToPlayer())
-                                    player->KilledMonsterCredit(NPC_WYRMREST_TEMPLE_CREDIT, 0);
-            }
-
-            void Register() override
-            {
-                OnEffectHitTarget += SpellEffectFn(spell_q12372_destabilize_azure_dragonshrine_dummy_SpellScript::HandleDummy, EFFECT_0, SPELL_EFFECT_DUMMY);
-            }
-        };
-
-        SpellScript* GetSpellScript() const override
-        {
-            return new spell_q12372_destabilize_azure_dragonshrine_dummy_SpellScript();
-        }
-};
-
-// ID - 50287 Azure Dragon: On Death Force Cast Wyrmrest Defender to Whisper to Controller - Random (cast from Azure Dragons and Azure Drakes on death)
-class spell_q12372_azure_on_death_force_whisper : public SpellScriptLoader
-{
-    public:
-        spell_q12372_azure_on_death_force_whisper() : SpellScriptLoader("spell_q12372_azure_on_death_force_whisper") { }
-
-        class spell_q12372_azure_on_death_force_whisper_SpellScript : public SpellScript
-        {
-            PrepareSpellScript(spell_q12372_azure_on_death_force_whisper_SpellScript);
-
-            void HandleScript(SpellEffIndex /*effIndex*/)
-            {
-                if (Creature* defender = GetHitCreature())
-                    defender->AI()->Talk(WHISPER_ON_HIT_BY_FORCE_WHISPER, defender->GetCharmerOrOwner());
-            }
-
-            void Register() override
-            {
-                OnEffectHitTarget += SpellEffectFn(spell_q12372_azure_on_death_force_whisper_SpellScript::HandleScript, EFFECT_0, SPELL_EFFECT_SCRIPT_EFFECT);
-            }
-        };
-
-        SpellScript* GetSpellScript() const override
-        {
-            return new spell_q12372_azure_on_death_force_whisper_SpellScript();
-        }
-};
-
-// "Bombing Run" and "Bomb Them Again!"
-enum Quest11010_11102_11023Data
-{
-    // Spell
-    SPELL_FLAK_CANNON_TRIGGER = 40110,
-    SPELL_CHOOSE_LOC          = 40056,
-    SPELL_AGGRO_CHECK         = 40112,
-    // NPCs
-    NPC_FEL_CANNON2           = 23082
-};
-
-// 40113 Knockdown Fel Cannon: The Aggro Check Aura
-class spell_q11010_q11102_q11023_aggro_check_aura : public SpellScriptLoader
-{
-    public:
-        spell_q11010_q11102_q11023_aggro_check_aura() : SpellScriptLoader("spell_q11010_q11102_q11023_aggro_check_aura") { }
-
-        class spell_q11010_q11102_q11023_aggro_check_aura_AuraScript : public AuraScript
-        {
-            PrepareAuraScript(spell_q11010_q11102_q11023_aggro_check_aura_AuraScript);
-
-            void HandleTriggerSpell(AuraEffect const* /*aurEff*/)
-            {
-                if (Unit* target = GetTarget())
-                    // On trigger proccing
-                    target->CastSpell(target, SPELL_AGGRO_CHECK);
-            }
-
-            void Register() override
-            {
-               OnEffectPeriodic += AuraEffectPeriodicFn(spell_q11010_q11102_q11023_aggro_check_aura_AuraScript::HandleTriggerSpell, EFFECT_0, SPELL_AURA_PERIODIC_TRIGGER_SPELL);
-            }
-        };
-
-        AuraScript* GetAuraScript() const override
-        {
-            return new spell_q11010_q11102_q11023_aggro_check_aura_AuraScript();
-        }
-};
-
-// 40112 Knockdown Fel Cannon: The Aggro Check
-class spell_q11010_q11102_q11023_aggro_check : public SpellScriptLoader
-{
-    public:
-        spell_q11010_q11102_q11023_aggro_check() : SpellScriptLoader("spell_q11010_q11102_q11023_aggro_check") { }
-
-        class spell_q11010_q11102_q11023_aggro_check_SpellScript : public SpellScript
-        {
-            PrepareSpellScript(spell_q11010_q11102_q11023_aggro_check_SpellScript);
-
-            void HandleDummy(SpellEffIndex /*effIndex*/)
-            {
-                if (Player* playerTarget = GetHitPlayer())
-                    // Check if found player target is on fly mount or using flying form
-                    if (playerTarget->HasAuraType(SPELL_AURA_FLY) || playerTarget->HasAuraType(SPELL_AURA_MOD_INCREASE_MOUNTED_FLIGHT_SPEED))
-                        playerTarget->CastSpell(playerTarget, SPELL_FLAK_CANNON_TRIGGER, TRIGGERED_IGNORE_CASTER_MOUNTED_OR_ON_VEHICLE);
-            }
-
-            void Register() override
-            {
-                OnEffectHitTarget += SpellEffectFn(spell_q11010_q11102_q11023_aggro_check_SpellScript::HandleDummy, EFFECT_0, SPELL_EFFECT_DUMMY);
-            }
-        };
-
-        SpellScript* GetSpellScript() const override
-        {
-            return new spell_q11010_q11102_q11023_aggro_check_SpellScript();
-        }
-};
-
-// 40119 Knockdown Fel Cannon: The Aggro Burst
-class spell_q11010_q11102_q11023_aggro_burst : public SpellScriptLoader
-{
-    public:
-        spell_q11010_q11102_q11023_aggro_burst() : SpellScriptLoader("spell_q11010_q11102_q11023_aggro_burst") { }
-
-        class spell_q11010_q11102_q11023_aggro_burst_AuraScript : public AuraScript
-        {
-            PrepareAuraScript(spell_q11010_q11102_q11023_aggro_burst_AuraScript);
-
-            void HandleEffectPeriodic(AuraEffect const* /*aurEff*/)
-            {
-                if (Unit* target = GetTarget())
-                    // On each tick cast Choose Loc to trigger summon
-                    target->CastSpell(target, SPELL_CHOOSE_LOC);
-            }
-
-            void Register() override
-            {
-                OnEffectPeriodic += AuraEffectPeriodicFn(spell_q11010_q11102_q11023_aggro_burst_AuraScript::HandleEffectPeriodic, EFFECT_0, SPELL_AURA_PERIODIC_DUMMY);
-            }
-        };
-
-        AuraScript* GetAuraScript() const override
-        {
-            return new spell_q11010_q11102_q11023_aggro_burst_AuraScript();
-        }
-};
-
-// 40056 Knockdown Fel Cannon: Choose Loc
-class spell_q11010_q11102_q11023_choose_loc : public SpellScriptLoader
-{
-    public:
-        spell_q11010_q11102_q11023_choose_loc() : SpellScriptLoader("spell_q11010_q11102_q11023_choose_loc") { }
-
-        class spell_q11010_q11102_q11023_choose_loc_SpellScript : public SpellScript
-        {
-            PrepareSpellScript(spell_q11010_q11102_q11023_choose_loc_SpellScript);
-
-            void HandleDummy(SpellEffIndex /*effIndex*/)
-            {
-                Unit* caster = GetCaster();
-                // Check for player that is in 65 y range
-                std::list<Player*> playerList;
-                Trinity::AnyPlayerInObjectRangeCheck checker(caster, 65.0f);
-                Trinity::PlayerListSearcher<Trinity::AnyPlayerInObjectRangeCheck> searcher(caster, playerList, checker);
-                caster->VisitNearbyWorldObject(65.0f, searcher);
-                    for (std::list<Player*>::const_iterator itr = playerList.begin(); itr != playerList.end(); ++itr)
-                    // Check if found player target is on fly mount or using flying form
-                        if ((*itr)->HasAuraType(SPELL_AURA_FLY) || (*itr)->HasAuraType(SPELL_AURA_MOD_INCREASE_MOUNTED_FLIGHT_SPEED))
-                            // Summom Fel Cannon (bunny version) at found player
-                            caster->SummonCreature(NPC_FEL_CANNON2, (*itr)->GetPositionX(), (*itr)->GetPositionY(), (*itr)->GetPositionZ());
-            }
-
-            void Register() override
-            {
-                OnEffectHit += SpellEffectFn(spell_q11010_q11102_q11023_choose_loc_SpellScript::HandleDummy, EFFECT_0, SPELL_EFFECT_DUMMY);
-            }
-        };
-
-        SpellScript* GetSpellScript() const override
-        {
-            return new spell_q11010_q11102_q11023_choose_loc_SpellScript();
-        }
-};
-
-// 39844 - Skyguard Blasting Charge
-// 40160 - Throw Bomb
-class spell_q11010_q11102_q11023_q11008_check_fly_mount : public SpellScriptLoader
-{
-    public:
-        spell_q11010_q11102_q11023_q11008_check_fly_mount() : SpellScriptLoader("spell_q11010_q11102_q11023_q11008_check_fly_mount") { }
-
-        class spell_q11010_q11102_q11023_q11008_check_fly_mount_SpellScript : public SpellScript
-        {
-            PrepareSpellScript(spell_q11010_q11102_q11023_q11008_check_fly_mount_SpellScript);
-
-            SpellCastResult CheckRequirement()
-            {
-                Unit* caster = GetCaster();
-                // This spell will be cast only if caster has one of these auras
-                if (!(caster->HasAuraType(SPELL_AURA_FLY) || caster->HasAuraType(SPELL_AURA_MOD_INCREASE_MOUNTED_FLIGHT_SPEED)))
-                    return SPELL_FAILED_CANT_DO_THAT_RIGHT_NOW;
-                return SPELL_CAST_OK;
-            }
-
-            void Register() override
-            {
-                OnCheckCast += SpellCheckCastFn(spell_q11010_q11102_q11023_q11008_check_fly_mount_SpellScript::CheckRequirement);
-            }
-        };
-
-        SpellScript* GetSpellScript() const override
-        {
-            return new spell_q11010_q11102_q11023_q11008_check_fly_mount_SpellScript();
-        }
-};
-
-enum SpellZuldrakRat
-{
-    SPELL_SUMMON_GORGED_LURKING_BASILISK    = 50928
-};
-
-class spell_q12527_zuldrak_rat : public SpellScriptLoader
-{
-    public:
-        spell_q12527_zuldrak_rat() : SpellScriptLoader("spell_q12527_zuldrak_rat") { }
-
-        class spell_q12527_zuldrak_rat_SpellScript : public SpellScript
-        {
-            PrepareSpellScript(spell_q12527_zuldrak_rat_SpellScript);
-
-            bool Validate(SpellInfo const* /*spell*/) override
-            {
-                if (!sSpellMgr->GetSpellInfo(SPELL_SUMMON_GORGED_LURKING_BASILISK))
-                    return false;
-                return true;
-            }
-
-            void HandleScriptEffect(SpellEffIndex /* effIndex */)
-            {
-                if (GetHitAura() && GetHitAura()->GetStackAmount() >= GetSpellInfo()->StackAmount)
-                {
-                    GetHitUnit()->CastSpell((Unit*) NULL, SPELL_SUMMON_GORGED_LURKING_BASILISK, true);
-                    if (Creature* basilisk = GetHitUnit()->ToCreature())
-                        basilisk->DespawnOrUnsummon();
-                }
-            }
-
-            void Register() override
-            {
-                OnEffectHitTarget += SpellEffectFn(spell_q12527_zuldrak_rat_SpellScript::HandleScriptEffect, EFFECT_1, SPELL_EFFECT_SCRIPT_EFFECT);
-            }
-        };
-
-        SpellScript* GetSpellScript() const override
-        {
-            return new spell_q12527_zuldrak_rat_SpellScript();
-        }
-};
-
-// 55368 - Summon Stefan
-class spell_q12661_q12669_q12676_q12677_q12713_summon_stefan : public SpellScriptLoader
-{
-    public:
-        spell_q12661_q12669_q12676_q12677_q12713_summon_stefan() : SpellScriptLoader("spell_q12661_q12669_q12676_q12677_q12713_summon_stefan") { }
-
-        class spell_q12661_q12669_q12676_q12677_q12713_summon_stefan_SpellScript : public SpellScript
-        {
-            PrepareSpellScript(spell_q12661_q12669_q12676_q12677_q12713_summon_stefan_SpellScript);
-
-            void SetDest(SpellDestination& dest)
-            {
-                // Adjust effect summon position
-                Position const offset = { 0.0f, 0.0f, 20.0f, 0.0f };
-                dest.RelocateOffset(offset);
-            }
-
-            void Register() override
-            {
-                OnDestinationTargetSelect += SpellDestinationTargetSelectFn(spell_q12661_q12669_q12676_q12677_q12713_summon_stefan_SpellScript::SetDest, EFFECT_0, TARGET_DEST_CASTER_BACK);
-            }
-        };
-
-        SpellScript* GetSpellScript() const override
-        {
-            return new spell_q12661_q12669_q12676_q12677_q12713_summon_stefan_SpellScript();
-        }
-};
-
-enum QuenchingMist
-{
-    SPELL_FLICKERING_FLAMES = 53504
-};
-
-class spell_q12730_quenching_mist : public SpellScriptLoader
-{
-    public:
-        spell_q12730_quenching_mist() : SpellScriptLoader("spell_q12730_quenching_mist") { }
-
-        class spell_q12730_quenching_mist_AuraScript : public AuraScript
-        {
-            PrepareAuraScript(spell_q12730_quenching_mist_AuraScript);
-
-            bool Validate(SpellInfo const* /*spellInfo*/) override
-            {
-                if (!sSpellMgr->GetSpellInfo(SPELL_FLICKERING_FLAMES))
-                    return false;
-                return true;
-            }
-
-            void HandleEffectPeriodic(AuraEffect const* /*aurEff*/)
-            {
-                GetTarget()->RemoveAurasDueToSpell(SPELL_FLICKERING_FLAMES);
-            }
-
-            void Register() override
-            {
-                OnEffectPeriodic += AuraEffectPeriodicFn(spell_q12730_quenching_mist_AuraScript::HandleEffectPeriodic, EFFECT_0, SPELL_AURA_PERIODIC_HEAL);
-            }
-        };
-
-        AuraScript* GetAuraScript() const override
-        {
-            return new spell_q12730_quenching_mist_AuraScript();
-        }
-};
-
-// 13291 - Borrowed Technology/13292 - The Solution Solution /Daily//13239 - Volatility/13261 - Volatiliy /Daily//
-enum Quest13291_13292_13239_13261Data
-{
-    // NPCs
-    NPC_SKYTALON       = 31583,
-    NPC_DECOY          = 31578,
-    // Spells
-    SPELL_RIDE         = 56687
-};
-
-class spell_q13291_q13292_q13239_q13261_frostbrood_skytalon_grab_decoy : public SpellScriptLoader
-{
-    public:
-        spell_q13291_q13292_q13239_q13261_frostbrood_skytalon_grab_decoy() : SpellScriptLoader("spell_q13291_q13292_q13239_q13261_frostbrood_skytalon_grab_decoy") { }
-
-        class spell_q13291_q13292_q13239_q13261_frostbrood_skytalon_grab_decoy_SpellScript : public SpellScript
-        {
-            PrepareSpellScript(spell_q13291_q13292_q13239_q13261_frostbrood_skytalon_grab_decoy_SpellScript);
-
-            bool Validate(SpellInfo const* /*spell*/) override
-            {
-                if (!sSpellMgr->GetSpellInfo(SPELL_RIDE))
-                    return false;
-
-                return true;
-            }
-
-            void HandleDummy(SpellEffIndex /*effIndex*/)
-            {
-                if (!GetHitCreature())
-                    return;
-                // TO DO: Being triggered is hack, but in checkcast it doesn't pass aurastate requirements.
-                // Beside that the decoy won't keep it's freeze animation state when enter.
-                GetHitCreature()->CastSpell(GetCaster(), SPELL_RIDE, true);
-            }
-
-            void Register() override
-            {
-                OnEffectHitTarget += SpellEffectFn(spell_q13291_q13292_q13239_q13261_frostbrood_skytalon_grab_decoy_SpellScript::HandleDummy, EFFECT_0, SPELL_EFFECT_DUMMY);
-            }
-        };
-
-        SpellScript* GetSpellScript() const override
-        {
-            return new spell_q13291_q13292_q13239_q13261_frostbrood_skytalon_grab_decoy_SpellScript();
-        }
-};
-
-// 59303 - Summon Frost Wyrm
-class spell_q13291_q13292_q13239_q13261_armored_decoy_summon_skytalon : public SpellScriptLoader
-{
-    public:
-        spell_q13291_q13292_q13239_q13261_armored_decoy_summon_skytalon() : SpellScriptLoader("spell_q13291_q13292_q13239_q13261_armored_decoy_summon_skytalon") { }
-
-        class spell_q13291_q13292_q13239_q13261_armored_decoy_summon_skytalon_SpellScript : public SpellScript
-        {
-            PrepareSpellScript(spell_q13291_q13292_q13239_q13261_armored_decoy_summon_skytalon_SpellScript);
-
-            void SetDest(SpellDestination& dest)
-            {
-                // Adjust effect summon position
-                Position const offset = { 0.0f, 0.0f, 20.0f, 0.0f };
-                dest.RelocateOffset(offset);
-            }
-
-            void Register() override
-            {
-                OnDestinationTargetSelect += SpellDestinationTargetSelectFn(spell_q13291_q13292_q13239_q13261_armored_decoy_summon_skytalon_SpellScript::SetDest, EFFECT_0, TARGET_DEST_CASTER_BACK);
-            }
-        };
-
-        SpellScript* GetSpellScript() const override
-        {
-            return new spell_q13291_q13292_q13239_q13261_armored_decoy_summon_skytalon_SpellScript();
-        }
-};
-
-// 12601 - Second Chances: Summon Landgren's Soul Moveto Target Bunny
-class spell_q12847_summon_soul_moveto_bunny : public SpellScriptLoader
-{
-    public:
-        spell_q12847_summon_soul_moveto_bunny() : SpellScriptLoader("spell_q12847_summon_soul_moveto_bunny") { }
-
-        class spell_q12847_summon_soul_moveto_bunny_SpellScript : public SpellScript
-        {
-            PrepareSpellScript(spell_q12847_summon_soul_moveto_bunny_SpellScript);
-
-            void SetDest(SpellDestination& dest)
-            {
-                // Adjust effect summon position
-                Position const offset = { 0.0f, 0.0f, 2.5f, 0.0f };
-                dest.RelocateOffset(offset);
-            }
-
-            void Register() override
-            {
-                OnDestinationTargetSelect += SpellDestinationTargetSelectFn(spell_q12847_summon_soul_moveto_bunny_SpellScript::SetDest, EFFECT_0, TARGET_DEST_CASTER);
-            }
-        };
-
-        SpellScript *GetSpellScript() const override
-        {
-            return new spell_q12847_summon_soul_moveto_bunny_SpellScript();
-        }
-};
-
-enum BearFlankMaster
-{
-    SPELL_BEAR_FLANK_MASTER = 56565,
-    SPELL_CREATE_BEAR_FLANK = 56566,
-    SPELL_BEAR_FLANK_FAIL = 56569
-};
-
-class spell_q13011_bear_flank_master : public SpellScriptLoader
-{
-    public:
-        spell_q13011_bear_flank_master() : SpellScriptLoader("spell_q13011_bear_flank_master") { }
-
-        class spell_q13011_bear_flank_master_SpellScript : public SpellScript
-        {
-            PrepareSpellScript(spell_q13011_bear_flank_master_SpellScript);
-
-            bool Validate(SpellInfo const* /*spellInfo*/) override
-            {
-                if (!sSpellMgr->GetSpellInfo(SPELL_BEAR_FLANK_MASTER) ||
-                    !sSpellMgr->GetSpellInfo(SPELL_CREATE_BEAR_FLANK))
-                    return false;
-                return true;
-            }
-
-            bool Load() override
-            {
-                return GetCaster()->GetTypeId() == TYPEID_UNIT;
-            }
-
-            void HandleScript(SpellEffIndex /*effIndex*/)
-            {
-                if (Player* player = GetHitPlayer())
-                {
-                    if (roll_chance_i(50))
-                    {
-                        Creature* creature = GetCaster()->ToCreature();
-                        player->CastSpell(creature, SPELL_BEAR_FLANK_FAIL);
-                        creature->AI()->Talk(0, player);
-                    }
-                    else
-                        player->CastSpell(player, SPELL_CREATE_BEAR_FLANK);
-                }
-            }
-
-            void Register() override
-            {
-                OnEffectHitTarget += SpellEffectFn(spell_q13011_bear_flank_master_SpellScript::HandleScript, EFFECT_0, SPELL_EFFECT_SCRIPT_EFFECT);
-            }
-        };
-
-        SpellScript* GetSpellScript() const override
-        {
-            return new spell_q13011_bear_flank_master_SpellScript();
-        }
-};
-
-class spell_q13086_cannons_target : public SpellScriptLoader
-{
-    public:
-        spell_q13086_cannons_target() : SpellScriptLoader("spell_q13086_cannons_target") { }
-
-        class spell_q13086_cannons_target_SpellScript : public SpellScript
-        {
-            PrepareSpellScript(spell_q13086_cannons_target_SpellScript);
-
-            bool Validate(SpellInfo const* spellInfo) override
-            {
-                if (!sSpellMgr->GetSpellInfo(spellInfo->Effects[EFFECT_0].CalcValue()))
-                    return false;
-                return true;
-            }
-
-            void HandleEffectDummy(SpellEffIndex /*effIndex*/)
-            {
-                if (WorldLocation const* pos = GetExplTargetDest())
-                    GetCaster()->CastSpell(pos->GetPositionX(), pos->GetPositionY(), pos->GetPositionZ(), GetEffectValue(), true);
-            }
-
-            void Register() override
-            {
-                OnEffectHit += SpellEffectFn(spell_q13086_cannons_target_SpellScript::HandleEffectDummy, EFFECT_0, SPELL_EFFECT_DUMMY);
-            }
-        };
-
-        SpellScript* GetSpellScript() const override
-        {
-            return new spell_q13086_cannons_target_SpellScript();
-        }
-};
-
-enum BurstAtTheSeams
-{
-    NPC_DRAKKARI_CHIEFTAINK                 = 29099,
-
-    QUEST_BURST_AT_THE_SEAMS                = 12690,
-
-    SPELL_BURST_AT_THE_SEAMS                = 52510, // Burst at the Seams
-    SPELL_BURST_AT_THE_SEAMS_DMG            = 52508, // Damage spell
-    SPELL_BURST_AT_THE_SEAMS_DMG_2          = 59580, // Abomination self damage spell
-    SPELL_BURST_AT_THE_SEAMS_BONE           = 52516, // Burst at the Seams:Bone
-    SPELL_BURST_AT_THE_SEAMS_MEAT           = 52520, // Explode Abomination:Meat
-    SPELL_BURST_AT_THE_SEAMS_BMEAT          = 52523, // Explode Abomination:Bloody Meat
-    SPELL_DRAKKARI_SKULLCRUSHER_CREDIT      = 52590, // Credit for Drakkari Skullcrusher
-    SPELL_SUMMON_DRAKKARI_CHIEFTAIN         = 52616, // Summon Drakkari Chieftain
-    SPELL_DRAKKARI_CHIEFTAINK_KILL_CREDIT   = 52620  // Drakkari Chieftain Kill Credit
-};
-
-class spell_q12690_burst_at_the_seams : public SpellScriptLoader
-{
-    public:
-        spell_q12690_burst_at_the_seams() : SpellScriptLoader("spell_q12690_burst_at_the_seams") { }
-
-        class spell_q12690_burst_at_the_seams_SpellScript : public SpellScript
-        {
-            PrepareSpellScript(spell_q12690_burst_at_the_seams_SpellScript);
-
-            bool Validate(SpellInfo const* /*spellInfo*/) override
-            {
-                if (!sSpellMgr->GetSpellInfo(SPELL_BURST_AT_THE_SEAMS)
-                    || !sSpellMgr->GetSpellInfo(SPELL_BURST_AT_THE_SEAMS_DMG)
-                    || !sSpellMgr->GetSpellInfo(SPELL_BURST_AT_THE_SEAMS_DMG_2)
-                    || !sSpellMgr->GetSpellInfo(SPELL_BURST_AT_THE_SEAMS_BONE)
-                    || !sSpellMgr->GetSpellInfo(SPELL_BURST_AT_THE_SEAMS_MEAT)
-                    || !sSpellMgr->GetSpellInfo(SPELL_BURST_AT_THE_SEAMS_BMEAT))
-                    return false;
-                return true;
-            }
-
-            bool Load() override
-            {
-                return GetCaster()->GetTypeId() == TYPEID_UNIT;
-            }
-
-            void HandleKnockBack(SpellEffIndex /*effIndex*/)
-            {
-                if (Unit* creature = GetHitCreature())
-                {
-                    if (Unit* charmer = GetCaster()->GetCharmerOrOwner())
-                    {
-                        if (Player* player = charmer->ToPlayer())
-                        {
-                            if (player->GetQuestStatus(QUEST_BURST_AT_THE_SEAMS) == QUEST_STATUS_INCOMPLETE)
-                            {
-                                creature->CastSpell(creature, SPELL_BURST_AT_THE_SEAMS_BONE, true);
-                                creature->CastSpell(creature, SPELL_BURST_AT_THE_SEAMS_MEAT, true);
-                                creature->CastSpell(creature, SPELL_BURST_AT_THE_SEAMS_BMEAT, true);
-                                creature->CastSpell(creature, SPELL_BURST_AT_THE_SEAMS_DMG, true);
-                                creature->CastSpell(creature, SPELL_BURST_AT_THE_SEAMS_DMG_2, true);
-
-                                player->CastSpell(player, SPELL_DRAKKARI_SKULLCRUSHER_CREDIT, true);
-                                uint16 count = player->GetReqKillOrCastCurrentCount(QUEST_BURST_AT_THE_SEAMS, NPC_DRAKKARI_CHIEFTAINK);
-                                if ((count % 20) == 0)
-                                    player->CastSpell(player, SPELL_SUMMON_DRAKKARI_CHIEFTAIN, true);
-                            }
-                        }
-                    }
-                }
-            }
-
-            void HandleScript(SpellEffIndex /*effIndex*/)
-            {
-                GetCaster()->ToCreature()->DespawnOrUnsummon(2 * IN_MILLISECONDS);
-            }
-
-            void Register() override
-            {
-                OnEffectHitTarget += SpellEffectFn(spell_q12690_burst_at_the_seams_SpellScript::HandleKnockBack, EFFECT_1, SPELL_EFFECT_KNOCK_BACK);
-                OnEffectHitTarget += SpellEffectFn(spell_q12690_burst_at_the_seams_SpellScript::HandleScript, EFFECT_0, SPELL_EFFECT_SCRIPT_EFFECT);
-            }
-        };
-
-        SpellScript* GetSpellScript() const override
-        {
-            return new spell_q12690_burst_at_the_seams_SpellScript();
-        }
-};
-
-enum EscapeFromSilverbrook
-{
-    SPELL_SUMMON_WORGEN = 48681
-};
-
-// 48682 - Escape from Silverbrook - Periodic Dummy
-class spell_q12308_escape_from_silverbrook : public SpellScriptLoader
-{
-    public:
-        spell_q12308_escape_from_silverbrook() : SpellScriptLoader("spell_q12308_escape_from_silverbrook") { }
-
-        class spell_q12308_escape_from_silverbrook_SpellScript : public SpellScript
-        {
-            PrepareSpellScript(spell_q12308_escape_from_silverbrook_SpellScript);
-
-            bool Validate(SpellInfo const* /*spellInfo*/) override
-            {
-                if (!sSpellMgr->GetSpellInfo(SPELL_SUMMON_WORGEN))
-                    return false;
-                return true;
-            }
-
-            void HandleDummy(SpellEffIndex /*effIndex*/)
-            {
-                GetCaster()->CastSpell(GetCaster(), SPELL_SUMMON_WORGEN, true);
-            }
-
-            void Register() override
-            {
-                OnEffectHit += SpellEffectFn(spell_q12308_escape_from_silverbrook_SpellScript::HandleDummy, EFFECT_0, SPELL_EFFECT_DUMMY);
-            }
-        };
-
-        SpellScript* GetSpellScript() const override
-        {
-            return new spell_q12308_escape_from_silverbrook_SpellScript();
-        }
-};
-
-// 48681 - Summon Silverbrook Worgen
-class spell_q12308_escape_from_silverbrook_summon_worgen : public SpellScriptLoader
-{
-    public:
-        spell_q12308_escape_from_silverbrook_summon_worgen() : SpellScriptLoader("spell_q12308_escape_from_silverbrook_summon_worgen") { }
-
-        class spell_q12308_escape_from_silverbrook_summon_worgen_SpellScript : public SpellScript
-        {
-            PrepareSpellScript(spell_q12308_escape_from_silverbrook_summon_worgen_SpellScript);
-
-            void ModDest(SpellDestination& dest)
-            {
-                float dist = GetSpellInfo()->Effects[EFFECT_0].CalcRadius(GetCaster());
-                float angle = frand(0.75f, 1.25f) * M_PI;
-
-                Position pos = GetCaster()->GetNearPosition(dist, angle);
-                dest.Relocate(pos);
-            }
-
-            void Register() override
-            {
-                OnDestinationTargetSelect += SpellDestinationTargetSelectFn(spell_q12308_escape_from_silverbrook_summon_worgen_SpellScript::ModDest, EFFECT_0, TARGET_DEST_CASTER_SUMMON);
-            }
-        };
-
-        SpellScript* GetSpellScript() const override
-        {
-            return new spell_q12308_escape_from_silverbrook_summon_worgen_SpellScript();
-        }
-};
-
-
-enum DeathComesFromOnHigh
-{
-    SPELL_FORGE_CREDIT                  = 51974,
-    SPELL_TOWN_HALL_CREDIT              = 51977,
-    SPELL_SCARLET_HOLD_CREDIT           = 51980,
-    SPELL_CHAPEL_CREDIT                 = 51982,
-
-    NPC_NEW_AVALON_FORGE                = 28525,
-    NPC_NEW_AVALON_TOWN_HALL            = 28543,
-    NPC_SCARLET_HOLD                    = 28542,
-    NPC_CHAPEL_OF_THE_CRIMSON_FLAME     = 28544
-};
-
-// 51858 - Siphon of Acherus
-class spell_q12641_death_comes_from_on_high : public SpellScriptLoader
-{
-    public:
-        spell_q12641_death_comes_from_on_high() : SpellScriptLoader("spell_q12641_death_comes_from_on_high") { }
-
-        class spell_q12641_death_comes_from_on_high_SpellScript : public SpellScript
-        {
-            PrepareSpellScript(spell_q12641_death_comes_from_on_high_SpellScript);
-
-            bool Validate(SpellInfo const* /*spellInfo*/) override
-            {
-                if (!sSpellMgr->GetSpellInfo(SPELL_FORGE_CREDIT) ||
-                    !sSpellMgr->GetSpellInfo(SPELL_TOWN_HALL_CREDIT) ||
-                    !sSpellMgr->GetSpellInfo(SPELL_SCARLET_HOLD_CREDIT) ||
-                    !sSpellMgr->GetSpellInfo(SPELL_CHAPEL_CREDIT))
-                    return false;
-                return true;
-            }
-
-            void HandleDummy(SpellEffIndex /*effIndex*/)
-            {
-                uint32 spellId = 0;
-
-                switch (GetHitCreature()->GetEntry())
-                {
-                    case NPC_NEW_AVALON_FORGE:
-                        spellId = SPELL_FORGE_CREDIT;
-                        break;
-                    case NPC_NEW_AVALON_TOWN_HALL:
-                        spellId = SPELL_TOWN_HALL_CREDIT;
-                        break;
-                    case NPC_SCARLET_HOLD:
-                        spellId = SPELL_SCARLET_HOLD_CREDIT;
-                        break;
-                    case NPC_CHAPEL_OF_THE_CRIMSON_FLAME:
-                        spellId = SPELL_CHAPEL_CREDIT;
-                        break;
-                    default:
-                        return;
-                }
-
-                GetCaster()->CastSpell((Unit*)NULL, spellId, true);
-            }
-
-            void Register() override
-            {
-                OnEffectHitTarget += SpellEffectFn(spell_q12641_death_comes_from_on_high_SpellScript::HandleDummy, EFFECT_0, SPELL_EFFECT_DUMMY);
-            }
-        };
-
-        SpellScript* GetSpellScript() const override
-        {
-            return new spell_q12641_death_comes_from_on_high_SpellScript();
-        }
-};
-
-// 51769 - Emblazon Runeblade
-class spell_q12619_emblazon_runeblade : public SpellScriptLoader
-{
-    public:
-        spell_q12619_emblazon_runeblade() : SpellScriptLoader("spell_q12619_emblazon_runeblade") { }
-
-        class spell_q12619_emblazon_runeblade_AuraScript : public AuraScript
-        {
-            PrepareAuraScript(spell_q12619_emblazon_runeblade_AuraScript);
-
-            void HandleEffectPeriodic(AuraEffect const* aurEff)
-            {
-                PreventDefaultAction();
-                if (Unit* caster = GetCaster())
-                    caster->CastSpell(caster, GetSpellInfo()->Effects[aurEff->GetEffIndex()].TriggerSpell, true, NULL, aurEff);
-            }
-
-            void Register() override
-            {
-                OnEffectPeriodic += AuraEffectPeriodicFn(spell_q12619_emblazon_runeblade_AuraScript::HandleEffectPeriodic, EFFECT_0, SPELL_AURA_PERIODIC_TRIGGER_SPELL);
-            }
-        };
-
-        AuraScript* GetAuraScript() const override
-        {
-            return new spell_q12619_emblazon_runeblade_AuraScript();
-        }
-};
-
-// 51770 - Emblazon Runeblade
-class spell_q12619_emblazon_runeblade_effect : public SpellScriptLoader
-{
-    public:
-        spell_q12619_emblazon_runeblade_effect() : SpellScriptLoader("spell_q12619_emblazon_runeblade_effect") { }
-
-        class spell_q12619_emblazon_runeblade_effect_SpellScript : public SpellScript
-        {
-            PrepareSpellScript(spell_q12619_emblazon_runeblade_effect_SpellScript);
-
-            void HandleScript(SpellEffIndex /*effIndex*/)
-            {
-                GetCaster()->CastSpell(GetCaster(), uint32(GetEffectValue()), false);
-            }
-
-            void Register() override
-            {
-                OnEffectHit += SpellEffectFn(spell_q12619_emblazon_runeblade_effect_SpellScript::HandleScript, EFFECT_0, SPELL_EFFECT_SCRIPT_EFFECT);
-            }
-        };
-
-        SpellScript* GetSpellScript() const override
-        {
-            return new spell_q12619_emblazon_runeblade_effect_SpellScript();
-        }
-};
-
-enum Quest_The_Storm_King
-{
-    SPELL_RIDE_GYMER            = 43671,
-    SPELL_GRABBED               = 55424
-};
-
-class spell_q12919_gymers_grab : public SpellScriptLoader
-{
-    public:
-        spell_q12919_gymers_grab() : SpellScriptLoader("spell_q12919_gymers_grab") { }
-
-        class spell_q12919_gymers_grab_SpellScript : public SpellScript
-        {
-            PrepareSpellScript(spell_q12919_gymers_grab_SpellScript);
-
-            bool Validate(SpellInfo const* /*spell*/) override
-            {
-                if (!sSpellMgr->GetSpellInfo(SPELL_RIDE_GYMER))
-                    return false;
-                return true;
-            }
-
-            void HandleScript(SpellEffIndex /*effIndex*/)
-            {
-                int8 seatId = 2;
-                if (!GetHitCreature())
-                    return;
-                GetHitCreature()->CastCustomSpell(SPELL_RIDE_GYMER, SPELLVALUE_BASE_POINT0, seatId, GetCaster(), true);
-                GetHitCreature()->CastSpell(GetHitCreature(), SPELL_GRABBED, true);
-            }
-
-            void Register() override
-            {
-                OnEffectHitTarget += SpellEffectFn(spell_q12919_gymers_grab_SpellScript::HandleScript, EFFECT_0,  SPELL_EFFECT_SCRIPT_EFFECT);
-            }
-        };
-
-        SpellScript* GetSpellScript() const override
-        {
-            return new spell_q12919_gymers_grab_SpellScript();
-        }
-};
-
-enum Quest_The_Storm_King_Throw
-{
-    SPELL_VARGUL_EXPLOSION      = 55569
-};
-
-class spell_q12919_gymers_throw : public SpellScriptLoader
-{
-    public:
-        spell_q12919_gymers_throw() : SpellScriptLoader("spell_q12919_gymers_throw") { }
-
-        class spell_q12919_gymers_throw_SpellScript : public SpellScript
-        {
-           PrepareSpellScript(spell_q12919_gymers_throw_SpellScript);
-
-            void HandleScript(SpellEffIndex /*effIndex*/)
-            {
-                Unit* caster = GetCaster();
-                if (caster->IsVehicle())
-                    if (Unit* passenger = caster->GetVehicleKit()->GetPassenger(1))
-                    {
-                         passenger->ExitVehicle();
-                         caster->CastSpell(passenger, SPELL_VARGUL_EXPLOSION, true);
-                    }
-            }
-
-            void Register() override
-            {
-                OnEffectHitTarget += SpellEffectFn(spell_q12919_gymers_throw_SpellScript::HandleScript, EFFECT_0, SPELL_EFFECT_SCRIPT_EFFECT);
-            }
-        };
-
-        SpellScript* GetSpellScript() const override
-        {
-            return new spell_q12919_gymers_throw_SpellScript();
-        }
-};
-
-enum Quest_The_Hunter_And_The_Prince
-{
-    SPELL_ILLIDAN_KILL_CREDIT      = 61748
-};
-
-class spell_q13400_illidan_kill_master : public SpellScriptLoader
-{
-    public:
-        spell_q13400_illidan_kill_master() : SpellScriptLoader("spell_q13400_illidan_kill_master") { }
-
-        class spell_q13400_illidan_kill_master_SpellScript : public SpellScript
-        {
-           PrepareSpellScript(spell_q13400_illidan_kill_master_SpellScript);
-
-            bool Validate(SpellInfo const* /*spellInfo*/) override
-            {
-                if (!sSpellMgr->GetSpellInfo(SPELL_ILLIDAN_KILL_CREDIT))
-                    return false;
-                return true;
-            }
-
-            void HandleDummy(SpellEffIndex /*effIndex*/)
-            {
-                Unit* caster = GetCaster();
-                if (caster->IsVehicle())
-                    if (Unit* passenger = caster->GetVehicleKit()->GetPassenger(0))
-                         passenger->CastSpell(passenger, SPELL_ILLIDAN_KILL_CREDIT, true);
-            }
-
-            void Register() override
-            {
-                OnEffectHitTarget += SpellEffectFn(spell_q13400_illidan_kill_master_SpellScript::HandleDummy, EFFECT_0, SPELL_EFFECT_DUMMY);
-            }
-        };
-
-        SpellScript* GetSpellScript() const override
-        {
-            return new spell_q13400_illidan_kill_master_SpellScript();
-        }
-};
-
-enum RelicOfTheEarthenRing
-{
-    SPELL_TOTEM_OF_THE_EARTHEN_RING = 66747
-};
-
-// 66744 - Make Player Destroy Totems
-class spell_q14100_q14111_make_player_destroy_totems : public SpellScriptLoader
-{
-    public:
-        spell_q14100_q14111_make_player_destroy_totems() : SpellScriptLoader("spell_q14100_q14111_make_player_destroy_totems") { }
-
-        class spell_q14100_q14111_make_player_destroy_totems_SpellScript : public SpellScript
-        {
-            PrepareSpellScript(spell_q14100_q14111_make_player_destroy_totems_SpellScript);
-
-            bool Validate(SpellInfo const* /*spellInfo*/) override
-            {
-                if (!sSpellMgr->GetSpellInfo(SPELL_TOTEM_OF_THE_EARTHEN_RING))
-                    return false;
-                return true;
-            }
-
-            void HandleScriptEffect(SpellEffIndex /*effIndex*/)
-            {
-                if (Player* player = GetHitPlayer())
-                    player->CastSpell(player, SPELL_TOTEM_OF_THE_EARTHEN_RING, TRIGGERED_FULL_MASK); // ignore reagent cost, consumed by quest
-            }
-
-            void Register() override
-            {
-                OnEffectHitTarget += SpellEffectFn(spell_q14100_q14111_make_player_destroy_totems_SpellScript::HandleScriptEffect, EFFECT_0, SPELL_EFFECT_SCRIPT_EFFECT);
-            }
-        };
-
-        SpellScript* GetSpellScript() const override
-        {
-            return new spell_q14100_q14111_make_player_destroy_totems_SpellScript();
-        }
-};
-
-void AddSC_quest_spell_scripts()
-{
-    new spell_q55_sacred_cleansing();
-    new spell_q2203_thaumaturgy_channel();
-    new spell_q5206_test_fetid_skull();
-    new spell_q6124_6129_apply_salve();
-    new spell_q10255_administer_antidote();
-    new spell_q11396_11399_force_shield_arcane_purple_x3();
-    new spell_q11396_11399_scourging_crystal_controller();
-    new spell_q11396_11399_scourging_crystal_controller_dummy();
-    new spell_q11515_fel_siphon_dummy();
-    new spell_q11587_arcane_prisoner_rescue();
-    new spell_q11730_ultrasonic_screwdriver();
-    new spell_q12459_seeds_of_natures_wrath();
-    new spell_q12634_despawn_fruit_tosser();
-    new spell_q12683_take_sputum_sample();
-    new spell_q12851_going_bearback();
-    new spell_q12937_relief_for_the_fallen();
-    new spell_q10041_q10040_who_are_they();
-    new spell_symbol_of_life_dummy();
-    new spell_q12659_ahunaes_knife();
-    new spell_q9874_liquid_fire();
-    new spell_q12805_lifeblood_dummy();
-    new spell_q13280_13283_plant_battle_standard();
-    new spell_q14112_14145_chum_the_water();
-    new spell_q9452_cast_net();
-    new spell_q12987_read_pronouncement();
-    new spell_q12277_wintergarde_mine_explosion();
-    new spell_q12066_bunny_kill_credit();
-    new spell_q12735_song_of_cleansing();
-    new spell_q12372_cast_from_gossip_trigger();
-    new spell_q12372_destabilize_azure_dragonshrine_dummy();
-    new spell_q11010_q11102_q11023_aggro_check_aura();
-    new spell_q11010_q11102_q11023_aggro_check();
-    new spell_q11010_q11102_q11023_aggro_burst();
-    new spell_q11010_q11102_q11023_choose_loc();
-    new spell_q11010_q11102_q11023_q11008_check_fly_mount();
-    new spell_q12372_azure_on_death_force_whisper();
-    new spell_q12527_zuldrak_rat();
-    new spell_q12661_q12669_q12676_q12677_q12713_summon_stefan();
-    new spell_q12730_quenching_mist();
-    new spell_q13291_q13292_q13239_q13261_frostbrood_skytalon_grab_decoy();
-    new spell_q13291_q13292_q13239_q13261_armored_decoy_summon_skytalon();
-    new spell_q12847_summon_soul_moveto_bunny();
-    new spell_q13011_bear_flank_master();
-    new spell_q13086_cannons_target();
-    new spell_q12690_burst_at_the_seams();
-    new spell_q12308_escape_from_silverbrook_summon_worgen();
-    new spell_q12308_escape_from_silverbrook();
-    new spell_q12641_death_comes_from_on_high();
-    new spell_q12619_emblazon_runeblade();
-    new spell_q12619_emblazon_runeblade_effect();
-    new spell_q12919_gymers_grab();
-    new spell_q12919_gymers_throw();
-    new spell_q13400_illidan_kill_master();
-    new spell_q14100_q14111_make_player_destroy_totems();
-}
-=======
-/*
- * Copyright (C) 2008-2014 TrinityCore <http://www.trinitycore.org/>
- *
- * This program is free software; you can redistribute it and/or modify it
- * under the terms of the GNU General Public License as published by the
- * Free Software Foundation; either version 2 of the License, or (at your
- * option) any later version.
- *
- * This program is distributed in the hope that it will be useful, but WITHOUT
- * ANY WARRANTY; without even the implied warranty of MERCHANTABILITY or
- * FITNESS FOR A PARTICULAR PURPOSE. See the GNU General Public License for
- * more details.
- *
- * You should have received a copy of the GNU General Public License along
- * with this program. If not, see <http://www.gnu.org/licenses/>.
- */
-
-/*
- * Scripts for spells with SPELLFAMILY_GENERIC spells used for quests.
- * Ordered alphabetically using questId and scriptname.
- * Scriptnames of files in this file should be prefixed with "spell_q#questID_".
- */
-
-#include "Player.h"
-#include "ScriptMgr.h"
-#include "ScriptedCreature.h"
-#include "SpellScript.h"
-#include "SpellAuraEffects.h"
-#include "Vehicle.h"
-#include "GridNotifiers.h"
-#include "GridNotifiersImpl.h"
-#include "CellImpl.h"
-
-class spell_generic_quest_update_entry_SpellScript : public SpellScript
-{
-    PrepareSpellScript(spell_generic_quest_update_entry_SpellScript);
-    private:
-        uint16 _spellEffect;
-        uint8 _effIndex;
-        uint32 _originalEntry;
-        uint32 _newEntry;
-        bool _shouldAttack;
-        uint32 _despawnTime;
-
-    public:
-        spell_generic_quest_update_entry_SpellScript(uint16 spellEffect, uint8 effIndex, uint32 originalEntry, uint32 newEntry, bool shouldAttack, uint32 despawnTime = 0) :
-            SpellScript(), _spellEffect(spellEffect), _effIndex(effIndex), _originalEntry(originalEntry),
-            _newEntry(newEntry), _shouldAttack(shouldAttack), _despawnTime(despawnTime) { }
-
-        void HandleDummy(SpellEffIndex /*effIndex*/)
-        {
-            if (Creature* creatureTarget = GetHitCreature())
-                if (!creatureTarget->IsPet() && creatureTarget->GetEntry() == _originalEntry)
-                {
-                    creatureTarget->UpdateEntry(_newEntry);
-                    if (_shouldAttack && creatureTarget->IsAIEnabled)
-                        creatureTarget->AI()->AttackStart(GetCaster());
-
-                    if (_despawnTime)
-                        creatureTarget->DespawnOrUnsummon(_despawnTime);
-                }
-        }
-
-        void Register() override
-        {
-            OnEffectHitTarget += SpellEffectFn(spell_generic_quest_update_entry_SpellScript::HandleDummy, _effIndex, _spellEffect);
-        }
-};
-
-// http://www.wowhead.com/quest=55 Morbent Fel
-// 8913 Sacred Cleansing
-enum Quest55Data
-{
-    NPC_MORBENT             = 1200,
-    NPC_WEAKENED_MORBENT    = 24782,
-};
-
-class spell_q55_sacred_cleansing : public SpellScriptLoader
-{
-    public:
-        spell_q55_sacred_cleansing() : SpellScriptLoader("spell_q55_sacred_cleansing") { }
-
-        SpellScript* GetSpellScript() const override
-        {
-            return new spell_generic_quest_update_entry_SpellScript(SPELL_EFFECT_DUMMY, EFFECT_1, NPC_MORBENT, NPC_WEAKENED_MORBENT, true);
-        }
-};
-
-// 9712 - Thaumaturgy Channel
-enum ThaumaturgyChannel
-{
-    SPELL_THAUMATURGY_CHANNEL = 21029
-};
-
-class spell_q2203_thaumaturgy_channel : public SpellScriptLoader
-{
-    public:
-        spell_q2203_thaumaturgy_channel() : SpellScriptLoader("spell_q2203_thaumaturgy_channel") { }
-
-        class spell_q2203_thaumaturgy_channel_AuraScript : public AuraScript
-        {
-            PrepareAuraScript(spell_q2203_thaumaturgy_channel_AuraScript);
-
-            bool Validate(SpellInfo const* /*spellInfo*/) override
-            {
-                if (!sSpellMgr->GetSpellInfo(SPELL_THAUMATURGY_CHANNEL))
-                    return false;
-                return true;
-            }
-
-            void HandleEffectPeriodic(AuraEffect const* /*aurEff*/)
-            {
-                PreventDefaultAction();
-                if (Unit* caster = GetCaster())
-                    caster->CastSpell(caster, SPELL_THAUMATURGY_CHANNEL, false);
-            }
-
-            void Register() override
-            {
-                OnEffectPeriodic += AuraEffectPeriodicFn(spell_q2203_thaumaturgy_channel_AuraScript::HandleEffectPeriodic, EFFECT_0, SPELL_AURA_PERIODIC_TRIGGER_SPELL);
-            }
-        };
-
-        AuraScript* GetAuraScript() const override
-        {
-            return new spell_q2203_thaumaturgy_channel_AuraScript();
-        }
-};
-
-// http://www.wowhead.com/quest=5206 Marauders of Darrowshire
-// 17271 Test Fetid Skull
-enum Quest5206Data
-{
-    SPELL_CREATE_RESONATING_SKULL = 17269,
-    SPELL_CREATE_BONE_DUST = 17270
-};
-
-class spell_q5206_test_fetid_skull : public SpellScriptLoader
-{
-    public:
-        spell_q5206_test_fetid_skull() : SpellScriptLoader("spell_q5206_test_fetid_skull") { }
-
-        class spell_q5206_test_fetid_skull_SpellScript : public SpellScript
-        {
-            PrepareSpellScript(spell_q5206_test_fetid_skull_SpellScript);
-
-            bool Load() override
-            {
-                return GetCaster()->GetTypeId() == TYPEID_PLAYER;
-            }
-
-            bool Validate(SpellInfo const* /*spellEntry*/) override
-            {
-                if (!sSpellMgr->GetSpellInfo(SPELL_CREATE_RESONATING_SKULL) || !sSpellMgr->GetSpellInfo(SPELL_CREATE_BONE_DUST))
-                    return false;
-                return true;
-            }
-
-            void HandleDummy(SpellEffIndex /*effIndex*/)
-            {
-                Unit* caster = GetCaster();
-                uint32 spellId = roll_chance_i(50) ? SPELL_CREATE_RESONATING_SKULL : SPELL_CREATE_BONE_DUST;
-                caster->CastSpell(caster, spellId, true, NULL);
-            }
-
-            void Register() override
-            {
-                OnEffectHit += SpellEffectFn(spell_q5206_test_fetid_skull_SpellScript::HandleDummy, EFFECT_0, SPELL_EFFECT_DUMMY);
-            }
-        };
-
-        SpellScript* GetSpellScript() const override
-        {
-            return new spell_q5206_test_fetid_skull_SpellScript();
-        }
-};
-
-// http://www.wowhead.com/quest=6124 Curing the Sick (A)
-// http://www.wowhead.com/quest=6129 Curing the Sick (H)
-// 19512 Apply Salve
-enum Quests6124_6129Data
-{
-    NPC_SICKLY_GAZELLE  = 12296,
-    NPC_CURED_GAZELLE   = 12297,
-    NPC_SICKLY_DEER     = 12298,
-    NPC_CURED_DEER      = 12299,
-    DESPAWN_TIME        = 30000
-};
-
-class spell_q6124_6129_apply_salve : public SpellScriptLoader
-{
-    public:
-        spell_q6124_6129_apply_salve() : SpellScriptLoader("spell_q6124_6129_apply_salve") { }
-
-        class spell_q6124_6129_apply_salve_SpellScript : public SpellScript
-        {
-            PrepareSpellScript(spell_q6124_6129_apply_salve_SpellScript);
-
-            bool Load() override
-            {
-                return GetCaster()->GetTypeId() == TYPEID_PLAYER;
-            }
-
-            void HandleDummy(SpellEffIndex /*effIndex*/)
-            {
-                Player* caster = GetCaster()->ToPlayer();
-                if (GetCastItem())
-                    if (Creature* creatureTarget = GetHitCreature())
-                    {
-                        uint32 uiNewEntry = 0;
-                        switch (caster->GetTeam())
-                        {
-                            case HORDE:
-                                if (creatureTarget->GetEntry() == NPC_SICKLY_GAZELLE)
-                                    uiNewEntry = NPC_CURED_GAZELLE;
-                                break;
-                            case ALLIANCE:
-                                if (creatureTarget->GetEntry() == NPC_SICKLY_DEER)
-                                    uiNewEntry = NPC_CURED_DEER;
-                                break;
-                        }
-                        if (uiNewEntry)
-                        {
-                            creatureTarget->UpdateEntry(uiNewEntry);
-                            creatureTarget->DespawnOrUnsummon(DESPAWN_TIME);
-                        }
-                    }
-            }
-
-            void Register() override
-            {
-                OnEffectHitTarget += SpellEffectFn(spell_q6124_6129_apply_salve_SpellScript::HandleDummy, EFFECT_0, SPELL_EFFECT_DUMMY);
-            }
-        };
-
-        SpellScript* GetSpellScript() const override
-        {
-            return new spell_q6124_6129_apply_salve_SpellScript();
-        }
-};
-
-// http://www.wowhead.com/quest=10255 Testing the Antidote
-// 34665 Administer Antidote
-enum Quest10255Data
-{
-    NPC_HELBOAR     = 16880,
-    NPC_DREADTUSK   = 16992,
-};
-
-class spell_q10255_administer_antidote : public SpellScriptLoader
-{
-    public:
-        spell_q10255_administer_antidote() : SpellScriptLoader("spell_q10255_administer_antidote") { }
-
-        SpellScript* GetSpellScript() const override
-        {
-            return new spell_generic_quest_update_entry_SpellScript(SPELL_EFFECT_DUMMY, EFFECT_0, NPC_HELBOAR, NPC_DREADTUSK, true);
-        }
-};
-
-// http://www.wowhead.com/quest=11396 Bring Down Those Shields (A)
-// http://www.wowhead.com/quest=11399 Bring Down Those Shields (H)
-enum Quest11396_11399Data
-{
-    SPELL_FORCE_SHIELD_ARCANE_PURPLE_X3 = 43874,
-    SPELL_SCOURGING_CRYSTAL_CONTROLLER = 43878
-};
-
-// 43874 Scourge Mur'gul Camp: Force Shield Arcane Purple x3
-class spell_q11396_11399_force_shield_arcane_purple_x3 : public SpellScriptLoader
-{
-    public:
-        spell_q11396_11399_force_shield_arcane_purple_x3() : SpellScriptLoader("spell_q11396_11399_force_shield_arcane_purple_x3") { }
-
-        class spell_q11396_11399_force_shield_arcane_purple_x3_AuraScript : public AuraScript
-        {
-            PrepareAuraScript(spell_q11396_11399_force_shield_arcane_purple_x3_AuraScript);
-
-            void HandleEffectApply(AuraEffect const* /*aurEff*/, AuraEffectHandleModes /*mode*/)
-            {
-                Unit* target = GetTarget();
-            target->SetFlag(UNIT_FIELD_FLAGS, UNIT_FLAG_IMMUNE_TO_PC);
-            target->AddUnitState(UNIT_STATE_ROOT);
-            }
-
-            void HandleEffectRemove(AuraEffect const* /*aurEff*/, AuraEffectHandleModes /*mode*/)
-            {
-            GetTarget()->RemoveFlag(UNIT_FIELD_FLAGS, UNIT_FLAG_IMMUNE_TO_PC);
-            }
-
-            void Register() override
-            {
-                OnEffectApply += AuraEffectApplyFn(spell_q11396_11399_force_shield_arcane_purple_x3_AuraScript::HandleEffectApply, EFFECT_0, SPELL_AURA_DUMMY, AURA_EFFECT_HANDLE_REAL);
-                OnEffectRemove += AuraEffectRemoveFn(spell_q11396_11399_force_shield_arcane_purple_x3_AuraScript::HandleEffectRemove, EFFECT_0, SPELL_AURA_DUMMY, AURA_EFFECT_HANDLE_REAL);
-            }
-
-        };
-
-        AuraScript* GetAuraScript() const override
-        {
-            return new spell_q11396_11399_force_shield_arcane_purple_x3_AuraScript();
-        }
-};
-
-// 50133 Scourging Crystal Controller
-class spell_q11396_11399_scourging_crystal_controller : public SpellScriptLoader
-{
-    public:
-        spell_q11396_11399_scourging_crystal_controller() : SpellScriptLoader("spell_q11396_11399_scourging_crystal_controller") { }
-
-        class spell_q11396_11399_scourging_crystal_controller_SpellScript : public SpellScript
-        {
-            PrepareSpellScript(spell_q11396_11399_scourging_crystal_controller_SpellScript);
-
-            bool Validate(SpellInfo const* /*spellEntry*/) override
-            {
-                if (!sSpellMgr->GetSpellInfo(SPELL_FORCE_SHIELD_ARCANE_PURPLE_X3) || !sSpellMgr->GetSpellInfo(SPELL_SCOURGING_CRYSTAL_CONTROLLER))
-                    return false;
-                return true;
-            }
-
-            void HandleDummy(SpellEffIndex /*effIndex*/)
-            {
-                if (Unit* target = GetExplTargetUnit())
-                    if (target->GetTypeId() == TYPEID_UNIT && target->HasAura(SPELL_FORCE_SHIELD_ARCANE_PURPLE_X3))
-                        // Make sure nobody else is channeling the same target
-                        if (!target->HasAura(SPELL_SCOURGING_CRYSTAL_CONTROLLER))
-                            GetCaster()->CastSpell(target, SPELL_SCOURGING_CRYSTAL_CONTROLLER, true, GetCastItem());
-            }
-
-            void Register() override
-            {
-                OnEffectHitTarget += SpellEffectFn(spell_q11396_11399_scourging_crystal_controller_SpellScript::HandleDummy, EFFECT_0, SPELL_EFFECT_DUMMY);
-            }
-        };
-
-        SpellScript* GetSpellScript() const override
-        {
-            return new spell_q11396_11399_scourging_crystal_controller_SpellScript();
-        };
-};
-
-// 43882 Scourging Crystal Controller Dummy
-class spell_q11396_11399_scourging_crystal_controller_dummy : public SpellScriptLoader
-{
-    public:
-        spell_q11396_11399_scourging_crystal_controller_dummy() : SpellScriptLoader("spell_q11396_11399_scourging_crystal_controller_dummy") { }
-
-        class spell_q11396_11399_scourging_crystal_controller_dummy_SpellScript : public SpellScript
-        {
-            PrepareSpellScript(spell_q11396_11399_scourging_crystal_controller_dummy_SpellScript);
-
-            bool Validate(SpellInfo const* /*spellEntry*/) override
-            {
-                if (!sSpellMgr->GetSpellInfo(SPELL_FORCE_SHIELD_ARCANE_PURPLE_X3))
-                    return false;
-                return true;
-            }
-
-            void HandleDummy(SpellEffIndex /*effIndex*/)
-            {
-                if (Unit* target = GetHitUnit())
-                    if (target->GetTypeId() == TYPEID_UNIT)
-                        target->RemoveAurasDueToSpell(SPELL_FORCE_SHIELD_ARCANE_PURPLE_X3);
-            }
-
-            void Register() override
-            {
-                OnEffectHitTarget += SpellEffectFn(spell_q11396_11399_scourging_crystal_controller_dummy_SpellScript::HandleDummy, EFFECT_0, SPELL_EFFECT_DUMMY);
-            }
-        };
-
-        SpellScript* GetSpellScript() const override
-        {
-            return new spell_q11396_11399_scourging_crystal_controller_dummy_SpellScript();
-        };
-};
-
-// http://www.wowhead.com/quest=11515 Blood for Blood
-// 44936 Quest - Fel Siphon Dummy
-enum Quest11515Data
-{
-    NPC_FELBLOOD_INITIATE   = 24918,
-    NPC_EMACIATED_FELBLOOD  = 24955
-};
-
-class spell_q11515_fel_siphon_dummy : public SpellScriptLoader
-{
-    public:
-        spell_q11515_fel_siphon_dummy() : SpellScriptLoader("spell_q11515_fel_siphon_dummy") { }
-
-        SpellScript* GetSpellScript() const override
-        {
-            return new spell_generic_quest_update_entry_SpellScript(SPELL_EFFECT_DUMMY, EFFECT_0, NPC_FELBLOOD_INITIATE, NPC_EMACIATED_FELBLOOD, true);
-        }
-};
-
-// http://www.wowhead.com/quest=11587 Prison Break
-// 45449 Arcane Prisoner Rescue
-enum Quest11587Data
-{
-    SPELL_SUMMON_ARCANE_PRISONER_MALE    = 45446,    // Summon Arcane Prisoner - Male
-    SPELL_SUMMON_ARCANE_PRISONER_FEMALE  = 45448,    // Summon Arcane Prisoner - Female
-    SPELL_ARCANE_PRISONER_KILL_CREDIT    = 45456     // Arcane Prisoner Kill Credit
-};
-
-class spell_q11587_arcane_prisoner_rescue : public SpellScriptLoader
-{
-    public:
-        spell_q11587_arcane_prisoner_rescue() : SpellScriptLoader("spell_q11587_arcane_prisoner_rescue") { }
-
-        class spell_q11587_arcane_prisoner_rescue_SpellScript : public SpellScript
-        {
-            PrepareSpellScript(spell_q11587_arcane_prisoner_rescue_SpellScript);
-
-            bool Validate(SpellInfo const* /*spellEntry*/) override
-            {
-                if (!sSpellMgr->GetSpellInfo(SPELL_SUMMON_ARCANE_PRISONER_MALE) || !sSpellMgr->GetSpellInfo(SPELL_SUMMON_ARCANE_PRISONER_FEMALE) || !sSpellMgr->GetSpellInfo(SPELL_ARCANE_PRISONER_KILL_CREDIT))
-                    return false;
-                return true;
-            }
-
-            void HandleDummy(SpellEffIndex /*effIndex*/)
-            {
-                Unit* caster = GetCaster();
-                if (Unit* unitTarget = GetHitUnit())
-                {
-                    uint32 spellId = SPELL_SUMMON_ARCANE_PRISONER_MALE;
-                    if (rand32() % 2)
-                        spellId = SPELL_SUMMON_ARCANE_PRISONER_FEMALE;
-                    caster->CastSpell(caster, spellId, true);
-                    unitTarget->CastSpell(caster, SPELL_ARCANE_PRISONER_KILL_CREDIT, true);
-                }
-            }
-
-            void Register() override
-            {
-                OnEffectHitTarget += SpellEffectFn(spell_q11587_arcane_prisoner_rescue_SpellScript::HandleDummy, EFFECT_0, SPELL_EFFECT_DUMMY);
-            }
-        };
-
-        SpellScript* GetSpellScript() const override
-        {
-            return new spell_q11587_arcane_prisoner_rescue_SpellScript();
-        }
-};
-
-// http://www.wowhead.com/quest=11730 Master and Servant
-// 46023 The Ultrasonic Screwdriver
-enum Quest11730Data
-{
-    SPELL_SUMMON_SCAVENGEBOT_004A8  = 46063,
-    SPELL_SUMMON_SENTRYBOT_57K      = 46068,
-    SPELL_SUMMON_DEFENDOTANK_66D    = 46058,
-    SPELL_SUMMON_SCAVENGEBOT_005B6  = 46066,
-    SPELL_SUMMON_55D_COLLECTATRON   = 46034,
-    SPELL_ROBOT_KILL_CREDIT         = 46027,
-    NPC_SCAVENGEBOT_004A8           = 25752,
-    NPC_SENTRYBOT_57K               = 25753,
-    NPC_DEFENDOTANK_66D             = 25758,
-    NPC_SCAVENGEBOT_005B6           = 25792,
-    NPC_55D_COLLECTATRON            = 25793
-};
-
-class spell_q11730_ultrasonic_screwdriver : public SpellScriptLoader
-{
-    public:
-        spell_q11730_ultrasonic_screwdriver() : SpellScriptLoader("spell_q11730_ultrasonic_screwdriver") { }
-
-        class spell_q11730_ultrasonic_screwdriver_SpellScript : public SpellScript
-        {
-            PrepareSpellScript(spell_q11730_ultrasonic_screwdriver_SpellScript);
-
-            bool Load() override
-            {
-                return GetCaster()->GetTypeId() == TYPEID_PLAYER && GetCastItem();
-            }
-
-            bool Validate(SpellInfo const* /*spellEntry*/) override
-            {
-                if (!sSpellMgr->GetSpellInfo(SPELL_SUMMON_SCAVENGEBOT_004A8) || !sSpellMgr->GetSpellInfo(SPELL_SUMMON_SENTRYBOT_57K) || !sSpellMgr->GetSpellInfo(SPELL_SUMMON_DEFENDOTANK_66D) || !sSpellMgr->GetSpellInfo(SPELL_SUMMON_SCAVENGEBOT_005B6) || !sSpellMgr->GetSpellInfo(SPELL_SUMMON_55D_COLLECTATRON) || !sSpellMgr->GetSpellInfo(SPELL_ROBOT_KILL_CREDIT))
-                    return false;
-                return true;
-            }
-
-            void HandleDummy(SpellEffIndex /*effIndex*/)
-            {
-                Item* castItem = GetCastItem();
-                Unit* caster = GetCaster();
-                if (Creature* target = GetHitCreature())
-                {
-                    uint32 spellId = 0;
-                    switch (target->GetEntry())
-                    {
-                        case NPC_SCAVENGEBOT_004A8: spellId = SPELL_SUMMON_SCAVENGEBOT_004A8;    break;
-                        case NPC_SENTRYBOT_57K:     spellId = SPELL_SUMMON_SENTRYBOT_57K;        break;
-                        case NPC_DEFENDOTANK_66D:   spellId = SPELL_SUMMON_DEFENDOTANK_66D;      break;
-                        case NPC_SCAVENGEBOT_005B6: spellId = SPELL_SUMMON_SCAVENGEBOT_005B6;    break;
-                        case NPC_55D_COLLECTATRON:  spellId = SPELL_SUMMON_55D_COLLECTATRON;     break;
-                        default:
-                            return;
-                    }
-                    caster->CastSpell(caster, spellId, true, castItem);
-                    caster->CastSpell(caster, SPELL_ROBOT_KILL_CREDIT, true);
-                    target->DespawnOrUnsummon();
-                }
-            }
-
-            void Register() override
-            {
-                OnEffectHitTarget += SpellEffectFn(spell_q11730_ultrasonic_screwdriver_SpellScript::HandleDummy, EFFECT_0, SPELL_EFFECT_DUMMY);
-            }
-        };
-
-        SpellScript* GetSpellScript() const override
-        {
-            return new spell_q11730_ultrasonic_screwdriver_SpellScript();
-        }
-};
-
-// http://www.wowhead.com/quest=12459 That Which Creates Can Also Destroy
-// 49587 Seeds of Nature's Wrath
-enum Quest12459Data
-{
-    NPC_REANIMATED_FROSTWYRM        = 26841,
-    NPC_WEAK_REANIMATED_FROSTWYRM   = 27821,
-
-    NPC_TURGID                      = 27808,
-    NPC_WEAK_TURGID                 = 27809,
-
-    NPC_DEATHGAZE                   = 27122,
-    NPC_WEAK_DEATHGAZE              = 27807,
-};
-
-class spell_q12459_seeds_of_natures_wrath : public SpellScriptLoader
-{
-    public:
-        spell_q12459_seeds_of_natures_wrath() : SpellScriptLoader("spell_q12459_seeds_of_natures_wrath") { }
-
-        class spell_q12459_seeds_of_natures_wrath_SpellScript : public SpellScript
-        {
-            PrepareSpellScript(spell_q12459_seeds_of_natures_wrath_SpellScript);
-
-            void HandleDummy(SpellEffIndex /*effIndex*/)
-            {
-                if (Creature* creatureTarget = GetHitCreature())
-                {
-                    uint32 uiNewEntry = 0;
-                    switch (creatureTarget->GetEntry())
-                    {
-                        case NPC_REANIMATED_FROSTWYRM:  uiNewEntry = NPC_WEAK_REANIMATED_FROSTWYRM; break;
-                        case NPC_TURGID:                uiNewEntry = NPC_WEAK_TURGID;               break;
-                        case NPC_DEATHGAZE:             uiNewEntry = NPC_WEAK_DEATHGAZE;            break;
-                    }
-                    if (uiNewEntry)
-                        creatureTarget->UpdateEntry(uiNewEntry);
-                }
-            }
-
-            void Register() override
-            {
-                OnEffectHitTarget += SpellEffectFn(spell_q12459_seeds_of_natures_wrath_SpellScript::HandleDummy, EFFECT_0, SPELL_EFFECT_DUMMY);
-            }
-        };
-
-        SpellScript* GetSpellScript() const override
-        {
-            return new spell_q12459_seeds_of_natures_wrath_SpellScript();
-        }
-};
-
-// http://www.wowhead.com/quest=12634 Some Make Lemonade, Some Make Liquor
-// 51840 Despawn Fruit Tosser
-enum Quest12634Data
-{
-    SPELL_BANANAS_FALL_TO_GROUND    = 51836,
-    SPELL_ORANGE_FALLS_TO_GROUND    = 51837,
-    SPELL_PAPAYA_FALLS_TO_GROUND    = 51839,
-    SPELL_SUMMON_ADVENTUROUS_DWARF  = 52070
-};
-
-class spell_q12634_despawn_fruit_tosser : public SpellScriptLoader
-{
-    public:
-        spell_q12634_despawn_fruit_tosser() : SpellScriptLoader("spell_q12634_despawn_fruit_tosser") { }
-
-        class spell_q12634_despawn_fruit_tosser_SpellScript : public SpellScript
-        {
-            PrepareSpellScript(spell_q12634_despawn_fruit_tosser_SpellScript);
-
-            bool Validate(SpellInfo const* /*spellEntry*/) override
-            {
-                if (!sSpellMgr->GetSpellInfo(SPELL_BANANAS_FALL_TO_GROUND) || !sSpellMgr->GetSpellInfo(SPELL_ORANGE_FALLS_TO_GROUND) || !sSpellMgr->GetSpellInfo(SPELL_PAPAYA_FALLS_TO_GROUND) || !sSpellMgr->GetSpellInfo(SPELL_SUMMON_ADVENTUROUS_DWARF))
-                    return false;
-                return true;
-            }
-
-            void HandleDummy(SpellEffIndex /*effIndex*/)
-            {
-                uint32 spellId = SPELL_BANANAS_FALL_TO_GROUND;
-                switch (urand(0, 3))
-                {
-                    case 1: spellId = SPELL_ORANGE_FALLS_TO_GROUND; break;
-                    case 2: spellId = SPELL_PAPAYA_FALLS_TO_GROUND; break;
-                }
-                // sometimes, if you're lucky, you get a dwarf
-                if (roll_chance_i(5))
-                    spellId = SPELL_SUMMON_ADVENTUROUS_DWARF;
-                GetCaster()->CastSpell(GetCaster(), spellId, true, NULL);
-            }
-
-            void Register() override
-            {
-                OnEffectHit += SpellEffectFn(spell_q12634_despawn_fruit_tosser_SpellScript::HandleDummy, EFFECT_0, SPELL_EFFECT_DUMMY);
-            }
-        };
-
-        SpellScript* GetSpellScript() const override
-        {
-            return new spell_q12634_despawn_fruit_tosser_SpellScript();
-        }
-};
-
-// http://www.wowhead.com/quest=12683 Burning to Help
-// 52308 Take Sputum Sample
-class spell_q12683_take_sputum_sample : public SpellScriptLoader
-{
-    public:
-        spell_q12683_take_sputum_sample() : SpellScriptLoader("spell_q12683_take_sputum_sample") { }
-
-        class spell_q12683_take_sputum_sample_SpellScript : public SpellScript
-        {
-            PrepareSpellScript(spell_q12683_take_sputum_sample_SpellScript);
-
-            void HandleDummy(SpellEffIndex /*effIndex*/)
-            {
-                uint32 reqAuraId = GetSpellInfo()->Effects[EFFECT_1].CalcValue();
-
-                Unit* caster = GetCaster();
-                if (caster->HasAuraEffect(reqAuraId, 0))
-                {
-                    uint32 spellId = GetSpellInfo()->Effects[EFFECT_0].CalcValue();
-                    caster->CastSpell(caster, spellId, true, NULL);
-                }
-            }
-
-            void Register() override
-            {
-                OnEffectHit += SpellEffectFn(spell_q12683_take_sputum_sample_SpellScript::HandleDummy, EFFECT_0, SPELL_EFFECT_DUMMY);
-            }
-        };
-
-        SpellScript* GetSpellScript() const override
-        {
-            return new spell_q12683_take_sputum_sample_SpellScript();
-        }
-};
-
-// http://www.wowhead.com/quest=12851 Going Bearback
-// 54798 FLAMING Arrow Triggered Effect
-enum Quest12851Data
-{
-    NPC_FROSTGIANT = 29351,
-    NPC_FROSTWORG  = 29358,
-    SPELL_FROSTGIANT_CREDIT = 58184,
-    SPELL_FROSTWORG_CREDIT  = 58183,
-    SPELL_IMMOLATION        = 54690,
-    SPELL_ABLAZE            = 54683,
-};
-
-class spell_q12851_going_bearback : public SpellScriptLoader
-{
-    public:
-        spell_q12851_going_bearback() : SpellScriptLoader("spell_q12851_going_bearback") { }
-
-        class spell_q12851_going_bearback_AuraScript : public AuraScript
-        {
-            PrepareAuraScript(spell_q12851_going_bearback_AuraScript);
-
-            void HandleEffectApply(AuraEffect const* /*aurEff*/, AuraEffectHandleModes /*mode*/)
-            {
-                if (Unit* caster = GetCaster())
-                {
-                    Unit* target = GetTarget();
-                    // Already in fire
-                    if (target->HasAura(SPELL_ABLAZE))
-                        return;
-
-                    if (Player* player = caster->GetCharmerOrOwnerPlayerOrPlayerItself())
-                    {
-                        switch (target->GetEntry())
-                        {
-                            case NPC_FROSTWORG:
-                                target->CastSpell(player, SPELL_FROSTWORG_CREDIT, true);
-                                target->CastSpell(target, SPELL_IMMOLATION, true);
-                                target->CastSpell(target, SPELL_ABLAZE, true);
-                                break;
-                            case NPC_FROSTGIANT:
-                                target->CastSpell(player, SPELL_FROSTGIANT_CREDIT, true);
-                                target->CastSpell(target, SPELL_IMMOLATION, true);
-                                target->CastSpell(target, SPELL_ABLAZE, true);
-                                break;
-                        }
-                    }
-                }
-            }
-
-            void Register() override
-            {
-                AfterEffectApply += AuraEffectApplyFn(spell_q12851_going_bearback_AuraScript::HandleEffectApply, EFFECT_0, SPELL_AURA_PERIODIC_DUMMY, AURA_EFFECT_HANDLE_REAL_OR_REAPPLY_MASK);
-            }
-
-        };
-
-        AuraScript* GetAuraScript() const override
-        {
-            return new spell_q12851_going_bearback_AuraScript();
-        }
-};
-
-// http://www.wowhead.com/quest=12937 Relief for the Fallen
-// 55804 Healing Finished
-enum Quest12937Data
-{
-    SPELL_TRIGGER_AID_OF_THE_EARTHEN    = 55809,
-    NPC_FALLEN_EARTHEN_DEFENDER         = 30035,
-};
-
-class spell_q12937_relief_for_the_fallen : public SpellScriptLoader
-{
-    public:
-        spell_q12937_relief_for_the_fallen() : SpellScriptLoader("spell_q12937_relief_for_the_fallen") { }
-
-        class spell_q12937_relief_for_the_fallen_SpellScript : public SpellScript
-        {
-            PrepareSpellScript(spell_q12937_relief_for_the_fallen_SpellScript);
-
-            bool Load() override
-            {
-                return GetCaster()->GetTypeId() == TYPEID_PLAYER;
-            }
-
-            bool Validate(SpellInfo const* /*spellEntry*/) override
-            {
-                if (!sSpellMgr->GetSpellInfo(SPELL_TRIGGER_AID_OF_THE_EARTHEN))
-                    return false;
-                return true;
-            }
-
-            void HandleDummy(SpellEffIndex /*effIndex*/)
-            {
-                Player* caster = GetCaster()->ToPlayer();
-                if (Creature* target = GetHitCreature())
-                {
-                    caster->CastSpell(caster, SPELL_TRIGGER_AID_OF_THE_EARTHEN, true, NULL);
-                    caster->KilledMonsterCredit(NPC_FALLEN_EARTHEN_DEFENDER, 0);
-                    target->DespawnOrUnsummon();
-                }
-            }
-
-            void Register() override
-            {
-                OnEffectHitTarget += SpellEffectFn(spell_q12937_relief_for_the_fallen_SpellScript::HandleDummy, EFFECT_0, SPELL_EFFECT_DUMMY);
-            }
-        };
-
-        SpellScript* GetSpellScript() const override
-        {
-            return new spell_q12937_relief_for_the_fallen_SpellScript();
-        }
-};
-
-enum Whoarethey
-{
-    SPELL_MALE_DISGUISE = 38080,
-    SPELL_FEMALE_DISGUISE = 38081,
-    SPELL_GENERIC_DISGUISE = 32756
-};
-
-class spell_q10041_q10040_who_are_they : public SpellScriptLoader
-{
-    public:
-        spell_q10041_q10040_who_are_they() : SpellScriptLoader("spell_q10041_q10040_who_are_they") { }
-
-        class spell_q10041_q10040_who_are_they_SpellScript : public SpellScript
-        {
-            PrepareSpellScript(spell_q10041_q10040_who_are_they_SpellScript);
-
-            bool Validate(SpellInfo const* /*spellEntry*/) override
-            {
-                if (!sSpellMgr->GetSpellInfo(SPELL_MALE_DISGUISE) || !sSpellMgr->GetSpellInfo(SPELL_FEMALE_DISGUISE) || !sSpellMgr->GetSpellInfo(SPELL_GENERIC_DISGUISE))
-                    return false;
-                return true;
-            }
-
-            void HandleScript(SpellEffIndex effIndex)
-            {
-                PreventHitDefaultEffect(effIndex);
-                if (Player* target = GetHitPlayer())
-                {
-                    target->CastSpell(target, target->getGender() == GENDER_MALE ? SPELL_MALE_DISGUISE : SPELL_FEMALE_DISGUISE, true);
-                    target->CastSpell(target, SPELL_GENERIC_DISGUISE, true);
-                }
-            }
-
-            void Register() override
-            {
-                OnEffectHitTarget += SpellEffectFn(spell_q10041_q10040_who_are_they_SpellScript::HandleScript, EFFECT_0, SPELL_EFFECT_SCRIPT_EFFECT);
-            }
-        };
-
-        SpellScript* GetSpellScript() const override
-        {
-            return new spell_q10041_q10040_who_are_they_SpellScript();
-        }
-};
-
-enum symboloflife
-{
-    SPELL_PERMANENT_FEIGN_DEATH = 29266,
-};
-
-// 8593 Symbol of life dummy
-class spell_symbol_of_life_dummy : public SpellScriptLoader
-{
-    public:
-        spell_symbol_of_life_dummy() : SpellScriptLoader("spell_symbol_of_life_dummy") { }
-
-        class spell_symbol_of_life_dummy_SpellScript : public SpellScript
-        {
-            PrepareSpellScript(spell_symbol_of_life_dummy_SpellScript);
-
-            void HandleDummy(SpellEffIndex /*effIndex*/)
-            {
-                if (Creature* target = GetHitCreature())
-                {
-                    if (target->HasAura(SPELL_PERMANENT_FEIGN_DEATH))
-                    {
-                        target->RemoveAurasDueToSpell(SPELL_PERMANENT_FEIGN_DEATH);
-                        target->SetUInt32Value(UNIT_DYNAMIC_FLAGS, 0);
-                        target->SetUInt32Value(UNIT_FIELD_FLAGS_2, 0);
-                        target->SetHealth(target->GetMaxHealth() / 2);
-                        target->SetPower(POWER_MANA, uint32(target->GetMaxPower(POWER_MANA) * 0.75f));
-                    }
-                }
-            }
-
-            void Register() override
-            {
-                OnEffectHitTarget += SpellEffectFn(spell_symbol_of_life_dummy_SpellScript::HandleDummy, EFFECT_0, SPELL_EFFECT_DUMMY);
-            }
-        };
-
-        SpellScript* GetSpellScript() const override
-        {
-            return new spell_symbol_of_life_dummy_SpellScript();
-        };
-};
-
-// http://www.wowhead.com/quest=12659 Scalps!
-// 52090 Ahunae's Knife
-enum Quest12659Data
-{
-    NPC_SCALPS_KC_BUNNY = 28622,
-};
-
-class spell_q12659_ahunaes_knife : public SpellScriptLoader
-{
-    public:
-        spell_q12659_ahunaes_knife() : SpellScriptLoader("spell_q12659_ahunaes_knife") { }
-
-        class spell_q12659_ahunaes_knife_SpellScript : public SpellScript
-        {
-            PrepareSpellScript(spell_q12659_ahunaes_knife_SpellScript);
-
-            bool Load() override
-            {
-                return GetCaster()->GetTypeId() == TYPEID_PLAYER;
-            }
-
-            void HandleDummy(SpellEffIndex /*effIndex*/)
-            {
-                Player* caster = GetCaster()->ToPlayer();
-                if (Creature* target = GetHitCreature())
-                {
-                    target->DespawnOrUnsummon();
-                    caster->KilledMonsterCredit(NPC_SCALPS_KC_BUNNY, 0);
-                }
-            }
-
-            void Register() override
-            {
-                OnEffectHitTarget += SpellEffectFn(spell_q12659_ahunaes_knife_SpellScript::HandleDummy, EFFECT_0, SPELL_EFFECT_DUMMY);
-            }
-        };
-
-        SpellScript* GetSpellScript() const override
-        {
-            return new spell_q12659_ahunaes_knife_SpellScript();
-        };
-};
-
-enum StoppingTheSpread
-{
-    NPC_VILLAGER_KILL_CREDIT                     = 18240,
-    SPELL_FLAMES                                 = 39199
-};
-
-class spell_q9874_liquid_fire : public SpellScriptLoader
-{
-    public:
-        spell_q9874_liquid_fire() : SpellScriptLoader("spell_q9874_liquid_fire")
-        {
-        }
-
-        class spell_q9874_liquid_fire_SpellScript : public SpellScript
-        {
-            PrepareSpellScript(spell_q9874_liquid_fire_SpellScript);
-
-            bool Load() override
-            {
-                return GetCaster()->GetTypeId() == TYPEID_PLAYER;
-            }
-
-            void HandleDummy(SpellEffIndex /*effIndex*/)
-            {
-                Player* caster = GetCaster()->ToPlayer();
-                if (Creature* target = GetHitCreature())
-                    if (target && !target->HasAura(SPELL_FLAMES))
-                    {
-                        caster->KilledMonsterCredit(NPC_VILLAGER_KILL_CREDIT, 0);
-                        target->CastSpell(target, SPELL_FLAMES, true);
-                        target->DespawnOrUnsummon(60000);
-                    }
-            }
-
-            void Register() override
-            {
-                OnEffectHitTarget += SpellEffectFn(spell_q9874_liquid_fire_SpellScript::HandleDummy, EFFECT_0, SPELL_EFFECT_DUMMY);
-            }
-        };
-
-        SpellScript* GetSpellScript() const override
-        {
-            return new spell_q9874_liquid_fire_SpellScript();
-        };
-};
-
-enum SalvagingLifesStength
-{
-    NPC_SHARD_KILL_CREDIT                        = 29303,
-};
-
-class spell_q12805_lifeblood_dummy : public SpellScriptLoader
-{
-    public:
-        spell_q12805_lifeblood_dummy() : SpellScriptLoader("spell_q12805_lifeblood_dummy")
-        {
-        }
-
-        class spell_q12805_lifeblood_dummy_SpellScript : public SpellScript
-        {
-            PrepareSpellScript(spell_q12805_lifeblood_dummy_SpellScript);
-
-            bool Load() override
-            {
-                return GetCaster()->GetTypeId() == TYPEID_PLAYER;
-            }
-
-            void HandleScript(SpellEffIndex /*effIndex*/)
-            {
-                Player* caster = GetCaster()->ToPlayer();
-                if (Creature* target = GetHitCreature())
-                {
-                    caster->KilledMonsterCredit(NPC_SHARD_KILL_CREDIT, 0);
-                    target->CastSpell(target, uint32(GetEffectValue()), true);
-                    target->DespawnOrUnsummon(2000);
-                }
-            }
-
-            void Register() override
-            {
-                OnEffectHitTarget += SpellEffectFn(spell_q12805_lifeblood_dummy_SpellScript::HandleScript, EFFECT_0, SPELL_EFFECT_SCRIPT_EFFECT);
-            }
-        };
-
-        SpellScript* GetSpellScript() const override
-        {
-            return new spell_q12805_lifeblood_dummy_SpellScript();
-        };
-};
-
-/*
- http://www.wowhead.com/quest=13283 King of the Mountain
- http://www.wowhead.com/quest=13280 King of the Mountain
- 59643 Plant Horde Battle Standard
- 4338 Plant Alliance Battle Standard
- */
-enum BattleStandard
-{
-    NPC_KING_OF_THE_MOUNTAINT_KC                    = 31766,
-};
-
-class spell_q13280_13283_plant_battle_standard: public SpellScriptLoader
-{
-    public:
-        spell_q13280_13283_plant_battle_standard() : SpellScriptLoader("spell_q13280_13283_plant_battle_standard") { }
-
-        class spell_q13280_13283_plant_battle_standard_SpellScript : public SpellScript
-        {
-            PrepareSpellScript(spell_q13280_13283_plant_battle_standard_SpellScript);
-
-            void HandleDummy(SpellEffIndex /*effIndex*/)
-            {
-                Unit* caster = GetCaster();
-                if (caster->IsVehicle())
-                    if (Unit* player = caster->GetVehicleKit()->GetPassenger(0))
-                         player->ToPlayer()->KilledMonsterCredit(NPC_KING_OF_THE_MOUNTAINT_KC, 0);
-            }
-
-            void Register() override
-            {
-                OnEffectHit += SpellEffectFn(spell_q13280_13283_plant_battle_standard_SpellScript::HandleDummy, EFFECT_0, SPELL_EFFECT_DUMMY);
-            }
-        };
-
-        SpellScript* GetSpellScript() const override
-        {
-            return new spell_q13280_13283_plant_battle_standard_SpellScript();
-        }
-};
-
-enum ChumTheWaterSummons
-{
-    SUMMON_ANGRY_KVALDIR = 66737,
-    SUMMON_NORTH_SEA_MAKO = 66738,
-    SUMMON_NORTH_SEA_THRESHER = 66739,
-    SUMMON_NORTH_SEA_BLUE_SHARK = 66740
-};
-
-class spell_q14112_14145_chum_the_water: public SpellScriptLoader
-{
-    public:
-        spell_q14112_14145_chum_the_water() : SpellScriptLoader("spell_q14112_14145_chum_the_water") { }
-
-        class spell_q14112_14145_chum_the_water_SpellScript : public SpellScript
-        {
-            PrepareSpellScript(spell_q14112_14145_chum_the_water_SpellScript);
-
-            bool Validate(SpellInfo const* /*spellEntry*/) override
-            {
-                if (!sSpellMgr->GetSpellInfo(SUMMON_ANGRY_KVALDIR) || !sSpellMgr->GetSpellInfo(SUMMON_NORTH_SEA_MAKO) || !sSpellMgr->GetSpellInfo(SUMMON_NORTH_SEA_THRESHER) || !sSpellMgr->GetSpellInfo(SUMMON_NORTH_SEA_BLUE_SHARK))
-                    return false;
-                return true;
-            }
-
-            void HandleScriptEffect(SpellEffIndex /*effIndex*/)
-            {
-                Unit* caster = GetCaster();
-                caster->CastSpell(caster, RAND(SUMMON_ANGRY_KVALDIR, SUMMON_NORTH_SEA_MAKO, SUMMON_NORTH_SEA_THRESHER, SUMMON_NORTH_SEA_BLUE_SHARK));
-            }
-
-            void Register() override
-            {
-                OnEffectHitTarget += SpellEffectFn(spell_q14112_14145_chum_the_water_SpellScript::HandleScriptEffect, EFFECT_0, SPELL_EFFECT_SCRIPT_EFFECT);
-            }
-        };
-
-        SpellScript* GetSpellScript() const override
-        {
-            return new spell_q14112_14145_chum_the_water_SpellScript();
-        }
-};
-
-// http://old01.wowhead.com/quest=9452 - Red Snapper - Very Tasty!
-enum RedSnapperVeryTasty
-{
-    SPELL_CAST_NET          = 29866,
-    ITEM_RED_SNAPPER        = 23614,
-    SPELL_NEW_SUMMON_TEST   = 49214,
-};
-
-class spell_q9452_cast_net: public SpellScriptLoader
-{
-    public:
-        spell_q9452_cast_net() : SpellScriptLoader("spell_q9452_cast_net") { }
-
-        class spell_q9452_cast_net_SpellScript : public SpellScript
-        {
-            PrepareSpellScript(spell_q9452_cast_net_SpellScript);
-
-            bool Load() override
-            {
-                return GetCaster()->GetTypeId() == TYPEID_PLAYER;
-            }
-
-            void HandleDummy(SpellEffIndex /*effIndex*/)
-            {
-                Player* caster = GetCaster()->ToPlayer();
-                if (roll_chance_i(66))
-                    caster->AddItem(ITEM_RED_SNAPPER, 1);
-                else
-                    caster->CastSpell(caster, SPELL_NEW_SUMMON_TEST, true);
-            }
-
-            void Register() override
-            {
-                OnEffectHit += SpellEffectFn(spell_q9452_cast_net_SpellScript::HandleDummy, EFFECT_0, SPELL_EFFECT_DUMMY);
-            }
-        };
-
-        SpellScript* GetSpellScript() const override
-        {
-            return new spell_q9452_cast_net_SpellScript();
-        }
-};
-
-#define SAY_1 "Sons of Hodir! I humbly present to you..."
-#define SAY_2 "The Helm of Hodir!"
-
-enum HodirsHelm
-{
-    NPC_KILLCREDIT  = 30210 // Hodir's Helm KC Bunny
-};
-
-class spell_q12987_read_pronouncement : public SpellScriptLoader
-{
-public:
-    spell_q12987_read_pronouncement() : SpellScriptLoader("spell_q12987_read_pronouncement") { }
-
-    class spell_q12987_read_pronouncement_AuraScript : public AuraScript
-    {
-        PrepareAuraScript(spell_q12987_read_pronouncement_AuraScript);
-
-        void OnApply(AuraEffect const* /*aurEff*/, AuraEffectHandleModes /*mode*/)
-        {
-            // player must cast kill credit and do emote text, according to sniff
-            if (Player* target = GetTarget()->ToPlayer())
-            {
-                target->MonsterWhisper(SAY_1, target, true);
-                target->KilledMonsterCredit(NPC_KILLCREDIT, 0);
-                target->MonsterWhisper(SAY_2, target, true);
-            }
-        }
-
-        void Register() override
-        {
-            AfterEffectApply += AuraEffectApplyFn(spell_q12987_read_pronouncement_AuraScript::OnApply, EFFECT_0, SPELL_AURA_NONE, AURA_EFFECT_HANDLE_REAL);
-        }
-    };
-
-    AuraScript* GetAuraScript() const override
-    {
-        return new spell_q12987_read_pronouncement_AuraScript();
-    }
-};
-
-enum LeaveNothingToChance
-{
-    NPC_UPPER_MINE_SHAFT            = 27436,
-    NPC_LOWER_MINE_SHAFT            = 27437,
-
-    SPELL_UPPER_MINE_SHAFT_CREDIT   = 48744,
-    SPELL_LOWER_MINE_SHAFT_CREDIT   = 48745,
-};
-
-class spell_q12277_wintergarde_mine_explosion : public SpellScriptLoader
-{
-    public:
-        spell_q12277_wintergarde_mine_explosion() : SpellScriptLoader("spell_q12277_wintergarde_mine_explosion") { }
-
-        class spell_q12277_wintergarde_mine_explosion_SpellScript : public SpellScript
-        {
-            PrepareSpellScript(spell_q12277_wintergarde_mine_explosion_SpellScript);
-
-            void HandleDummy(SpellEffIndex /*effIndex*/)
-            {
-                if (Creature* unitTarget = GetHitCreature())
-                {
-                    if (Unit* caster = GetCaster())
-                    {
-                        if (caster->GetTypeId() == TYPEID_UNIT)
-                        {
-                            if (Unit* owner = caster->GetOwner())
-                            {
-                                switch (unitTarget->GetEntry())
-                                {
-                                    case NPC_UPPER_MINE_SHAFT:
-                                        caster->CastSpell(owner, SPELL_UPPER_MINE_SHAFT_CREDIT, true);
-                                        break;
-                                    case NPC_LOWER_MINE_SHAFT:
-                                        caster->CastSpell(owner, SPELL_LOWER_MINE_SHAFT_CREDIT, true);
-                                        break;
-                                    default:
-                                        break;
-                                }
-                            }
-                        }
-                    }
-                }
-            }
-
-            void Register() override
-            {
-                OnEffectHitTarget += SpellEffectFn(spell_q12277_wintergarde_mine_explosion_SpellScript::HandleDummy, EFFECT_0, SPELL_EFFECT_DUMMY);
-            }
-        };
-
-        SpellScript* GetSpellScript() const override
-        {
-            return new spell_q12277_wintergarde_mine_explosion_SpellScript();
-        }
-};
-
-enum FocusOnTheBeach
-{
-    SPELL_BUNNY_CREDIT_BEAM = 47390,
-};
-
-class spell_q12066_bunny_kill_credit : public SpellScriptLoader
-{
-public:
-    spell_q12066_bunny_kill_credit() : SpellScriptLoader("spell_q12066_bunny_kill_credit") { }
-
-    class spell_q12066_bunny_kill_credit_SpellScript : public SpellScript
-    {
-        PrepareSpellScript(spell_q12066_bunny_kill_credit_SpellScript);
-
-        void HandleDummy(SpellEffIndex /*effIndex*/)
-        {
-            if (Creature* target = GetHitCreature())
-                target->CastSpell(GetCaster(), SPELL_BUNNY_CREDIT_BEAM, false);
-        }
-
-        void Register() override
-        {
-            OnEffectHitTarget += SpellEffectFn(spell_q12066_bunny_kill_credit_SpellScript::HandleDummy, EFFECT_0, SPELL_EFFECT_DUMMY);
-        }
-    };
-
-    SpellScript* GetSpellScript() const override
-    {
-        return new spell_q12066_bunny_kill_credit_SpellScript();
-    }
-};
-
-enum ACleansingSong
-{
-    SPELL_SUMMON_SPIRIT_ATAH        = 52954,
-    SPELL_SUMMON_SPIRIT_HAKHALAN    = 52958,
-    SPELL_SUMMON_SPIRIT_KOOSU       = 52959,
-
-    AREA_BITTERTIDELAKE             = 4385,
-    AREA_RIVERSHEART                = 4290,
-    AREA_WINTERGRASPRIVER           = 4388,
-};
-
-class spell_q12735_song_of_cleansing : public SpellScriptLoader
-{
-    public:
-        spell_q12735_song_of_cleansing() : SpellScriptLoader("spell_q12735_song_of_cleansing") { }
-
-        class spell_q12735_song_of_cleansing_SpellScript : public SpellScript
-        {
-            PrepareSpellScript(spell_q12735_song_of_cleansing_SpellScript);
-
-            void HandleScript(SpellEffIndex /*effIndex*/)
-            {
-                Unit* caster = GetCaster();
-                switch (caster->GetAreaId())
-                {
-                    case AREA_BITTERTIDELAKE:
-                        caster->CastSpell(caster, SPELL_SUMMON_SPIRIT_ATAH);
-                        break;
-                    case AREA_RIVERSHEART:
-                        caster->CastSpell(caster, SPELL_SUMMON_SPIRIT_HAKHALAN);
-                        break;
-                    case AREA_WINTERGRASPRIVER:
-                        caster->CastSpell(caster, SPELL_SUMMON_SPIRIT_KOOSU);
-                        break;
-                    default:
-                        break;
-                }
-            }
-
-            void Register() override
-            {
-                OnEffectHitTarget += SpellEffectFn(spell_q12735_song_of_cleansing_SpellScript::HandleScript, EFFECT_0, SPELL_EFFECT_SCRIPT_EFFECT);
-            }
-        };
-
-        SpellScript* GetSpellScript() const override
-        {
-            return new spell_q12735_song_of_cleansing_SpellScript();
-        }
-};
-
-enum DefendingWyrmrestTemple
-{
-    SPELL_SUMMON_WYRMREST_DEFENDER       = 49207
-};
-
-class spell_q12372_cast_from_gossip_trigger : public SpellScriptLoader
-{
-    public:
-        spell_q12372_cast_from_gossip_trigger() : SpellScriptLoader("spell_q12372_cast_from_gossip_trigger") { }
-
-        class spell_q12372_cast_from_gossip_trigger_SpellScript : public SpellScript
-        {
-            PrepareSpellScript(spell_q12372_cast_from_gossip_trigger_SpellScript);
-
-            void HandleScript(SpellEffIndex /*effIndex*/)
-            {
-                GetCaster()->CastSpell(GetCaster(), SPELL_SUMMON_WYRMREST_DEFENDER, true);
-            }
-
-            void Register() override
-            {
-                OnEffectHitTarget += SpellEffectFn(spell_q12372_cast_from_gossip_trigger_SpellScript::HandleScript, EFFECT_0, SPELL_EFFECT_SCRIPT_EFFECT);
-            }
-        };
-
-        SpellScript* GetSpellScript() const override
-        {
-            return new spell_q12372_cast_from_gossip_trigger_SpellScript();
-        }
-};
-
-// http://www.wowhead.com/quest=12372 Defending Wyrmrest Temple
-// 49370 - Wyrmrest Defender: Destabilize Azure Dragonshrine Effect
-enum Quest12372Data
-{
-    // NPCs
-    NPC_WYRMREST_TEMPLE_CREDIT       = 27698,
-    // Spells
-    WHISPER_ON_HIT_BY_FORCE_WHISPER       = 1
-};
-
-class spell_q12372_destabilize_azure_dragonshrine_dummy : public SpellScriptLoader
-{
-    public:
-        spell_q12372_destabilize_azure_dragonshrine_dummy() : SpellScriptLoader("spell_q12372_destabilize_azure_dragonshrine_dummy") { }
-
-        class spell_q12372_destabilize_azure_dragonshrine_dummy_SpellScript : public SpellScript
-        {
-            PrepareSpellScript(spell_q12372_destabilize_azure_dragonshrine_dummy_SpellScript);
-
-            void HandleDummy(SpellEffIndex /*effIndex*/)
-            {
-                if (GetHitCreature())
-                    if (Unit* caster = GetOriginalCaster())
-                        if (Vehicle* vehicle = caster->GetVehicleKit())
-                            if (Unit* passenger = vehicle->GetPassenger(0))
-                                if (Player* player = passenger->ToPlayer())
-                                    player->KilledMonsterCredit(NPC_WYRMREST_TEMPLE_CREDIT, 0);
-            }
-
-            void Register() override
-            {
-                OnEffectHitTarget += SpellEffectFn(spell_q12372_destabilize_azure_dragonshrine_dummy_SpellScript::HandleDummy, EFFECT_0, SPELL_EFFECT_DUMMY);
-            }
-        };
-
-        SpellScript* GetSpellScript() const override
-        {
-            return new spell_q12372_destabilize_azure_dragonshrine_dummy_SpellScript();
-        }
-};
-
-// ID - 50287 Azure Dragon: On Death Force Cast Wyrmrest Defender to Whisper to Controller - Random (cast from Azure Dragons and Azure Drakes on death)
-class spell_q12372_azure_on_death_force_whisper : public SpellScriptLoader
-{
-    public:
-        spell_q12372_azure_on_death_force_whisper() : SpellScriptLoader("spell_q12372_azure_on_death_force_whisper") { }
-
-        class spell_q12372_azure_on_death_force_whisper_SpellScript : public SpellScript
-        {
-            PrepareSpellScript(spell_q12372_azure_on_death_force_whisper_SpellScript);
-
-            void HandleScript(SpellEffIndex /*effIndex*/)
-            {
-                if (Creature* defender = GetHitCreature())
-                    defender->AI()->Talk(WHISPER_ON_HIT_BY_FORCE_WHISPER, defender->GetCharmerOrOwner());
-            }
-
-            void Register() override
-            {
-                OnEffectHitTarget += SpellEffectFn(spell_q12372_azure_on_death_force_whisper_SpellScript::HandleScript, EFFECT_0, SPELL_EFFECT_SCRIPT_EFFECT);
-            }
-        };
-
-        SpellScript* GetSpellScript() const override
-        {
-            return new spell_q12372_azure_on_death_force_whisper_SpellScript();
-        }
-};
-
-// "Bombing Run" and "Bomb Them Again!"
-enum Quest11010_11102_11023Data
-{
-    // Spell
-    SPELL_FLAK_CANNON_TRIGGER = 40110,
-    SPELL_CHOOSE_LOC          = 40056,
-    SPELL_AGGRO_CHECK         = 40112,
-    // NPCs
-    NPC_FEL_CANNON2           = 23082
-};
-
-// 40113 Knockdown Fel Cannon: The Aggro Check Aura
-class spell_q11010_q11102_q11023_aggro_check_aura : public SpellScriptLoader
-{
-    public:
-        spell_q11010_q11102_q11023_aggro_check_aura() : SpellScriptLoader("spell_q11010_q11102_q11023_aggro_check_aura") { }
-
-        class spell_q11010_q11102_q11023_aggro_check_aura_AuraScript : public AuraScript
-        {
-            PrepareAuraScript(spell_q11010_q11102_q11023_aggro_check_aura_AuraScript);
-
-            void HandleTriggerSpell(AuraEffect const* /*aurEff*/)
-            {
-                if (Unit* target = GetTarget())
-                    // On trigger proccing
-                    target->CastSpell(target, SPELL_AGGRO_CHECK);
-            }
-
-            void Register() override
-            {
-               OnEffectPeriodic += AuraEffectPeriodicFn(spell_q11010_q11102_q11023_aggro_check_aura_AuraScript::HandleTriggerSpell, EFFECT_0, SPELL_AURA_PERIODIC_TRIGGER_SPELL);
-            }
-        };
-
-        AuraScript* GetAuraScript() const override
-        {
-            return new spell_q11010_q11102_q11023_aggro_check_aura_AuraScript();
-        }
-};
-
-// 40112 Knockdown Fel Cannon: The Aggro Check
-class spell_q11010_q11102_q11023_aggro_check : public SpellScriptLoader
-{
-    public:
-        spell_q11010_q11102_q11023_aggro_check() : SpellScriptLoader("spell_q11010_q11102_q11023_aggro_check") { }
-
-        class spell_q11010_q11102_q11023_aggro_check_SpellScript : public SpellScript
-        {
-            PrepareSpellScript(spell_q11010_q11102_q11023_aggro_check_SpellScript);
-
-            void HandleDummy(SpellEffIndex /*effIndex*/)
-            {
-                if (Player* playerTarget = GetHitPlayer())
-                    // Check if found player target is on fly mount or using flying form
-                    if (playerTarget->HasAuraType(SPELL_AURA_FLY) || playerTarget->HasAuraType(SPELL_AURA_MOD_INCREASE_MOUNTED_FLIGHT_SPEED))
-                        playerTarget->CastSpell(playerTarget, SPELL_FLAK_CANNON_TRIGGER, TRIGGERED_IGNORE_CASTER_MOUNTED_OR_ON_VEHICLE);
-            }
-
-            void Register() override
-            {
-                OnEffectHitTarget += SpellEffectFn(spell_q11010_q11102_q11023_aggro_check_SpellScript::HandleDummy, EFFECT_0, SPELL_EFFECT_DUMMY);
-            }
-        };
-
-        SpellScript* GetSpellScript() const override
-        {
-            return new spell_q11010_q11102_q11023_aggro_check_SpellScript();
-        }
-};
-
-// 40119 Knockdown Fel Cannon: The Aggro Burst
-class spell_q11010_q11102_q11023_aggro_burst : public SpellScriptLoader
-{
-    public:
-        spell_q11010_q11102_q11023_aggro_burst() : SpellScriptLoader("spell_q11010_q11102_q11023_aggro_burst") { }
-
-        class spell_q11010_q11102_q11023_aggro_burst_AuraScript : public AuraScript
-        {
-            PrepareAuraScript(spell_q11010_q11102_q11023_aggro_burst_AuraScript);
-
-            void HandleEffectPeriodic(AuraEffect const* /*aurEff*/)
-            {
-                if (Unit* target = GetTarget())
-                    // On each tick cast Choose Loc to trigger summon
-                    target->CastSpell(target, SPELL_CHOOSE_LOC);
-            }
-
-            void Register() override
-            {
-                OnEffectPeriodic += AuraEffectPeriodicFn(spell_q11010_q11102_q11023_aggro_burst_AuraScript::HandleEffectPeriodic, EFFECT_0, SPELL_AURA_PERIODIC_DUMMY);
-            }
-        };
-
-        AuraScript* GetAuraScript() const override
-        {
-            return new spell_q11010_q11102_q11023_aggro_burst_AuraScript();
-        }
-};
-
-// 40056 Knockdown Fel Cannon: Choose Loc
-class spell_q11010_q11102_q11023_choose_loc : public SpellScriptLoader
-{
-    public:
-        spell_q11010_q11102_q11023_choose_loc() : SpellScriptLoader("spell_q11010_q11102_q11023_choose_loc") { }
-
-        class spell_q11010_q11102_q11023_choose_loc_SpellScript : public SpellScript
-        {
-            PrepareSpellScript(spell_q11010_q11102_q11023_choose_loc_SpellScript);
-
-            void HandleDummy(SpellEffIndex /*effIndex*/)
-            {
-                Unit* caster = GetCaster();
-                // Check for player that is in 65 y range
-                std::list<Player*> playerList;
-                Trinity::AnyPlayerInObjectRangeCheck checker(caster, 65.0f);
-                Trinity::PlayerListSearcher<Trinity::AnyPlayerInObjectRangeCheck> searcher(caster, playerList, checker);
-                caster->VisitNearbyWorldObject(65.0f, searcher);
-                    for (std::list<Player*>::const_iterator itr = playerList.begin(); itr != playerList.end(); ++itr)
-                    // Check if found player target is on fly mount or using flying form
-                        if ((*itr)->HasAuraType(SPELL_AURA_FLY) || (*itr)->HasAuraType(SPELL_AURA_MOD_INCREASE_MOUNTED_FLIGHT_SPEED))
-                            // Summom Fel Cannon (bunny version) at found player
-                            caster->SummonCreature(NPC_FEL_CANNON2, (*itr)->GetPositionX(), (*itr)->GetPositionY(), (*itr)->GetPositionZ());
-            }
-
-            void Register() override
-            {
-                OnEffectHit += SpellEffectFn(spell_q11010_q11102_q11023_choose_loc_SpellScript::HandleDummy, EFFECT_0, SPELL_EFFECT_DUMMY);
-            }
-        };
-
-        SpellScript* GetSpellScript() const override
-        {
-            return new spell_q11010_q11102_q11023_choose_loc_SpellScript();
-        }
-};
-
-// 39844 - Skyguard Blasting Charge
-// 40160 - Throw Bomb
-class spell_q11010_q11102_q11023_q11008_check_fly_mount : public SpellScriptLoader
-{
-    public:
-        spell_q11010_q11102_q11023_q11008_check_fly_mount() : SpellScriptLoader("spell_q11010_q11102_q11023_q11008_check_fly_mount") { }
-
-        class spell_q11010_q11102_q11023_q11008_check_fly_mount_SpellScript : public SpellScript
-        {
-            PrepareSpellScript(spell_q11010_q11102_q11023_q11008_check_fly_mount_SpellScript);
-
-            SpellCastResult CheckRequirement()
-            {
-                Unit* caster = GetCaster();
-                // This spell will be cast only if caster has one of these auras
-                if (!(caster->HasAuraType(SPELL_AURA_FLY) || caster->HasAuraType(SPELL_AURA_MOD_INCREASE_MOUNTED_FLIGHT_SPEED)))
-                    return SPELL_FAILED_CANT_DO_THAT_RIGHT_NOW;
-                return SPELL_CAST_OK;
-            }
-
-            void Register() override
-            {
-                OnCheckCast += SpellCheckCastFn(spell_q11010_q11102_q11023_q11008_check_fly_mount_SpellScript::CheckRequirement);
-            }
-        };
-
-        SpellScript* GetSpellScript() const override
-        {
-            return new spell_q11010_q11102_q11023_q11008_check_fly_mount_SpellScript();
-        }
-};
-
-enum SpellZuldrakRat
-{
-    SPELL_SUMMON_GORGED_LURKING_BASILISK    = 50928
-};
-
-class spell_q12527_zuldrak_rat : public SpellScriptLoader
-{
-    public:
-        spell_q12527_zuldrak_rat() : SpellScriptLoader("spell_q12527_zuldrak_rat") { }
-
-        class spell_q12527_zuldrak_rat_SpellScript : public SpellScript
-        {
-            PrepareSpellScript(spell_q12527_zuldrak_rat_SpellScript);
-
-            bool Validate(SpellInfo const* /*spell*/) override
-            {
-                if (!sSpellMgr->GetSpellInfo(SPELL_SUMMON_GORGED_LURKING_BASILISK))
-                    return false;
-                return true;
-            }
-
-            void HandleScriptEffect(SpellEffIndex /* effIndex */)
-            {
-                if (GetHitAura() && GetHitAura()->GetStackAmount() >= GetSpellInfo()->StackAmount)
-                {
-                    GetHitUnit()->CastSpell((Unit*) NULL, SPELL_SUMMON_GORGED_LURKING_BASILISK, true);
-                    if (Creature* basilisk = GetHitUnit()->ToCreature())
-                        basilisk->DespawnOrUnsummon();
-                }
-            }
-
-            void Register() override
-            {
-                OnEffectHitTarget += SpellEffectFn(spell_q12527_zuldrak_rat_SpellScript::HandleScriptEffect, EFFECT_1, SPELL_EFFECT_SCRIPT_EFFECT);
-            }
-        };
-
-        SpellScript* GetSpellScript() const override
-        {
-            return new spell_q12527_zuldrak_rat_SpellScript();
-        }
-};
-
-// 55368 - Summon Stefan
-class spell_q12661_q12669_q12676_q12677_q12713_summon_stefan : public SpellScriptLoader
-{
-    public:
-        spell_q12661_q12669_q12676_q12677_q12713_summon_stefan() : SpellScriptLoader("spell_q12661_q12669_q12676_q12677_q12713_summon_stefan") { }
-
-        class spell_q12661_q12669_q12676_q12677_q12713_summon_stefan_SpellScript : public SpellScript
-        {
-            PrepareSpellScript(spell_q12661_q12669_q12676_q12677_q12713_summon_stefan_SpellScript);
-
-            void SetDest(SpellDestination& dest)
-            {
-                // Adjust effect summon position
-                Position const offset = { 0.0f, 0.0f, 20.0f, 0.0f };
-                dest.RelocateOffset(offset);
-            }
-
-            void Register() override
-            {
-                OnDestinationTargetSelect += SpellDestinationTargetSelectFn(spell_q12661_q12669_q12676_q12677_q12713_summon_stefan_SpellScript::SetDest, EFFECT_0, TARGET_DEST_CASTER_BACK);
-            }
-        };
-
-        SpellScript* GetSpellScript() const override
-        {
-            return new spell_q12661_q12669_q12676_q12677_q12713_summon_stefan_SpellScript();
-        }
-};
-
-enum QuenchingMist
-{
-    SPELL_FLICKERING_FLAMES = 53504
-};
-
-class spell_q12730_quenching_mist : public SpellScriptLoader
-{
-    public:
-        spell_q12730_quenching_mist() : SpellScriptLoader("spell_q12730_quenching_mist") { }
-
-        class spell_q12730_quenching_mist_AuraScript : public AuraScript
-        {
-            PrepareAuraScript(spell_q12730_quenching_mist_AuraScript);
-
-            bool Validate(SpellInfo const* /*spellInfo*/) override
-            {
-                if (!sSpellMgr->GetSpellInfo(SPELL_FLICKERING_FLAMES))
-                    return false;
-                return true;
-            }
-
-            void HandleEffectPeriodic(AuraEffect const* /*aurEff*/)
-            {
-                GetTarget()->RemoveAurasDueToSpell(SPELL_FLICKERING_FLAMES);
-            }
-
-            void Register() override
-            {
-                OnEffectPeriodic += AuraEffectPeriodicFn(spell_q12730_quenching_mist_AuraScript::HandleEffectPeriodic, EFFECT_0, SPELL_AURA_PERIODIC_HEAL);
-            }
-        };
-
-        AuraScript* GetAuraScript() const override
-        {
-            return new spell_q12730_quenching_mist_AuraScript();
-        }
-};
-
-// 13291 - Borrowed Technology/13292 - The Solution Solution /Daily//13239 - Volatility/13261 - Volatiliy /Daily//
-enum Quest13291_13292_13239_13261Data
-{
-    // NPCs
-    NPC_SKYTALON       = 31583,
-    NPC_DECOY          = 31578,
-    // Spells
-    SPELL_RIDE         = 56687
-};
-
-class spell_q13291_q13292_q13239_q13261_frostbrood_skytalon_grab_decoy : public SpellScriptLoader
-{
-    public:
-        spell_q13291_q13292_q13239_q13261_frostbrood_skytalon_grab_decoy() : SpellScriptLoader("spell_q13291_q13292_q13239_q13261_frostbrood_skytalon_grab_decoy") { }
-
-        class spell_q13291_q13292_q13239_q13261_frostbrood_skytalon_grab_decoy_SpellScript : public SpellScript
-        {
-            PrepareSpellScript(spell_q13291_q13292_q13239_q13261_frostbrood_skytalon_grab_decoy_SpellScript);
-
-            bool Validate(SpellInfo const* /*spell*/) override
-            {
-                if (!sSpellMgr->GetSpellInfo(SPELL_RIDE))
-                    return false;
-
-                return true;
-            }
-
-            void HandleDummy(SpellEffIndex /*effIndex*/)
-            {
-                if (!GetHitCreature())
-                    return;
-                // TO DO: Being triggered is hack, but in checkcast it doesn't pass aurastate requirements.
-                // Beside that the decoy won't keep it's freeze animation state when enter.
-                GetHitCreature()->CastSpell(GetCaster(), SPELL_RIDE, true);
-            }
-
-            void Register() override
-            {
-                OnEffectHitTarget += SpellEffectFn(spell_q13291_q13292_q13239_q13261_frostbrood_skytalon_grab_decoy_SpellScript::HandleDummy, EFFECT_0, SPELL_EFFECT_DUMMY);
-            }
-        };
-
-        SpellScript* GetSpellScript() const override
-        {
-            return new spell_q13291_q13292_q13239_q13261_frostbrood_skytalon_grab_decoy_SpellScript();
-        }
-};
-
-// 59303 - Summon Frost Wyrm
-class spell_q13291_q13292_q13239_q13261_armored_decoy_summon_skytalon : public SpellScriptLoader
-{
-    public:
-        spell_q13291_q13292_q13239_q13261_armored_decoy_summon_skytalon() : SpellScriptLoader("spell_q13291_q13292_q13239_q13261_armored_decoy_summon_skytalon") { }
-
-        class spell_q13291_q13292_q13239_q13261_armored_decoy_summon_skytalon_SpellScript : public SpellScript
-        {
-            PrepareSpellScript(spell_q13291_q13292_q13239_q13261_armored_decoy_summon_skytalon_SpellScript);
-
-            void SetDest(SpellDestination& dest)
-            {
-                // Adjust effect summon position
-                Position const offset = { 0.0f, 0.0f, 20.0f, 0.0f };
-                dest.RelocateOffset(offset);
-            }
-
-            void Register() override
-            {
-                OnDestinationTargetSelect += SpellDestinationTargetSelectFn(spell_q13291_q13292_q13239_q13261_armored_decoy_summon_skytalon_SpellScript::SetDest, EFFECT_0, TARGET_DEST_CASTER_BACK);
-            }
-        };
-
-        SpellScript* GetSpellScript() const override
-        {
-            return new spell_q13291_q13292_q13239_q13261_armored_decoy_summon_skytalon_SpellScript();
-        }
-};
-
-// 12601 - Second Chances: Summon Landgren's Soul Moveto Target Bunny
-class spell_q12847_summon_soul_moveto_bunny : public SpellScriptLoader
-{
-    public:
-        spell_q12847_summon_soul_moveto_bunny() : SpellScriptLoader("spell_q12847_summon_soul_moveto_bunny") { }
-
-        class spell_q12847_summon_soul_moveto_bunny_SpellScript : public SpellScript
-        {
-            PrepareSpellScript(spell_q12847_summon_soul_moveto_bunny_SpellScript);
-
-            void SetDest(SpellDestination& dest)
-            {
-                // Adjust effect summon position
-                Position const offset = { 0.0f, 0.0f, 2.5f, 0.0f };
-                dest.RelocateOffset(offset);
-            }
-
-            void Register() override
-            {
-                OnDestinationTargetSelect += SpellDestinationTargetSelectFn(spell_q12847_summon_soul_moveto_bunny_SpellScript::SetDest, EFFECT_0, TARGET_DEST_CASTER);
-            }
-        };
-
-        SpellScript *GetSpellScript() const override
-        {
-            return new spell_q12847_summon_soul_moveto_bunny_SpellScript();
-        }
-};
-
-enum BearFlankMaster
-{
-    SPELL_BEAR_FLANK_MASTER = 56565,
-    SPELL_CREATE_BEAR_FLANK = 56566,
-    SPELL_BEAR_FLANK_FAIL = 56569
-};
-
-class spell_q13011_bear_flank_master : public SpellScriptLoader
-{
-    public:
-        spell_q13011_bear_flank_master() : SpellScriptLoader("spell_q13011_bear_flank_master") { }
-
-        class spell_q13011_bear_flank_master_SpellScript : public SpellScript
-        {
-            PrepareSpellScript(spell_q13011_bear_flank_master_SpellScript);
-
-            bool Validate(SpellInfo const* /*spellInfo*/) override
-            {
-                if (!sSpellMgr->GetSpellInfo(SPELL_BEAR_FLANK_MASTER) ||
-                    !sSpellMgr->GetSpellInfo(SPELL_CREATE_BEAR_FLANK))
-                    return false;
-                return true;
-            }
-
-            bool Load() override
-            {
-                return GetCaster()->GetTypeId() == TYPEID_UNIT;
-            }
-
-            void HandleScript(SpellEffIndex /*effIndex*/)
-            {
-                if (Player* player = GetHitPlayer())
-                {
-                    if (roll_chance_i(50))
-                    {
-                        Creature* creature = GetCaster()->ToCreature();
-                        player->CastSpell(creature, SPELL_BEAR_FLANK_FAIL);
-                        creature->AI()->Talk(0, player);
-                    }
-                    else
-                        player->CastSpell(player, SPELL_CREATE_BEAR_FLANK);
-                }
-            }
-
-            void Register() override
-            {
-                OnEffectHitTarget += SpellEffectFn(spell_q13011_bear_flank_master_SpellScript::HandleScript, EFFECT_0, SPELL_EFFECT_SCRIPT_EFFECT);
-            }
-        };
-
-        SpellScript* GetSpellScript() const override
-        {
-            return new spell_q13011_bear_flank_master_SpellScript();
-        }
-};
-
-class spell_q13086_cannons_target : public SpellScriptLoader
-{
-    public:
-        spell_q13086_cannons_target() : SpellScriptLoader("spell_q13086_cannons_target") { }
-
-        class spell_q13086_cannons_target_SpellScript : public SpellScript
-        {
-            PrepareSpellScript(spell_q13086_cannons_target_SpellScript);
-
-            bool Validate(SpellInfo const* spellInfo) override
-            {
-                if (!sSpellMgr->GetSpellInfo(spellInfo->Effects[EFFECT_0].CalcValue()))
-                    return false;
-                return true;
-            }
-
-            void HandleEffectDummy(SpellEffIndex /*effIndex*/)
-            {
-                if (WorldLocation const* pos = GetExplTargetDest())
-                    GetCaster()->CastSpell(pos->GetPositionX(), pos->GetPositionY(), pos->GetPositionZ(), GetEffectValue(), true);
-            }
-
-            void Register() override
-            {
-                OnEffectHit += SpellEffectFn(spell_q13086_cannons_target_SpellScript::HandleEffectDummy, EFFECT_0, SPELL_EFFECT_DUMMY);
-            }
-        };
-
-        SpellScript* GetSpellScript() const override
-        {
-            return new spell_q13086_cannons_target_SpellScript();
-        }
-};
-
-enum BurstAtTheSeams
-{
-    NPC_DRAKKARI_CHIEFTAINK                 = 29099,
-
-    QUEST_BURST_AT_THE_SEAMS                = 12690,
-
-    SPELL_BURST_AT_THE_SEAMS                = 52510, // Burst at the Seams
-    SPELL_BURST_AT_THE_SEAMS_DMG            = 52508, // Damage spell
-    SPELL_BURST_AT_THE_SEAMS_DMG_2          = 59580, // Abomination self damage spell
-    SPELL_BURST_AT_THE_SEAMS_BONE           = 52516, // Burst at the Seams:Bone
-    SPELL_BURST_AT_THE_SEAMS_MEAT           = 52520, // Explode Abomination:Meat
-    SPELL_BURST_AT_THE_SEAMS_BMEAT          = 52523, // Explode Abomination:Bloody Meat
-    SPELL_DRAKKARI_SKULLCRUSHER_CREDIT      = 52590, // Credit for Drakkari Skullcrusher
-    SPELL_SUMMON_DRAKKARI_CHIEFTAIN         = 52616, // Summon Drakkari Chieftain
-    SPELL_DRAKKARI_CHIEFTAINK_KILL_CREDIT   = 52620  // Drakkari Chieftain Kill Credit
-};
-
-class spell_q12690_burst_at_the_seams : public SpellScriptLoader
-{
-    public:
-        spell_q12690_burst_at_the_seams() : SpellScriptLoader("spell_q12690_burst_at_the_seams") { }
-
-        class spell_q12690_burst_at_the_seams_SpellScript : public SpellScript
-        {
-            PrepareSpellScript(spell_q12690_burst_at_the_seams_SpellScript);
-
-            bool Validate(SpellInfo const* /*spellInfo*/) override
-            {
-                if (!sSpellMgr->GetSpellInfo(SPELL_BURST_AT_THE_SEAMS)
-                    || !sSpellMgr->GetSpellInfo(SPELL_BURST_AT_THE_SEAMS_DMG)
-                    || !sSpellMgr->GetSpellInfo(SPELL_BURST_AT_THE_SEAMS_DMG_2)
-                    || !sSpellMgr->GetSpellInfo(SPELL_BURST_AT_THE_SEAMS_BONE)
-                    || !sSpellMgr->GetSpellInfo(SPELL_BURST_AT_THE_SEAMS_MEAT)
-                    || !sSpellMgr->GetSpellInfo(SPELL_BURST_AT_THE_SEAMS_BMEAT))
-                    return false;
-                return true;
-            }
-
-            bool Load() override
-            {
-                return GetCaster()->GetTypeId() == TYPEID_UNIT;
-            }
-
-            void HandleKnockBack(SpellEffIndex /*effIndex*/)
-            {
-                if (Unit* creature = GetHitCreature())
-                {
-                    if (Unit* charmer = GetCaster()->GetCharmerOrOwner())
-                    {
-                        if (Player* player = charmer->ToPlayer())
-                        {
-                            if (player->GetQuestStatus(QUEST_BURST_AT_THE_SEAMS) == QUEST_STATUS_INCOMPLETE)
-                            {
-                                creature->CastSpell(creature, SPELL_BURST_AT_THE_SEAMS_BONE, true);
-                                creature->CastSpell(creature, SPELL_BURST_AT_THE_SEAMS_MEAT, true);
-                                creature->CastSpell(creature, SPELL_BURST_AT_THE_SEAMS_BMEAT, true);
-                                creature->CastSpell(creature, SPELL_BURST_AT_THE_SEAMS_DMG, true);
-                                creature->CastSpell(creature, SPELL_BURST_AT_THE_SEAMS_DMG_2, true);
-
-                                player->CastSpell(player, SPELL_DRAKKARI_SKULLCRUSHER_CREDIT, true);
-                                uint16 count = player->GetReqKillOrCastCurrentCount(QUEST_BURST_AT_THE_SEAMS, NPC_DRAKKARI_CHIEFTAINK);
-                                if ((count % 20) == 0)
-                                    player->CastSpell(player, SPELL_SUMMON_DRAKKARI_CHIEFTAIN, true);
-                            }
-                        }
-                    }
-                }
-            }
-
-            void HandleScript(SpellEffIndex /*effIndex*/)
-            {
-                GetCaster()->ToCreature()->DespawnOrUnsummon(2 * IN_MILLISECONDS);
-            }
-
-            void Register() override
-            {
-                OnEffectHitTarget += SpellEffectFn(spell_q12690_burst_at_the_seams_SpellScript::HandleKnockBack, EFFECT_1, SPELL_EFFECT_KNOCK_BACK);
-                OnEffectHitTarget += SpellEffectFn(spell_q12690_burst_at_the_seams_SpellScript::HandleScript, EFFECT_0, SPELL_EFFECT_SCRIPT_EFFECT);
-            }
-        };
-
-        SpellScript* GetSpellScript() const override
-        {
-            return new spell_q12690_burst_at_the_seams_SpellScript();
-        }
-};
-
-enum EscapeFromSilverbrook
-{
-    SPELL_SUMMON_WORGEN = 48681
-};
-
-// 48682 - Escape from Silverbrook - Periodic Dummy
-class spell_q12308_escape_from_silverbrook : public SpellScriptLoader
-{
-    public:
-        spell_q12308_escape_from_silverbrook() : SpellScriptLoader("spell_q12308_escape_from_silverbrook") { }
-
-        class spell_q12308_escape_from_silverbrook_SpellScript : public SpellScript
-        {
-            PrepareSpellScript(spell_q12308_escape_from_silverbrook_SpellScript);
-
-            bool Validate(SpellInfo const* /*spellInfo*/) override
-            {
-                if (!sSpellMgr->GetSpellInfo(SPELL_SUMMON_WORGEN))
-                    return false;
-                return true;
-            }
-
-            void HandleDummy(SpellEffIndex /*effIndex*/)
-            {
-                GetCaster()->CastSpell(GetCaster(), SPELL_SUMMON_WORGEN, true);
-            }
-
-            void Register() override
-            {
-                OnEffectHit += SpellEffectFn(spell_q12308_escape_from_silverbrook_SpellScript::HandleDummy, EFFECT_0, SPELL_EFFECT_DUMMY);
-            }
-        };
-
-        SpellScript* GetSpellScript() const override
-        {
-            return new spell_q12308_escape_from_silverbrook_SpellScript();
-        }
-};
-
-// 48681 - Summon Silverbrook Worgen
-class spell_q12308_escape_from_silverbrook_summon_worgen : public SpellScriptLoader
-{
-    public:
-        spell_q12308_escape_from_silverbrook_summon_worgen() : SpellScriptLoader("spell_q12308_escape_from_silverbrook_summon_worgen") { }
-
-        class spell_q12308_escape_from_silverbrook_summon_worgen_SpellScript : public SpellScript
-        {
-            PrepareSpellScript(spell_q12308_escape_from_silverbrook_summon_worgen_SpellScript);
-
-            void ModDest(SpellDestination& dest)
-            {
-                float dist = GetSpellInfo()->Effects[EFFECT_0].CalcRadius(GetCaster());
-                float angle = frand(0.75f, 1.25f) * float(M_PI);
-
-                Position pos = GetCaster()->GetNearPosition(dist, angle);
-                dest.Relocate(pos);
-            }
-
-            void Register() override
-            {
-                OnDestinationTargetSelect += SpellDestinationTargetSelectFn(spell_q12308_escape_from_silverbrook_summon_worgen_SpellScript::ModDest, EFFECT_0, TARGET_DEST_CASTER_SUMMON);
-            }
-        };
-
-        SpellScript* GetSpellScript() const override
-        {
-            return new spell_q12308_escape_from_silverbrook_summon_worgen_SpellScript();
-        }
-};
-
-
-enum DeathComesFromOnHigh
-{
-    SPELL_FORGE_CREDIT                  = 51974,
-    SPELL_TOWN_HALL_CREDIT              = 51977,
-    SPELL_SCARLET_HOLD_CREDIT           = 51980,
-    SPELL_CHAPEL_CREDIT                 = 51982,
-
-    NPC_NEW_AVALON_FORGE                = 28525,
-    NPC_NEW_AVALON_TOWN_HALL            = 28543,
-    NPC_SCARLET_HOLD                    = 28542,
-    NPC_CHAPEL_OF_THE_CRIMSON_FLAME     = 28544
-};
-
-// 51858 - Siphon of Acherus
-class spell_q12641_death_comes_from_on_high : public SpellScriptLoader
-{
-    public:
-        spell_q12641_death_comes_from_on_high() : SpellScriptLoader("spell_q12641_death_comes_from_on_high") { }
-
-        class spell_q12641_death_comes_from_on_high_SpellScript : public SpellScript
-        {
-            PrepareSpellScript(spell_q12641_death_comes_from_on_high_SpellScript);
-
-            bool Validate(SpellInfo const* /*spellInfo*/) override
-            {
-                if (!sSpellMgr->GetSpellInfo(SPELL_FORGE_CREDIT) ||
-                    !sSpellMgr->GetSpellInfo(SPELL_TOWN_HALL_CREDIT) ||
-                    !sSpellMgr->GetSpellInfo(SPELL_SCARLET_HOLD_CREDIT) ||
-                    !sSpellMgr->GetSpellInfo(SPELL_CHAPEL_CREDIT))
-                    return false;
-                return true;
-            }
-
-            void HandleDummy(SpellEffIndex /*effIndex*/)
-            {
-                uint32 spellId = 0;
-
-                switch (GetHitCreature()->GetEntry())
-                {
-                    case NPC_NEW_AVALON_FORGE:
-                        spellId = SPELL_FORGE_CREDIT;
-                        break;
-                    case NPC_NEW_AVALON_TOWN_HALL:
-                        spellId = SPELL_TOWN_HALL_CREDIT;
-                        break;
-                    case NPC_SCARLET_HOLD:
-                        spellId = SPELL_SCARLET_HOLD_CREDIT;
-                        break;
-                    case NPC_CHAPEL_OF_THE_CRIMSON_FLAME:
-                        spellId = SPELL_CHAPEL_CREDIT;
-                        break;
-                    default:
-                        return;
-                }
-
-                GetCaster()->CastSpell((Unit*)NULL, spellId, true);
-            }
-
-            void Register() override
-            {
-                OnEffectHitTarget += SpellEffectFn(spell_q12641_death_comes_from_on_high_SpellScript::HandleDummy, EFFECT_0, SPELL_EFFECT_DUMMY);
-            }
-        };
-
-        SpellScript* GetSpellScript() const override
-        {
-            return new spell_q12641_death_comes_from_on_high_SpellScript();
-        }
-};
-
-// 51769 - Emblazon Runeblade
-class spell_q12619_emblazon_runeblade : public SpellScriptLoader
-{
-    public:
-        spell_q12619_emblazon_runeblade() : SpellScriptLoader("spell_q12619_emblazon_runeblade") { }
-
-        class spell_q12619_emblazon_runeblade_AuraScript : public AuraScript
-        {
-            PrepareAuraScript(spell_q12619_emblazon_runeblade_AuraScript);
-
-            void HandleEffectPeriodic(AuraEffect const* aurEff)
-            {
-                PreventDefaultAction();
-                if (Unit* caster = GetCaster())
-                    caster->CastSpell(caster, GetSpellInfo()->Effects[aurEff->GetEffIndex()].TriggerSpell, true, NULL, aurEff);
-            }
-
-            void Register() override
-            {
-                OnEffectPeriodic += AuraEffectPeriodicFn(spell_q12619_emblazon_runeblade_AuraScript::HandleEffectPeriodic, EFFECT_0, SPELL_AURA_PERIODIC_TRIGGER_SPELL);
-            }
-        };
-
-        AuraScript* GetAuraScript() const override
-        {
-            return new spell_q12619_emblazon_runeblade_AuraScript();
-        }
-};
-
-// 51770 - Emblazon Runeblade
-class spell_q12619_emblazon_runeblade_effect : public SpellScriptLoader
-{
-    public:
-        spell_q12619_emblazon_runeblade_effect() : SpellScriptLoader("spell_q12619_emblazon_runeblade_effect") { }
-
-        class spell_q12619_emblazon_runeblade_effect_SpellScript : public SpellScript
-        {
-            PrepareSpellScript(spell_q12619_emblazon_runeblade_effect_SpellScript);
-
-            void HandleScript(SpellEffIndex /*effIndex*/)
-            {
-                GetCaster()->CastSpell(GetCaster(), uint32(GetEffectValue()), false);
-            }
-
-            void Register() override
-            {
-                OnEffectHit += SpellEffectFn(spell_q12619_emblazon_runeblade_effect_SpellScript::HandleScript, EFFECT_0, SPELL_EFFECT_SCRIPT_EFFECT);
-            }
-        };
-
-        SpellScript* GetSpellScript() const override
-        {
-            return new spell_q12619_emblazon_runeblade_effect_SpellScript();
-        }
-};
-
-enum Quest_The_Storm_King
-{
-    SPELL_RIDE_GYMER            = 43671,
-    SPELL_GRABBED               = 55424
-};
-
-class spell_q12919_gymers_grab : public SpellScriptLoader
-{
-    public:
-        spell_q12919_gymers_grab() : SpellScriptLoader("spell_q12919_gymers_grab") { }
-
-        class spell_q12919_gymers_grab_SpellScript : public SpellScript
-        {
-            PrepareSpellScript(spell_q12919_gymers_grab_SpellScript);
-
-            bool Validate(SpellInfo const* /*spell*/) override
-            {
-                if (!sSpellMgr->GetSpellInfo(SPELL_RIDE_GYMER))
-                    return false;
-                return true;
-            }
-
-            void HandleScript(SpellEffIndex /*effIndex*/)
-            {
-                int8 seatId = 2;
-                if (!GetHitCreature())
-                    return;
-                GetHitCreature()->CastCustomSpell(SPELL_RIDE_GYMER, SPELLVALUE_BASE_POINT0, seatId, GetCaster(), true);
-                GetHitCreature()->CastSpell(GetHitCreature(), SPELL_GRABBED, true);
-            }
-
-            void Register() override
-            {
-                OnEffectHitTarget += SpellEffectFn(spell_q12919_gymers_grab_SpellScript::HandleScript, EFFECT_0,  SPELL_EFFECT_SCRIPT_EFFECT);
-            }
-        };
-
-        SpellScript* GetSpellScript() const override
-        {
-            return new spell_q12919_gymers_grab_SpellScript();
-        }
-};
-
-enum Quest_The_Storm_King_Throw
-{
-    SPELL_VARGUL_EXPLOSION      = 55569
-};
-
-class spell_q12919_gymers_throw : public SpellScriptLoader
-{
-    public:
-        spell_q12919_gymers_throw() : SpellScriptLoader("spell_q12919_gymers_throw") { }
-
-        class spell_q12919_gymers_throw_SpellScript : public SpellScript
-        {
-           PrepareSpellScript(spell_q12919_gymers_throw_SpellScript);
-
-            void HandleScript(SpellEffIndex /*effIndex*/)
-            {
-                Unit* caster = GetCaster();
-                if (caster->IsVehicle())
-                    if (Unit* passenger = caster->GetVehicleKit()->GetPassenger(1))
-                    {
-                         passenger->ExitVehicle();
-                         caster->CastSpell(passenger, SPELL_VARGUL_EXPLOSION, true);
-                    }
-            }
-
-            void Register() override
-            {
-                OnEffectHitTarget += SpellEffectFn(spell_q12919_gymers_throw_SpellScript::HandleScript, EFFECT_0, SPELL_EFFECT_SCRIPT_EFFECT);
-            }
-        };
-
-        SpellScript* GetSpellScript() const override
-        {
-            return new spell_q12919_gymers_throw_SpellScript();
-        }
-};
-
-enum Quest_The_Hunter_And_The_Prince
-{
-    SPELL_ILLIDAN_KILL_CREDIT      = 61748
-};
-
-class spell_q13400_illidan_kill_master : public SpellScriptLoader
-{
-    public:
-        spell_q13400_illidan_kill_master() : SpellScriptLoader("spell_q13400_illidan_kill_master") { }
-
-        class spell_q13400_illidan_kill_master_SpellScript : public SpellScript
-        {
-           PrepareSpellScript(spell_q13400_illidan_kill_master_SpellScript);
-
-            bool Validate(SpellInfo const* /*spellInfo*/) override
-            {
-                if (!sSpellMgr->GetSpellInfo(SPELL_ILLIDAN_KILL_CREDIT))
-                    return false;
-                return true;
-            }
-
-            void HandleDummy(SpellEffIndex /*effIndex*/)
-            {
-                Unit* caster = GetCaster();
-                if (caster->IsVehicle())
-                    if (Unit* passenger = caster->GetVehicleKit()->GetPassenger(0))
-                         passenger->CastSpell(passenger, SPELL_ILLIDAN_KILL_CREDIT, true);
-            }
-
-            void Register() override
-            {
-                OnEffectHitTarget += SpellEffectFn(spell_q13400_illidan_kill_master_SpellScript::HandleDummy, EFFECT_0, SPELL_EFFECT_DUMMY);
-            }
-        };
-
-        SpellScript* GetSpellScript() const override
-        {
-            return new spell_q13400_illidan_kill_master_SpellScript();
-        }
-};
-
-enum RelicOfTheEarthenRing
-{
-    SPELL_TOTEM_OF_THE_EARTHEN_RING = 66747
-};
-
-// 66744 - Make Player Destroy Totems
-class spell_q14100_q14111_make_player_destroy_totems : public SpellScriptLoader
-{
-    public:
-        spell_q14100_q14111_make_player_destroy_totems() : SpellScriptLoader("spell_q14100_q14111_make_player_destroy_totems") { }
-
-        class spell_q14100_q14111_make_player_destroy_totems_SpellScript : public SpellScript
-        {
-            PrepareSpellScript(spell_q14100_q14111_make_player_destroy_totems_SpellScript);
-
-            bool Validate(SpellInfo const* /*spellInfo*/) override
-            {
-                if (!sSpellMgr->GetSpellInfo(SPELL_TOTEM_OF_THE_EARTHEN_RING))
-                    return false;
-                return true;
-            }
-
-            void HandleScriptEffect(SpellEffIndex /*effIndex*/)
-            {
-                if (Player* player = GetHitPlayer())
-                    player->CastSpell(player, SPELL_TOTEM_OF_THE_EARTHEN_RING, TRIGGERED_FULL_MASK); // ignore reagent cost, consumed by quest
-            }
-
-            void Register() override
-            {
-                OnEffectHitTarget += SpellEffectFn(spell_q14100_q14111_make_player_destroy_totems_SpellScript::HandleScriptEffect, EFFECT_0, SPELL_EFFECT_SCRIPT_EFFECT);
-            }
-        };
-
-        SpellScript* GetSpellScript() const override
-        {
-            return new spell_q14100_q14111_make_player_destroy_totems_SpellScript();
-        }
-};
-
-void AddSC_quest_spell_scripts()
-{
-    new spell_q55_sacred_cleansing();
-    new spell_q2203_thaumaturgy_channel();
-    new spell_q5206_test_fetid_skull();
-    new spell_q6124_6129_apply_salve();
-    new spell_q10255_administer_antidote();
-    new spell_q11396_11399_force_shield_arcane_purple_x3();
-    new spell_q11396_11399_scourging_crystal_controller();
-    new spell_q11396_11399_scourging_crystal_controller_dummy();
-    new spell_q11515_fel_siphon_dummy();
-    new spell_q11587_arcane_prisoner_rescue();
-    new spell_q11730_ultrasonic_screwdriver();
-    new spell_q12459_seeds_of_natures_wrath();
-    new spell_q12634_despawn_fruit_tosser();
-    new spell_q12683_take_sputum_sample();
-    new spell_q12851_going_bearback();
-    new spell_q12937_relief_for_the_fallen();
-    new spell_q10041_q10040_who_are_they();
-    new spell_symbol_of_life_dummy();
-    new spell_q12659_ahunaes_knife();
-    new spell_q9874_liquid_fire();
-    new spell_q12805_lifeblood_dummy();
-    new spell_q13280_13283_plant_battle_standard();
-    new spell_q14112_14145_chum_the_water();
-    new spell_q9452_cast_net();
-    new spell_q12987_read_pronouncement();
-    new spell_q12277_wintergarde_mine_explosion();
-    new spell_q12066_bunny_kill_credit();
-    new spell_q12735_song_of_cleansing();
-    new spell_q12372_cast_from_gossip_trigger();
-    new spell_q12372_destabilize_azure_dragonshrine_dummy();
-    new spell_q11010_q11102_q11023_aggro_check_aura();
-    new spell_q11010_q11102_q11023_aggro_check();
-    new spell_q11010_q11102_q11023_aggro_burst();
-    new spell_q11010_q11102_q11023_choose_loc();
-    new spell_q11010_q11102_q11023_q11008_check_fly_mount();
-    new spell_q12372_azure_on_death_force_whisper();
-    new spell_q12527_zuldrak_rat();
-    new spell_q12661_q12669_q12676_q12677_q12713_summon_stefan();
-    new spell_q12730_quenching_mist();
-    new spell_q13291_q13292_q13239_q13261_frostbrood_skytalon_grab_decoy();
-    new spell_q13291_q13292_q13239_q13261_armored_decoy_summon_skytalon();
-    new spell_q12847_summon_soul_moveto_bunny();
-    new spell_q13011_bear_flank_master();
-    new spell_q13086_cannons_target();
-    new spell_q12690_burst_at_the_seams();
-    new spell_q12308_escape_from_silverbrook_summon_worgen();
-    new spell_q12308_escape_from_silverbrook();
-    new spell_q12641_death_comes_from_on_high();
-    new spell_q12619_emblazon_runeblade();
-    new spell_q12619_emblazon_runeblade_effect();
-    new spell_q12919_gymers_grab();
-    new spell_q12919_gymers_throw();
-    new spell_q13400_illidan_kill_master();
-    new spell_q14100_q14111_make_player_destroy_totems();
-}
->>>>>>> 16f3e659
+/*
+ * Copyright (C) 2008-2014 TrinityCore <http://www.trinitycore.org/>
+ *
+ * This program is free software; you can redistribute it and/or modify it
+ * under the terms of the GNU General Public License as published by the
+ * Free Software Foundation; either version 2 of the License, or (at your
+ * option) any later version.
+ *
+ * This program is distributed in the hope that it will be useful, but WITHOUT
+ * ANY WARRANTY; without even the implied warranty of MERCHANTABILITY or
+ * FITNESS FOR A PARTICULAR PURPOSE. See the GNU General Public License for
+ * more details.
+ *
+ * You should have received a copy of the GNU General Public License along
+ * with this program. If not, see <http://www.gnu.org/licenses/>.
+ */
+
+/*
+ * Scripts for spells with SPELLFAMILY_GENERIC spells used for quests.
+ * Ordered alphabetically using questId and scriptname.
+ * Scriptnames of files in this file should be prefixed with "spell_q#questID_".
+ */
+
+#include "Player.h"
+#include "ScriptMgr.h"
+#include "ScriptedCreature.h"
+#include "SpellScript.h"
+#include "SpellAuraEffects.h"
+#include "Vehicle.h"
+#include "GridNotifiers.h"
+#include "GridNotifiersImpl.h"
+#include "CellImpl.h"
+
+class spell_generic_quest_update_entry_SpellScript : public SpellScript
+{
+    PrepareSpellScript(spell_generic_quest_update_entry_SpellScript);
+    private:
+        uint16 _spellEffect;
+        uint8 _effIndex;
+        uint32 _originalEntry;
+        uint32 _newEntry;
+        bool _shouldAttack;
+        uint32 _despawnTime;
+
+    public:
+        spell_generic_quest_update_entry_SpellScript(uint16 spellEffect, uint8 effIndex, uint32 originalEntry, uint32 newEntry, bool shouldAttack, uint32 despawnTime = 0) :
+            SpellScript(), _spellEffect(spellEffect), _effIndex(effIndex), _originalEntry(originalEntry),
+            _newEntry(newEntry), _shouldAttack(shouldAttack), _despawnTime(despawnTime) { }
+
+        void HandleDummy(SpellEffIndex /*effIndex*/)
+        {
+            if (Creature* creatureTarget = GetHitCreature())
+                if (!creatureTarget->IsPet() && creatureTarget->GetEntry() == _originalEntry)
+                {
+                    creatureTarget->UpdateEntry(_newEntry);
+                    if (_shouldAttack && creatureTarget->IsAIEnabled)
+                        creatureTarget->AI()->AttackStart(GetCaster());
+
+                    if (_despawnTime)
+                        creatureTarget->DespawnOrUnsummon(_despawnTime);
+                }
+        }
+
+        void Register() override
+        {
+            OnEffectHitTarget += SpellEffectFn(spell_generic_quest_update_entry_SpellScript::HandleDummy, _effIndex, _spellEffect);
+        }
+};
+
+// http://www.wowhead.com/quest=55 Morbent Fel
+// 8913 Sacred Cleansing
+enum Quest55Data
+{
+    NPC_MORBENT             = 1200,
+    NPC_WEAKENED_MORBENT    = 24782,
+};
+
+class spell_q55_sacred_cleansing : public SpellScriptLoader
+{
+    public:
+        spell_q55_sacred_cleansing() : SpellScriptLoader("spell_q55_sacred_cleansing") { }
+
+        SpellScript* GetSpellScript() const override
+        {
+            return new spell_generic_quest_update_entry_SpellScript(SPELL_EFFECT_DUMMY, EFFECT_1, NPC_MORBENT, NPC_WEAKENED_MORBENT, true);
+        }
+};
+
+// 9712 - Thaumaturgy Channel
+enum ThaumaturgyChannel
+{
+    SPELL_THAUMATURGY_CHANNEL = 21029
+};
+
+class spell_q2203_thaumaturgy_channel : public SpellScriptLoader
+{
+    public:
+        spell_q2203_thaumaturgy_channel() : SpellScriptLoader("spell_q2203_thaumaturgy_channel") { }
+
+        class spell_q2203_thaumaturgy_channel_AuraScript : public AuraScript
+        {
+            PrepareAuraScript(spell_q2203_thaumaturgy_channel_AuraScript);
+
+            bool Validate(SpellInfo const* /*spellInfo*/) override
+            {
+                if (!sSpellMgr->GetSpellInfo(SPELL_THAUMATURGY_CHANNEL))
+                    return false;
+                return true;
+            }
+
+            void HandleEffectPeriodic(AuraEffect const* /*aurEff*/)
+            {
+                PreventDefaultAction();
+                if (Unit* caster = GetCaster())
+                    caster->CastSpell(caster, SPELL_THAUMATURGY_CHANNEL, false);
+            }
+
+            void Register() override
+            {
+                OnEffectPeriodic += AuraEffectPeriodicFn(spell_q2203_thaumaturgy_channel_AuraScript::HandleEffectPeriodic, EFFECT_0, SPELL_AURA_PERIODIC_TRIGGER_SPELL);
+            }
+        };
+
+        AuraScript* GetAuraScript() const override
+        {
+            return new spell_q2203_thaumaturgy_channel_AuraScript();
+        }
+};
+
+// http://www.wowhead.com/quest=5206 Marauders of Darrowshire
+// 17271 Test Fetid Skull
+enum Quest5206Data
+{
+    SPELL_CREATE_RESONATING_SKULL = 17269,
+    SPELL_CREATE_BONE_DUST = 17270
+};
+
+class spell_q5206_test_fetid_skull : public SpellScriptLoader
+{
+    public:
+        spell_q5206_test_fetid_skull() : SpellScriptLoader("spell_q5206_test_fetid_skull") { }
+
+        class spell_q5206_test_fetid_skull_SpellScript : public SpellScript
+        {
+            PrepareSpellScript(spell_q5206_test_fetid_skull_SpellScript);
+
+            bool Load() override
+            {
+                return GetCaster()->GetTypeId() == TYPEID_PLAYER;
+            }
+
+            bool Validate(SpellInfo const* /*spellEntry*/) override
+            {
+                if (!sSpellMgr->GetSpellInfo(SPELL_CREATE_RESONATING_SKULL) || !sSpellMgr->GetSpellInfo(SPELL_CREATE_BONE_DUST))
+                    return false;
+                return true;
+            }
+
+            void HandleDummy(SpellEffIndex /*effIndex*/)
+            {
+                Unit* caster = GetCaster();
+                uint32 spellId = roll_chance_i(50) ? SPELL_CREATE_RESONATING_SKULL : SPELL_CREATE_BONE_DUST;
+                caster->CastSpell(caster, spellId, true, NULL);
+            }
+
+            void Register() override
+            {
+                OnEffectHit += SpellEffectFn(spell_q5206_test_fetid_skull_SpellScript::HandleDummy, EFFECT_0, SPELL_EFFECT_DUMMY);
+            }
+        };
+
+        SpellScript* GetSpellScript() const override
+        {
+            return new spell_q5206_test_fetid_skull_SpellScript();
+        }
+};
+
+// http://www.wowhead.com/quest=6124 Curing the Sick (A)
+// http://www.wowhead.com/quest=6129 Curing the Sick (H)
+// 19512 Apply Salve
+enum Quests6124_6129Data
+{
+    NPC_SICKLY_GAZELLE  = 12296,
+    NPC_CURED_GAZELLE   = 12297,
+    NPC_SICKLY_DEER     = 12298,
+    NPC_CURED_DEER      = 12299,
+    DESPAWN_TIME        = 30000
+};
+
+class spell_q6124_6129_apply_salve : public SpellScriptLoader
+{
+    public:
+        spell_q6124_6129_apply_salve() : SpellScriptLoader("spell_q6124_6129_apply_salve") { }
+
+        class spell_q6124_6129_apply_salve_SpellScript : public SpellScript
+        {
+            PrepareSpellScript(spell_q6124_6129_apply_salve_SpellScript);
+
+            bool Load() override
+            {
+                return GetCaster()->GetTypeId() == TYPEID_PLAYER;
+            }
+
+            void HandleDummy(SpellEffIndex /*effIndex*/)
+            {
+                Player* caster = GetCaster()->ToPlayer();
+                if (GetCastItem())
+                    if (Creature* creatureTarget = GetHitCreature())
+                    {
+                        uint32 uiNewEntry = 0;
+                        switch (caster->GetTeam())
+                        {
+                            case HORDE:
+                                if (creatureTarget->GetEntry() == NPC_SICKLY_GAZELLE)
+                                    uiNewEntry = NPC_CURED_GAZELLE;
+                                break;
+                            case ALLIANCE:
+                                if (creatureTarget->GetEntry() == NPC_SICKLY_DEER)
+                                    uiNewEntry = NPC_CURED_DEER;
+                                break;
+                        }
+                        if (uiNewEntry)
+                        {
+                            creatureTarget->UpdateEntry(uiNewEntry);
+                            creatureTarget->DespawnOrUnsummon(DESPAWN_TIME);
+                            caster->RewardPlayerAndGroupAtEvent(uiNewEntry, caster);
+                        }
+                    }
+            }
+
+            void Register() override
+            {
+                OnEffectHitTarget += SpellEffectFn(spell_q6124_6129_apply_salve_SpellScript::HandleDummy, EFFECT_0, SPELL_EFFECT_DUMMY);
+            }
+        };
+
+        SpellScript* GetSpellScript() const override
+        {
+            return new spell_q6124_6129_apply_salve_SpellScript();
+        }
+};
+
+// http://www.wowhead.com/quest=10255 Testing the Antidote
+// 34665 Administer Antidote
+enum Quest10255Data
+{
+    NPC_HELBOAR     = 16880,
+    NPC_DREADTUSK   = 16992,
+};
+
+class spell_q10255_administer_antidote : public SpellScriptLoader
+{
+    public:
+        spell_q10255_administer_antidote() : SpellScriptLoader("spell_q10255_administer_antidote") { }
+
+        SpellScript* GetSpellScript() const override
+        {
+            return new spell_generic_quest_update_entry_SpellScript(SPELL_EFFECT_DUMMY, EFFECT_0, NPC_HELBOAR, NPC_DREADTUSK, true);
+        }
+};
+
+// http://www.wowhead.com/quest=11396 Bring Down Those Shields (A)
+// http://www.wowhead.com/quest=11399 Bring Down Those Shields (H)
+enum Quest11396_11399Data
+{
+    SPELL_FORCE_SHIELD_ARCANE_PURPLE_X3 = 43874,
+    SPELL_SCOURGING_CRYSTAL_CONTROLLER = 43878
+};
+
+// 43874 Scourge Mur'gul Camp: Force Shield Arcane Purple x3
+class spell_q11396_11399_force_shield_arcane_purple_x3 : public SpellScriptLoader
+{
+    public:
+        spell_q11396_11399_force_shield_arcane_purple_x3() : SpellScriptLoader("spell_q11396_11399_force_shield_arcane_purple_x3") { }
+
+        class spell_q11396_11399_force_shield_arcane_purple_x3_AuraScript : public AuraScript
+        {
+            PrepareAuraScript(spell_q11396_11399_force_shield_arcane_purple_x3_AuraScript);
+
+            void HandleEffectApply(AuraEffect const* /*aurEff*/, AuraEffectHandleModes /*mode*/)
+            {
+                Unit* target = GetTarget();
+            target->SetFlag(UNIT_FIELD_FLAGS, UNIT_FLAG_IMMUNE_TO_PC);
+            target->AddUnitState(UNIT_STATE_ROOT);
+            }
+
+            void HandleEffectRemove(AuraEffect const* /*aurEff*/, AuraEffectHandleModes /*mode*/)
+            {
+            GetTarget()->RemoveFlag(UNIT_FIELD_FLAGS, UNIT_FLAG_IMMUNE_TO_PC);
+            }
+
+            void Register() override
+            {
+                OnEffectApply += AuraEffectApplyFn(spell_q11396_11399_force_shield_arcane_purple_x3_AuraScript::HandleEffectApply, EFFECT_0, SPELL_AURA_DUMMY, AURA_EFFECT_HANDLE_REAL);
+                OnEffectRemove += AuraEffectRemoveFn(spell_q11396_11399_force_shield_arcane_purple_x3_AuraScript::HandleEffectRemove, EFFECT_0, SPELL_AURA_DUMMY, AURA_EFFECT_HANDLE_REAL);
+            }
+
+        };
+
+        AuraScript* GetAuraScript() const override
+        {
+            return new spell_q11396_11399_force_shield_arcane_purple_x3_AuraScript();
+        }
+};
+
+// 50133 Scourging Crystal Controller
+class spell_q11396_11399_scourging_crystal_controller : public SpellScriptLoader
+{
+    public:
+        spell_q11396_11399_scourging_crystal_controller() : SpellScriptLoader("spell_q11396_11399_scourging_crystal_controller") { }
+
+        class spell_q11396_11399_scourging_crystal_controller_SpellScript : public SpellScript
+        {
+            PrepareSpellScript(spell_q11396_11399_scourging_crystal_controller_SpellScript);
+
+            bool Validate(SpellInfo const* /*spellEntry*/) override
+            {
+                if (!sSpellMgr->GetSpellInfo(SPELL_FORCE_SHIELD_ARCANE_PURPLE_X3) || !sSpellMgr->GetSpellInfo(SPELL_SCOURGING_CRYSTAL_CONTROLLER))
+                    return false;
+                return true;
+            }
+
+            void HandleDummy(SpellEffIndex /*effIndex*/)
+            {
+                if (Unit* target = GetExplTargetUnit())
+                    if (target->GetTypeId() == TYPEID_UNIT && target->HasAura(SPELL_FORCE_SHIELD_ARCANE_PURPLE_X3))
+                        // Make sure nobody else is channeling the same target
+                        if (!target->HasAura(SPELL_SCOURGING_CRYSTAL_CONTROLLER))
+                            GetCaster()->CastSpell(target, SPELL_SCOURGING_CRYSTAL_CONTROLLER, true, GetCastItem());
+            }
+
+            void Register() override
+            {
+                OnEffectHitTarget += SpellEffectFn(spell_q11396_11399_scourging_crystal_controller_SpellScript::HandleDummy, EFFECT_0, SPELL_EFFECT_DUMMY);
+            }
+        };
+
+        SpellScript* GetSpellScript() const override
+        {
+            return new spell_q11396_11399_scourging_crystal_controller_SpellScript();
+        };
+};
+
+// 43882 Scourging Crystal Controller Dummy
+class spell_q11396_11399_scourging_crystal_controller_dummy : public SpellScriptLoader
+{
+    public:
+        spell_q11396_11399_scourging_crystal_controller_dummy() : SpellScriptLoader("spell_q11396_11399_scourging_crystal_controller_dummy") { }
+
+        class spell_q11396_11399_scourging_crystal_controller_dummy_SpellScript : public SpellScript
+        {
+            PrepareSpellScript(spell_q11396_11399_scourging_crystal_controller_dummy_SpellScript);
+
+            bool Validate(SpellInfo const* /*spellEntry*/) override
+            {
+                if (!sSpellMgr->GetSpellInfo(SPELL_FORCE_SHIELD_ARCANE_PURPLE_X3))
+                    return false;
+                return true;
+            }
+
+            void HandleDummy(SpellEffIndex /*effIndex*/)
+            {
+                if (Unit* target = GetHitUnit())
+                    if (target->GetTypeId() == TYPEID_UNIT)
+                        target->RemoveAurasDueToSpell(SPELL_FORCE_SHIELD_ARCANE_PURPLE_X3);
+            }
+
+            void Register() override
+            {
+                OnEffectHitTarget += SpellEffectFn(spell_q11396_11399_scourging_crystal_controller_dummy_SpellScript::HandleDummy, EFFECT_0, SPELL_EFFECT_DUMMY);
+            }
+        };
+
+        SpellScript* GetSpellScript() const override
+        {
+            return new spell_q11396_11399_scourging_crystal_controller_dummy_SpellScript();
+        };
+};
+
+// http://www.wowhead.com/quest=11515 Blood for Blood
+// 44936 Quest - Fel Siphon Dummy
+enum Quest11515Data
+{
+    NPC_FELBLOOD_INITIATE   = 24918,
+    NPC_EMACIATED_FELBLOOD  = 24955
+};
+
+class spell_q11515_fel_siphon_dummy : public SpellScriptLoader
+{
+    public:
+        spell_q11515_fel_siphon_dummy() : SpellScriptLoader("spell_q11515_fel_siphon_dummy") { }
+
+        SpellScript* GetSpellScript() const override
+        {
+            return new spell_generic_quest_update_entry_SpellScript(SPELL_EFFECT_DUMMY, EFFECT_0, NPC_FELBLOOD_INITIATE, NPC_EMACIATED_FELBLOOD, true);
+        }
+};
+
+// http://www.wowhead.com/quest=11587 Prison Break
+// 45449 Arcane Prisoner Rescue
+enum Quest11587Data
+{
+    SPELL_SUMMON_ARCANE_PRISONER_MALE    = 45446,    // Summon Arcane Prisoner - Male
+    SPELL_SUMMON_ARCANE_PRISONER_FEMALE  = 45448,    // Summon Arcane Prisoner - Female
+    SPELL_ARCANE_PRISONER_KILL_CREDIT    = 45456     // Arcane Prisoner Kill Credit
+};
+
+class spell_q11587_arcane_prisoner_rescue : public SpellScriptLoader
+{
+    public:
+        spell_q11587_arcane_prisoner_rescue() : SpellScriptLoader("spell_q11587_arcane_prisoner_rescue") { }
+
+        class spell_q11587_arcane_prisoner_rescue_SpellScript : public SpellScript
+        {
+            PrepareSpellScript(spell_q11587_arcane_prisoner_rescue_SpellScript);
+
+            bool Validate(SpellInfo const* /*spellEntry*/) override
+            {
+                if (!sSpellMgr->GetSpellInfo(SPELL_SUMMON_ARCANE_PRISONER_MALE) || !sSpellMgr->GetSpellInfo(SPELL_SUMMON_ARCANE_PRISONER_FEMALE) || !sSpellMgr->GetSpellInfo(SPELL_ARCANE_PRISONER_KILL_CREDIT))
+                    return false;
+                return true;
+            }
+
+            void HandleDummy(SpellEffIndex /*effIndex*/)
+            {
+                Unit* caster = GetCaster();
+                if (Unit* unitTarget = GetHitUnit())
+                {
+                    uint32 spellId = SPELL_SUMMON_ARCANE_PRISONER_MALE;
+                    if (rand32() % 2)
+                        spellId = SPELL_SUMMON_ARCANE_PRISONER_FEMALE;
+                    caster->CastSpell(caster, spellId, true);
+                    unitTarget->CastSpell(caster, SPELL_ARCANE_PRISONER_KILL_CREDIT, true);
+                }
+            }
+
+            void Register() override
+            {
+                OnEffectHitTarget += SpellEffectFn(spell_q11587_arcane_prisoner_rescue_SpellScript::HandleDummy, EFFECT_0, SPELL_EFFECT_DUMMY);
+            }
+        };
+
+        SpellScript* GetSpellScript() const override
+        {
+            return new spell_q11587_arcane_prisoner_rescue_SpellScript();
+        }
+};
+
+// http://www.wowhead.com/quest=11730 Master and Servant
+// 46023 The Ultrasonic Screwdriver
+enum Quest11730Data
+{
+    SPELL_SUMMON_SCAVENGEBOT_004A8  = 46063,
+    SPELL_SUMMON_SENTRYBOT_57K      = 46068,
+    SPELL_SUMMON_DEFENDOTANK_66D    = 46058,
+    SPELL_SUMMON_SCAVENGEBOT_005B6  = 46066,
+    SPELL_SUMMON_55D_COLLECTATRON   = 46034,
+    SPELL_ROBOT_KILL_CREDIT         = 46027,
+    NPC_SCAVENGEBOT_004A8           = 25752,
+    NPC_SENTRYBOT_57K               = 25753,
+    NPC_DEFENDOTANK_66D             = 25758,
+    NPC_SCAVENGEBOT_005B6           = 25792,
+    NPC_55D_COLLECTATRON            = 25793
+};
+
+class spell_q11730_ultrasonic_screwdriver : public SpellScriptLoader
+{
+    public:
+        spell_q11730_ultrasonic_screwdriver() : SpellScriptLoader("spell_q11730_ultrasonic_screwdriver") { }
+
+        class spell_q11730_ultrasonic_screwdriver_SpellScript : public SpellScript
+        {
+            PrepareSpellScript(spell_q11730_ultrasonic_screwdriver_SpellScript);
+
+            bool Load() override
+            {
+                return GetCaster()->GetTypeId() == TYPEID_PLAYER && GetCastItem();
+            }
+
+            bool Validate(SpellInfo const* /*spellEntry*/) override
+            {
+                if (!sSpellMgr->GetSpellInfo(SPELL_SUMMON_SCAVENGEBOT_004A8) || !sSpellMgr->GetSpellInfo(SPELL_SUMMON_SENTRYBOT_57K) || !sSpellMgr->GetSpellInfo(SPELL_SUMMON_DEFENDOTANK_66D) || !sSpellMgr->GetSpellInfo(SPELL_SUMMON_SCAVENGEBOT_005B6) || !sSpellMgr->GetSpellInfo(SPELL_SUMMON_55D_COLLECTATRON) || !sSpellMgr->GetSpellInfo(SPELL_ROBOT_KILL_CREDIT))
+                    return false;
+                return true;
+            }
+
+            void HandleDummy(SpellEffIndex /*effIndex*/)
+            {
+                Item* castItem = GetCastItem();
+                Unit* caster = GetCaster();
+                if (Creature* target = GetHitCreature())
+                {
+                    uint32 spellId = 0;
+                    switch (target->GetEntry())
+                    {
+                        case NPC_SCAVENGEBOT_004A8: spellId = SPELL_SUMMON_SCAVENGEBOT_004A8;    break;
+                        case NPC_SENTRYBOT_57K:     spellId = SPELL_SUMMON_SENTRYBOT_57K;        break;
+                        case NPC_DEFENDOTANK_66D:   spellId = SPELL_SUMMON_DEFENDOTANK_66D;      break;
+                        case NPC_SCAVENGEBOT_005B6: spellId = SPELL_SUMMON_SCAVENGEBOT_005B6;    break;
+                        case NPC_55D_COLLECTATRON:  spellId = SPELL_SUMMON_55D_COLLECTATRON;     break;
+                        default:
+                            return;
+                    }
+                    caster->CastSpell(caster, spellId, true, castItem);
+                    caster->CastSpell(caster, SPELL_ROBOT_KILL_CREDIT, true);
+                    target->DespawnOrUnsummon();
+                }
+            }
+
+            void Register() override
+            {
+                OnEffectHitTarget += SpellEffectFn(spell_q11730_ultrasonic_screwdriver_SpellScript::HandleDummy, EFFECT_0, SPELL_EFFECT_DUMMY);
+            }
+        };
+
+        SpellScript* GetSpellScript() const override
+        {
+            return new spell_q11730_ultrasonic_screwdriver_SpellScript();
+        }
+};
+
+// http://www.wowhead.com/quest=12459 That Which Creates Can Also Destroy
+// 49587 Seeds of Nature's Wrath
+enum Quest12459Data
+{
+    NPC_REANIMATED_FROSTWYRM        = 26841,
+    NPC_WEAK_REANIMATED_FROSTWYRM   = 27821,
+
+    NPC_TURGID                      = 27808,
+    NPC_WEAK_TURGID                 = 27809,
+
+    NPC_DEATHGAZE                   = 27122,
+    NPC_WEAK_DEATHGAZE              = 27807,
+};
+
+class spell_q12459_seeds_of_natures_wrath : public SpellScriptLoader
+{
+    public:
+        spell_q12459_seeds_of_natures_wrath() : SpellScriptLoader("spell_q12459_seeds_of_natures_wrath") { }
+
+        class spell_q12459_seeds_of_natures_wrath_SpellScript : public SpellScript
+        {
+            PrepareSpellScript(spell_q12459_seeds_of_natures_wrath_SpellScript);
+
+            void HandleDummy(SpellEffIndex /*effIndex*/)
+            {
+                if (Creature* creatureTarget = GetHitCreature())
+                {
+                    uint32 uiNewEntry = 0;
+                    switch (creatureTarget->GetEntry())
+                    {
+                        case NPC_REANIMATED_FROSTWYRM:  uiNewEntry = NPC_WEAK_REANIMATED_FROSTWYRM; break;
+                        case NPC_TURGID:                uiNewEntry = NPC_WEAK_TURGID;               break;
+                        case NPC_DEATHGAZE:             uiNewEntry = NPC_WEAK_DEATHGAZE;            break;
+                    }
+                    if (uiNewEntry)
+                        creatureTarget->UpdateEntry(uiNewEntry);
+                }
+            }
+
+            void Register() override
+            {
+                OnEffectHitTarget += SpellEffectFn(spell_q12459_seeds_of_natures_wrath_SpellScript::HandleDummy, EFFECT_0, SPELL_EFFECT_DUMMY);
+            }
+        };
+
+        SpellScript* GetSpellScript() const override
+        {
+            return new spell_q12459_seeds_of_natures_wrath_SpellScript();
+        }
+};
+
+// http://www.wowhead.com/quest=12634 Some Make Lemonade, Some Make Liquor
+// 51840 Despawn Fruit Tosser
+enum Quest12634Data
+{
+    SPELL_BANANAS_FALL_TO_GROUND    = 51836,
+    SPELL_ORANGE_FALLS_TO_GROUND    = 51837,
+    SPELL_PAPAYA_FALLS_TO_GROUND    = 51839,
+    SPELL_SUMMON_ADVENTUROUS_DWARF  = 52070
+};
+
+class spell_q12634_despawn_fruit_tosser : public SpellScriptLoader
+{
+    public:
+        spell_q12634_despawn_fruit_tosser() : SpellScriptLoader("spell_q12634_despawn_fruit_tosser") { }
+
+        class spell_q12634_despawn_fruit_tosser_SpellScript : public SpellScript
+        {
+            PrepareSpellScript(spell_q12634_despawn_fruit_tosser_SpellScript);
+
+            bool Validate(SpellInfo const* /*spellEntry*/) override
+            {
+                if (!sSpellMgr->GetSpellInfo(SPELL_BANANAS_FALL_TO_GROUND) || !sSpellMgr->GetSpellInfo(SPELL_ORANGE_FALLS_TO_GROUND) || !sSpellMgr->GetSpellInfo(SPELL_PAPAYA_FALLS_TO_GROUND) || !sSpellMgr->GetSpellInfo(SPELL_SUMMON_ADVENTUROUS_DWARF))
+                    return false;
+                return true;
+            }
+
+            void HandleDummy(SpellEffIndex /*effIndex*/)
+            {
+                uint32 spellId = SPELL_BANANAS_FALL_TO_GROUND;
+                switch (urand(0, 3))
+                {
+                    case 1: spellId = SPELL_ORANGE_FALLS_TO_GROUND; break;
+                    case 2: spellId = SPELL_PAPAYA_FALLS_TO_GROUND; break;
+                }
+                // sometimes, if you're lucky, you get a dwarf
+                if (roll_chance_i(5))
+                    spellId = SPELL_SUMMON_ADVENTUROUS_DWARF;
+                GetCaster()->CastSpell(GetCaster(), spellId, true, NULL);
+            }
+
+            void Register() override
+            {
+                OnEffectHit += SpellEffectFn(spell_q12634_despawn_fruit_tosser_SpellScript::HandleDummy, EFFECT_0, SPELL_EFFECT_DUMMY);
+            }
+        };
+
+        SpellScript* GetSpellScript() const override
+        {
+            return new spell_q12634_despawn_fruit_tosser_SpellScript();
+        }
+};
+
+// http://www.wowhead.com/quest=12683 Burning to Help
+// 52308 Take Sputum Sample
+class spell_q12683_take_sputum_sample : public SpellScriptLoader
+{
+    public:
+        spell_q12683_take_sputum_sample() : SpellScriptLoader("spell_q12683_take_sputum_sample") { }
+
+        class spell_q12683_take_sputum_sample_SpellScript : public SpellScript
+        {
+            PrepareSpellScript(spell_q12683_take_sputum_sample_SpellScript);
+
+            void HandleDummy(SpellEffIndex /*effIndex*/)
+            {
+                uint32 reqAuraId = GetSpellInfo()->Effects[EFFECT_1].CalcValue();
+
+                Unit* caster = GetCaster();
+                if (caster->HasAuraEffect(reqAuraId, 0))
+                {
+                    uint32 spellId = GetSpellInfo()->Effects[EFFECT_0].CalcValue();
+                    caster->CastSpell(caster, spellId, true, NULL);
+                }
+            }
+
+            void Register() override
+            {
+                OnEffectHit += SpellEffectFn(spell_q12683_take_sputum_sample_SpellScript::HandleDummy, EFFECT_0, SPELL_EFFECT_DUMMY);
+            }
+        };
+
+        SpellScript* GetSpellScript() const override
+        {
+            return new spell_q12683_take_sputum_sample_SpellScript();
+        }
+};
+
+// http://www.wowhead.com/quest=12851 Going Bearback
+// 54798 FLAMING Arrow Triggered Effect
+enum Quest12851Data
+{
+    NPC_FROSTGIANT = 29351,
+    NPC_FROSTWORG  = 29358,
+    SPELL_FROSTGIANT_CREDIT = 58184,
+    SPELL_FROSTWORG_CREDIT  = 58183,
+    SPELL_IMMOLATION        = 54690,
+    SPELL_ABLAZE            = 54683,
+};
+
+class spell_q12851_going_bearback : public SpellScriptLoader
+{
+    public:
+        spell_q12851_going_bearback() : SpellScriptLoader("spell_q12851_going_bearback") { }
+
+        class spell_q12851_going_bearback_AuraScript : public AuraScript
+        {
+            PrepareAuraScript(spell_q12851_going_bearback_AuraScript);
+
+            void HandleEffectApply(AuraEffect const* /*aurEff*/, AuraEffectHandleModes /*mode*/)
+            {
+                if (Unit* caster = GetCaster())
+                {
+                    Unit* target = GetTarget();
+                    // Already in fire
+                    if (target->HasAura(SPELL_ABLAZE))
+                        return;
+
+                    if (Player* player = caster->GetCharmerOrOwnerPlayerOrPlayerItself())
+                    {
+                        switch (target->GetEntry())
+                        {
+                            case NPC_FROSTWORG:
+                                target->CastSpell(player, SPELL_FROSTWORG_CREDIT, true);
+                                target->CastSpell(target, SPELL_IMMOLATION, true);
+                                target->CastSpell(target, SPELL_ABLAZE, true);
+                                break;
+                            case NPC_FROSTGIANT:
+                                target->CastSpell(player, SPELL_FROSTGIANT_CREDIT, true);
+                                target->CastSpell(target, SPELL_IMMOLATION, true);
+                                target->CastSpell(target, SPELL_ABLAZE, true);
+                                break;
+                        }
+                    }
+                }
+            }
+
+            void Register() override
+            {
+                AfterEffectApply += AuraEffectApplyFn(spell_q12851_going_bearback_AuraScript::HandleEffectApply, EFFECT_0, SPELL_AURA_PERIODIC_DUMMY, AURA_EFFECT_HANDLE_REAL_OR_REAPPLY_MASK);
+            }
+
+        };
+
+        AuraScript* GetAuraScript() const override
+        {
+            return new spell_q12851_going_bearback_AuraScript();
+        }
+};
+
+// http://www.wowhead.com/quest=12937 Relief for the Fallen
+// 55804 Healing Finished
+enum Quest12937Data
+{
+    SPELL_TRIGGER_AID_OF_THE_EARTHEN    = 55809,
+    NPC_FALLEN_EARTHEN_DEFENDER         = 30035,
+};
+
+class spell_q12937_relief_for_the_fallen : public SpellScriptLoader
+{
+    public:
+        spell_q12937_relief_for_the_fallen() : SpellScriptLoader("spell_q12937_relief_for_the_fallen") { }
+
+        class spell_q12937_relief_for_the_fallen_SpellScript : public SpellScript
+        {
+            PrepareSpellScript(spell_q12937_relief_for_the_fallen_SpellScript);
+
+            bool Load() override
+            {
+                return GetCaster()->GetTypeId() == TYPEID_PLAYER;
+            }
+
+            bool Validate(SpellInfo const* /*spellEntry*/) override
+            {
+                if (!sSpellMgr->GetSpellInfo(SPELL_TRIGGER_AID_OF_THE_EARTHEN))
+                    return false;
+                return true;
+            }
+
+            void HandleDummy(SpellEffIndex /*effIndex*/)
+            {
+                Player* caster = GetCaster()->ToPlayer();
+                if (Creature* target = GetHitCreature())
+                {
+                    caster->CastSpell(caster, SPELL_TRIGGER_AID_OF_THE_EARTHEN, true, NULL);
+                    caster->KilledMonsterCredit(NPC_FALLEN_EARTHEN_DEFENDER, 0);
+                    target->DespawnOrUnsummon();
+                }
+            }
+
+            void Register() override
+            {
+                OnEffectHitTarget += SpellEffectFn(spell_q12937_relief_for_the_fallen_SpellScript::HandleDummy, EFFECT_0, SPELL_EFFECT_DUMMY);
+            }
+        };
+
+        SpellScript* GetSpellScript() const override
+        {
+            return new spell_q12937_relief_for_the_fallen_SpellScript();
+        }
+};
+
+enum Whoarethey
+{
+    SPELL_MALE_DISGUISE = 38080,
+    SPELL_FEMALE_DISGUISE = 38081,
+    SPELL_GENERIC_DISGUISE = 32756
+};
+
+class spell_q10041_q10040_who_are_they : public SpellScriptLoader
+{
+    public:
+        spell_q10041_q10040_who_are_they() : SpellScriptLoader("spell_q10041_q10040_who_are_they") { }
+
+        class spell_q10041_q10040_who_are_they_SpellScript : public SpellScript
+        {
+            PrepareSpellScript(spell_q10041_q10040_who_are_they_SpellScript);
+
+            bool Validate(SpellInfo const* /*spellEntry*/) override
+            {
+                if (!sSpellMgr->GetSpellInfo(SPELL_MALE_DISGUISE) || !sSpellMgr->GetSpellInfo(SPELL_FEMALE_DISGUISE) || !sSpellMgr->GetSpellInfo(SPELL_GENERIC_DISGUISE))
+                    return false;
+                return true;
+            }
+
+            void HandleScript(SpellEffIndex effIndex)
+            {
+                PreventHitDefaultEffect(effIndex);
+                if (Player* target = GetHitPlayer())
+                {
+                    target->CastSpell(target, target->getGender() == GENDER_MALE ? SPELL_MALE_DISGUISE : SPELL_FEMALE_DISGUISE, true);
+                    target->CastSpell(target, SPELL_GENERIC_DISGUISE, true);
+                }
+            }
+
+            void Register() override
+            {
+                OnEffectHitTarget += SpellEffectFn(spell_q10041_q10040_who_are_they_SpellScript::HandleScript, EFFECT_0, SPELL_EFFECT_SCRIPT_EFFECT);
+            }
+        };
+
+        SpellScript* GetSpellScript() const override
+        {
+            return new spell_q10041_q10040_who_are_they_SpellScript();
+        }
+};
+
+enum symboloflife
+{
+    SPELL_PERMANENT_FEIGN_DEATH = 29266,
+};
+
+// 8593 Symbol of life dummy
+class spell_symbol_of_life_dummy : public SpellScriptLoader
+{
+    public:
+        spell_symbol_of_life_dummy() : SpellScriptLoader("spell_symbol_of_life_dummy") { }
+
+        class spell_symbol_of_life_dummy_SpellScript : public SpellScript
+        {
+            PrepareSpellScript(spell_symbol_of_life_dummy_SpellScript);
+
+            void HandleDummy(SpellEffIndex /*effIndex*/)
+            {
+                if (Creature* target = GetHitCreature())
+                {
+                    if (target->HasAura(SPELL_PERMANENT_FEIGN_DEATH))
+                    {
+                        target->RemoveAurasDueToSpell(SPELL_PERMANENT_FEIGN_DEATH);
+                        target->SetUInt32Value(UNIT_DYNAMIC_FLAGS, 0);
+                        target->SetUInt32Value(UNIT_FIELD_FLAGS_2, 0);
+                        target->SetHealth(target->GetMaxHealth() / 2);
+                        target->SetPower(POWER_MANA, uint32(target->GetMaxPower(POWER_MANA) * 0.75f));
+                    }
+                }
+            }
+
+            void Register() override
+            {
+                OnEffectHitTarget += SpellEffectFn(spell_symbol_of_life_dummy_SpellScript::HandleDummy, EFFECT_0, SPELL_EFFECT_DUMMY);
+            }
+        };
+
+        SpellScript* GetSpellScript() const override
+        {
+            return new spell_symbol_of_life_dummy_SpellScript();
+        };
+};
+
+// http://www.wowhead.com/quest=12659 Scalps!
+// 52090 Ahunae's Knife
+enum Quest12659Data
+{
+    NPC_SCALPS_KC_BUNNY = 28622,
+};
+
+class spell_q12659_ahunaes_knife : public SpellScriptLoader
+{
+    public:
+        spell_q12659_ahunaes_knife() : SpellScriptLoader("spell_q12659_ahunaes_knife") { }
+
+        class spell_q12659_ahunaes_knife_SpellScript : public SpellScript
+        {
+            PrepareSpellScript(spell_q12659_ahunaes_knife_SpellScript);
+
+            bool Load() override
+            {
+                return GetCaster()->GetTypeId() == TYPEID_PLAYER;
+            }
+
+            void HandleDummy(SpellEffIndex /*effIndex*/)
+            {
+                Player* caster = GetCaster()->ToPlayer();
+                if (Creature* target = GetHitCreature())
+                {
+                    target->DespawnOrUnsummon();
+                    caster->KilledMonsterCredit(NPC_SCALPS_KC_BUNNY, 0);
+                }
+            }
+
+            void Register() override
+            {
+                OnEffectHitTarget += SpellEffectFn(spell_q12659_ahunaes_knife_SpellScript::HandleDummy, EFFECT_0, SPELL_EFFECT_DUMMY);
+            }
+        };
+
+        SpellScript* GetSpellScript() const override
+        {
+            return new spell_q12659_ahunaes_knife_SpellScript();
+        };
+};
+
+enum StoppingTheSpread
+{
+    NPC_VILLAGER_KILL_CREDIT                     = 18240,
+    SPELL_FLAMES                                 = 39199
+};
+
+class spell_q9874_liquid_fire : public SpellScriptLoader
+{
+    public:
+        spell_q9874_liquid_fire() : SpellScriptLoader("spell_q9874_liquid_fire")
+        {
+        }
+
+        class spell_q9874_liquid_fire_SpellScript : public SpellScript
+        {
+            PrepareSpellScript(spell_q9874_liquid_fire_SpellScript);
+
+            bool Load() override
+            {
+                return GetCaster()->GetTypeId() == TYPEID_PLAYER;
+            }
+
+            void HandleDummy(SpellEffIndex /*effIndex*/)
+            {
+                Player* caster = GetCaster()->ToPlayer();
+                if (Creature* target = GetHitCreature())
+                    if (target && !target->HasAura(SPELL_FLAMES))
+                    {
+                        caster->KilledMonsterCredit(NPC_VILLAGER_KILL_CREDIT, 0);
+                        target->CastSpell(target, SPELL_FLAMES, true);
+                        target->DespawnOrUnsummon(60000);
+                    }
+            }
+
+            void Register() override
+            {
+                OnEffectHitTarget += SpellEffectFn(spell_q9874_liquid_fire_SpellScript::HandleDummy, EFFECT_0, SPELL_EFFECT_DUMMY);
+            }
+        };
+
+        SpellScript* GetSpellScript() const override
+        {
+            return new spell_q9874_liquid_fire_SpellScript();
+        };
+};
+
+enum SalvagingLifesStength
+{
+    NPC_SHARD_KILL_CREDIT                        = 29303,
+};
+
+class spell_q12805_lifeblood_dummy : public SpellScriptLoader
+{
+    public:
+        spell_q12805_lifeblood_dummy() : SpellScriptLoader("spell_q12805_lifeblood_dummy")
+        {
+        }
+
+        class spell_q12805_lifeblood_dummy_SpellScript : public SpellScript
+        {
+            PrepareSpellScript(spell_q12805_lifeblood_dummy_SpellScript);
+
+            bool Load() override
+            {
+                return GetCaster()->GetTypeId() == TYPEID_PLAYER;
+            }
+
+            void HandleScript(SpellEffIndex /*effIndex*/)
+            {
+                Player* caster = GetCaster()->ToPlayer();
+                if (Creature* target = GetHitCreature())
+                {
+                    caster->KilledMonsterCredit(NPC_SHARD_KILL_CREDIT, 0);
+                    target->CastSpell(target, uint32(GetEffectValue()), true);
+                    target->DespawnOrUnsummon(2000);
+                }
+            }
+
+            void Register() override
+            {
+                OnEffectHitTarget += SpellEffectFn(spell_q12805_lifeblood_dummy_SpellScript::HandleScript, EFFECT_0, SPELL_EFFECT_SCRIPT_EFFECT);
+            }
+        };
+
+        SpellScript* GetSpellScript() const override
+        {
+            return new spell_q12805_lifeblood_dummy_SpellScript();
+        };
+};
+
+/*
+ http://www.wowhead.com/quest=13283 King of the Mountain
+ http://www.wowhead.com/quest=13280 King of the Mountain
+ 59643 Plant Horde Battle Standard
+ 4338 Plant Alliance Battle Standard
+ */
+enum BattleStandard
+{
+    NPC_KING_OF_THE_MOUNTAINT_KC                    = 31766,
+};
+
+class spell_q13280_13283_plant_battle_standard: public SpellScriptLoader
+{
+    public:
+        spell_q13280_13283_plant_battle_standard() : SpellScriptLoader("spell_q13280_13283_plant_battle_standard") { }
+
+        class spell_q13280_13283_plant_battle_standard_SpellScript : public SpellScript
+        {
+            PrepareSpellScript(spell_q13280_13283_plant_battle_standard_SpellScript);
+
+            void HandleDummy(SpellEffIndex /*effIndex*/)
+            {
+                Unit* caster = GetCaster();
+                if (caster->IsVehicle())
+                    if (Unit* player = caster->GetVehicleKit()->GetPassenger(0))
+                         player->ToPlayer()->KilledMonsterCredit(NPC_KING_OF_THE_MOUNTAINT_KC, 0);
+            }
+
+            void Register() override
+            {
+                OnEffectHit += SpellEffectFn(spell_q13280_13283_plant_battle_standard_SpellScript::HandleDummy, EFFECT_0, SPELL_EFFECT_DUMMY);
+            }
+        };
+
+        SpellScript* GetSpellScript() const override
+        {
+            return new spell_q13280_13283_plant_battle_standard_SpellScript();
+        }
+};
+
+enum ChumTheWaterSummons
+{
+    SUMMON_ANGRY_KVALDIR = 66737,
+    SUMMON_NORTH_SEA_MAKO = 66738,
+    SUMMON_NORTH_SEA_THRESHER = 66739,
+    SUMMON_NORTH_SEA_BLUE_SHARK = 66740
+};
+
+class spell_q14112_14145_chum_the_water: public SpellScriptLoader
+{
+    public:
+        spell_q14112_14145_chum_the_water() : SpellScriptLoader("spell_q14112_14145_chum_the_water") { }
+
+        class spell_q14112_14145_chum_the_water_SpellScript : public SpellScript
+        {
+            PrepareSpellScript(spell_q14112_14145_chum_the_water_SpellScript);
+
+            bool Validate(SpellInfo const* /*spellEntry*/) override
+            {
+                if (!sSpellMgr->GetSpellInfo(SUMMON_ANGRY_KVALDIR) || !sSpellMgr->GetSpellInfo(SUMMON_NORTH_SEA_MAKO) || !sSpellMgr->GetSpellInfo(SUMMON_NORTH_SEA_THRESHER) || !sSpellMgr->GetSpellInfo(SUMMON_NORTH_SEA_BLUE_SHARK))
+                    return false;
+                return true;
+            }
+
+            void HandleScriptEffect(SpellEffIndex /*effIndex*/)
+            {
+                Unit* caster = GetCaster();
+                caster->CastSpell(caster, RAND(SUMMON_ANGRY_KVALDIR, SUMMON_NORTH_SEA_MAKO, SUMMON_NORTH_SEA_THRESHER, SUMMON_NORTH_SEA_BLUE_SHARK));
+            }
+
+            void Register() override
+            {
+                OnEffectHitTarget += SpellEffectFn(spell_q14112_14145_chum_the_water_SpellScript::HandleScriptEffect, EFFECT_0, SPELL_EFFECT_SCRIPT_EFFECT);
+            }
+        };
+
+        SpellScript* GetSpellScript() const override
+        {
+            return new spell_q14112_14145_chum_the_water_SpellScript();
+        }
+};
+
+// http://old01.wowhead.com/quest=9452 - Red Snapper - Very Tasty!
+enum RedSnapperVeryTasty
+{
+    SPELL_CAST_NET          = 29866,
+    ITEM_RED_SNAPPER        = 23614,
+    SPELL_NEW_SUMMON_TEST   = 49214,
+};
+
+class spell_q9452_cast_net: public SpellScriptLoader
+{
+    public:
+        spell_q9452_cast_net() : SpellScriptLoader("spell_q9452_cast_net") { }
+
+        class spell_q9452_cast_net_SpellScript : public SpellScript
+        {
+            PrepareSpellScript(spell_q9452_cast_net_SpellScript);
+
+            bool Load() override
+            {
+                return GetCaster()->GetTypeId() == TYPEID_PLAYER;
+            }
+
+            void HandleDummy(SpellEffIndex /*effIndex*/)
+            {
+                Player* caster = GetCaster()->ToPlayer();
+                if (roll_chance_i(66))
+                    caster->AddItem(ITEM_RED_SNAPPER, 1);
+                else
+                    caster->CastSpell(caster, SPELL_NEW_SUMMON_TEST, true);
+            }
+
+            void Register() override
+            {
+                OnEffectHit += SpellEffectFn(spell_q9452_cast_net_SpellScript::HandleDummy, EFFECT_0, SPELL_EFFECT_DUMMY);
+            }
+        };
+
+        SpellScript* GetSpellScript() const override
+        {
+            return new spell_q9452_cast_net_SpellScript();
+        }
+};
+
+#define SAY_1 "Sons of Hodir! I humbly present to you..."
+#define SAY_2 "The Helm of Hodir!"
+
+enum HodirsHelm
+{
+    NPC_KILLCREDIT  = 30210 // Hodir's Helm KC Bunny
+};
+
+class spell_q12987_read_pronouncement : public SpellScriptLoader
+{
+public:
+    spell_q12987_read_pronouncement() : SpellScriptLoader("spell_q12987_read_pronouncement") { }
+
+    class spell_q12987_read_pronouncement_AuraScript : public AuraScript
+    {
+        PrepareAuraScript(spell_q12987_read_pronouncement_AuraScript);
+
+        void OnApply(AuraEffect const* /*aurEff*/, AuraEffectHandleModes /*mode*/)
+        {
+            // player must cast kill credit and do emote text, according to sniff
+            if (Player* target = GetTarget()->ToPlayer())
+            {
+                target->MonsterWhisper(SAY_1, target, true);
+                target->KilledMonsterCredit(NPC_KILLCREDIT, 0);
+                target->MonsterWhisper(SAY_2, target, true);
+            }
+        }
+
+        void Register() override
+        {
+            AfterEffectApply += AuraEffectApplyFn(spell_q12987_read_pronouncement_AuraScript::OnApply, EFFECT_0, SPELL_AURA_NONE, AURA_EFFECT_HANDLE_REAL);
+        }
+    };
+
+    AuraScript* GetAuraScript() const override
+    {
+        return new spell_q12987_read_pronouncement_AuraScript();
+    }
+};
+
+enum LeaveNothingToChance
+{
+    NPC_UPPER_MINE_SHAFT            = 27436,
+    NPC_LOWER_MINE_SHAFT            = 27437,
+
+    SPELL_UPPER_MINE_SHAFT_CREDIT   = 48744,
+    SPELL_LOWER_MINE_SHAFT_CREDIT   = 48745,
+};
+
+class spell_q12277_wintergarde_mine_explosion : public SpellScriptLoader
+{
+    public:
+        spell_q12277_wintergarde_mine_explosion() : SpellScriptLoader("spell_q12277_wintergarde_mine_explosion") { }
+
+        class spell_q12277_wintergarde_mine_explosion_SpellScript : public SpellScript
+        {
+            PrepareSpellScript(spell_q12277_wintergarde_mine_explosion_SpellScript);
+
+            void HandleDummy(SpellEffIndex /*effIndex*/)
+            {
+                if (Creature* unitTarget = GetHitCreature())
+                {
+                    if (Unit* caster = GetCaster())
+                    {
+                        if (caster->GetTypeId() == TYPEID_UNIT)
+                        {
+                            if (Unit* owner = caster->GetOwner())
+                            {
+                                switch (unitTarget->GetEntry())
+                                {
+                                    case NPC_UPPER_MINE_SHAFT:
+                                        caster->CastSpell(owner, SPELL_UPPER_MINE_SHAFT_CREDIT, true);
+                                        break;
+                                    case NPC_LOWER_MINE_SHAFT:
+                                        caster->CastSpell(owner, SPELL_LOWER_MINE_SHAFT_CREDIT, true);
+                                        break;
+                                    default:
+                                        break;
+                                }
+                            }
+                        }
+                    }
+                }
+            }
+
+            void Register() override
+            {
+                OnEffectHitTarget += SpellEffectFn(spell_q12277_wintergarde_mine_explosion_SpellScript::HandleDummy, EFFECT_0, SPELL_EFFECT_DUMMY);
+            }
+        };
+
+        SpellScript* GetSpellScript() const override
+        {
+            return new spell_q12277_wintergarde_mine_explosion_SpellScript();
+        }
+};
+
+enum FocusOnTheBeach
+{
+    SPELL_BUNNY_CREDIT_BEAM = 47390,
+};
+
+class spell_q12066_bunny_kill_credit : public SpellScriptLoader
+{
+public:
+    spell_q12066_bunny_kill_credit() : SpellScriptLoader("spell_q12066_bunny_kill_credit") { }
+
+    class spell_q12066_bunny_kill_credit_SpellScript : public SpellScript
+    {
+        PrepareSpellScript(spell_q12066_bunny_kill_credit_SpellScript);
+
+        void HandleDummy(SpellEffIndex /*effIndex*/)
+        {
+            if (Creature* target = GetHitCreature())
+                target->CastSpell(GetCaster(), SPELL_BUNNY_CREDIT_BEAM, false);
+        }
+
+        void Register() override
+        {
+            OnEffectHitTarget += SpellEffectFn(spell_q12066_bunny_kill_credit_SpellScript::HandleDummy, EFFECT_0, SPELL_EFFECT_DUMMY);
+        }
+    };
+
+    SpellScript* GetSpellScript() const override
+    {
+        return new spell_q12066_bunny_kill_credit_SpellScript();
+    }
+};
+
+enum ACleansingSong
+{
+    SPELL_SUMMON_SPIRIT_ATAH        = 52954,
+    SPELL_SUMMON_SPIRIT_HAKHALAN    = 52958,
+    SPELL_SUMMON_SPIRIT_KOOSU       = 52959,
+
+    AREA_BITTERTIDELAKE             = 4385,
+    AREA_RIVERSHEART                = 4290,
+    AREA_WINTERGRASPRIVER           = 4388,
+};
+
+class spell_q12735_song_of_cleansing : public SpellScriptLoader
+{
+    public:
+        spell_q12735_song_of_cleansing() : SpellScriptLoader("spell_q12735_song_of_cleansing") { }
+
+        class spell_q12735_song_of_cleansing_SpellScript : public SpellScript
+        {
+            PrepareSpellScript(spell_q12735_song_of_cleansing_SpellScript);
+
+            void HandleScript(SpellEffIndex /*effIndex*/)
+            {
+                Unit* caster = GetCaster();
+                switch (caster->GetAreaId())
+                {
+                    case AREA_BITTERTIDELAKE:
+                        caster->CastSpell(caster, SPELL_SUMMON_SPIRIT_ATAH);
+                        break;
+                    case AREA_RIVERSHEART:
+                        caster->CastSpell(caster, SPELL_SUMMON_SPIRIT_HAKHALAN);
+                        break;
+                    case AREA_WINTERGRASPRIVER:
+                        caster->CastSpell(caster, SPELL_SUMMON_SPIRIT_KOOSU);
+                        break;
+                    default:
+                        break;
+                }
+            }
+
+            void Register() override
+            {
+                OnEffectHitTarget += SpellEffectFn(spell_q12735_song_of_cleansing_SpellScript::HandleScript, EFFECT_0, SPELL_EFFECT_SCRIPT_EFFECT);
+            }
+        };
+
+        SpellScript* GetSpellScript() const override
+        {
+            return new spell_q12735_song_of_cleansing_SpellScript();
+        }
+};
+
+enum DefendingWyrmrestTemple
+{
+    SPELL_SUMMON_WYRMREST_DEFENDER       = 49207
+};
+
+class spell_q12372_cast_from_gossip_trigger : public SpellScriptLoader
+{
+    public:
+        spell_q12372_cast_from_gossip_trigger() : SpellScriptLoader("spell_q12372_cast_from_gossip_trigger") { }
+
+        class spell_q12372_cast_from_gossip_trigger_SpellScript : public SpellScript
+        {
+            PrepareSpellScript(spell_q12372_cast_from_gossip_trigger_SpellScript);
+
+            void HandleScript(SpellEffIndex /*effIndex*/)
+            {
+                GetCaster()->CastSpell(GetCaster(), SPELL_SUMMON_WYRMREST_DEFENDER, true);
+            }
+
+            void Register() override
+            {
+                OnEffectHitTarget += SpellEffectFn(spell_q12372_cast_from_gossip_trigger_SpellScript::HandleScript, EFFECT_0, SPELL_EFFECT_SCRIPT_EFFECT);
+            }
+        };
+
+        SpellScript* GetSpellScript() const override
+        {
+            return new spell_q12372_cast_from_gossip_trigger_SpellScript();
+        }
+};
+
+// http://www.wowhead.com/quest=12372 Defending Wyrmrest Temple
+// 49370 - Wyrmrest Defender: Destabilize Azure Dragonshrine Effect
+enum Quest12372Data
+{
+    // NPCs
+    NPC_WYRMREST_TEMPLE_CREDIT       = 27698,
+    // Spells
+    WHISPER_ON_HIT_BY_FORCE_WHISPER       = 1
+};
+
+class spell_q12372_destabilize_azure_dragonshrine_dummy : public SpellScriptLoader
+{
+    public:
+        spell_q12372_destabilize_azure_dragonshrine_dummy() : SpellScriptLoader("spell_q12372_destabilize_azure_dragonshrine_dummy") { }
+
+        class spell_q12372_destabilize_azure_dragonshrine_dummy_SpellScript : public SpellScript
+        {
+            PrepareSpellScript(spell_q12372_destabilize_azure_dragonshrine_dummy_SpellScript);
+
+            void HandleDummy(SpellEffIndex /*effIndex*/)
+            {
+                if (GetHitCreature())
+                    if (Unit* caster = GetOriginalCaster())
+                        if (Vehicle* vehicle = caster->GetVehicleKit())
+                            if (Unit* passenger = vehicle->GetPassenger(0))
+                                if (Player* player = passenger->ToPlayer())
+                                    player->KilledMonsterCredit(NPC_WYRMREST_TEMPLE_CREDIT, 0);
+            }
+
+            void Register() override
+            {
+                OnEffectHitTarget += SpellEffectFn(spell_q12372_destabilize_azure_dragonshrine_dummy_SpellScript::HandleDummy, EFFECT_0, SPELL_EFFECT_DUMMY);
+            }
+        };
+
+        SpellScript* GetSpellScript() const override
+        {
+            return new spell_q12372_destabilize_azure_dragonshrine_dummy_SpellScript();
+        }
+};
+
+// ID - 50287 Azure Dragon: On Death Force Cast Wyrmrest Defender to Whisper to Controller - Random (cast from Azure Dragons and Azure Drakes on death)
+class spell_q12372_azure_on_death_force_whisper : public SpellScriptLoader
+{
+    public:
+        spell_q12372_azure_on_death_force_whisper() : SpellScriptLoader("spell_q12372_azure_on_death_force_whisper") { }
+
+        class spell_q12372_azure_on_death_force_whisper_SpellScript : public SpellScript
+        {
+            PrepareSpellScript(spell_q12372_azure_on_death_force_whisper_SpellScript);
+
+            void HandleScript(SpellEffIndex /*effIndex*/)
+            {
+                if (Creature* defender = GetHitCreature())
+                    defender->AI()->Talk(WHISPER_ON_HIT_BY_FORCE_WHISPER, defender->GetCharmerOrOwner());
+            }
+
+            void Register() override
+            {
+                OnEffectHitTarget += SpellEffectFn(spell_q12372_azure_on_death_force_whisper_SpellScript::HandleScript, EFFECT_0, SPELL_EFFECT_SCRIPT_EFFECT);
+            }
+        };
+
+        SpellScript* GetSpellScript() const override
+        {
+            return new spell_q12372_azure_on_death_force_whisper_SpellScript();
+        }
+};
+
+// "Bombing Run" and "Bomb Them Again!"
+enum Quest11010_11102_11023Data
+{
+    // Spell
+    SPELL_FLAK_CANNON_TRIGGER = 40110,
+    SPELL_CHOOSE_LOC          = 40056,
+    SPELL_AGGRO_CHECK         = 40112,
+    // NPCs
+    NPC_FEL_CANNON2           = 23082
+};
+
+// 40113 Knockdown Fel Cannon: The Aggro Check Aura
+class spell_q11010_q11102_q11023_aggro_check_aura : public SpellScriptLoader
+{
+    public:
+        spell_q11010_q11102_q11023_aggro_check_aura() : SpellScriptLoader("spell_q11010_q11102_q11023_aggro_check_aura") { }
+
+        class spell_q11010_q11102_q11023_aggro_check_aura_AuraScript : public AuraScript
+        {
+            PrepareAuraScript(spell_q11010_q11102_q11023_aggro_check_aura_AuraScript);
+
+            void HandleTriggerSpell(AuraEffect const* /*aurEff*/)
+            {
+                if (Unit* target = GetTarget())
+                    // On trigger proccing
+                    target->CastSpell(target, SPELL_AGGRO_CHECK);
+            }
+
+            void Register() override
+            {
+               OnEffectPeriodic += AuraEffectPeriodicFn(spell_q11010_q11102_q11023_aggro_check_aura_AuraScript::HandleTriggerSpell, EFFECT_0, SPELL_AURA_PERIODIC_TRIGGER_SPELL);
+            }
+        };
+
+        AuraScript* GetAuraScript() const override
+        {
+            return new spell_q11010_q11102_q11023_aggro_check_aura_AuraScript();
+        }
+};
+
+// 40112 Knockdown Fel Cannon: The Aggro Check
+class spell_q11010_q11102_q11023_aggro_check : public SpellScriptLoader
+{
+    public:
+        spell_q11010_q11102_q11023_aggro_check() : SpellScriptLoader("spell_q11010_q11102_q11023_aggro_check") { }
+
+        class spell_q11010_q11102_q11023_aggro_check_SpellScript : public SpellScript
+        {
+            PrepareSpellScript(spell_q11010_q11102_q11023_aggro_check_SpellScript);
+
+            void HandleDummy(SpellEffIndex /*effIndex*/)
+            {
+                if (Player* playerTarget = GetHitPlayer())
+                    // Check if found player target is on fly mount or using flying form
+                    if (playerTarget->HasAuraType(SPELL_AURA_FLY) || playerTarget->HasAuraType(SPELL_AURA_MOD_INCREASE_MOUNTED_FLIGHT_SPEED))
+                        playerTarget->CastSpell(playerTarget, SPELL_FLAK_CANNON_TRIGGER, TRIGGERED_IGNORE_CASTER_MOUNTED_OR_ON_VEHICLE);
+            }
+
+            void Register() override
+            {
+                OnEffectHitTarget += SpellEffectFn(spell_q11010_q11102_q11023_aggro_check_SpellScript::HandleDummy, EFFECT_0, SPELL_EFFECT_DUMMY);
+            }
+        };
+
+        SpellScript* GetSpellScript() const override
+        {
+            return new spell_q11010_q11102_q11023_aggro_check_SpellScript();
+        }
+};
+
+// 40119 Knockdown Fel Cannon: The Aggro Burst
+class spell_q11010_q11102_q11023_aggro_burst : public SpellScriptLoader
+{
+    public:
+        spell_q11010_q11102_q11023_aggro_burst() : SpellScriptLoader("spell_q11010_q11102_q11023_aggro_burst") { }
+
+        class spell_q11010_q11102_q11023_aggro_burst_AuraScript : public AuraScript
+        {
+            PrepareAuraScript(spell_q11010_q11102_q11023_aggro_burst_AuraScript);
+
+            void HandleEffectPeriodic(AuraEffect const* /*aurEff*/)
+            {
+                if (Unit* target = GetTarget())
+                    // On each tick cast Choose Loc to trigger summon
+                    target->CastSpell(target, SPELL_CHOOSE_LOC);
+            }
+
+            void Register() override
+            {
+                OnEffectPeriodic += AuraEffectPeriodicFn(spell_q11010_q11102_q11023_aggro_burst_AuraScript::HandleEffectPeriodic, EFFECT_0, SPELL_AURA_PERIODIC_DUMMY);
+            }
+        };
+
+        AuraScript* GetAuraScript() const override
+        {
+            return new spell_q11010_q11102_q11023_aggro_burst_AuraScript();
+        }
+};
+
+// 40056 Knockdown Fel Cannon: Choose Loc
+class spell_q11010_q11102_q11023_choose_loc : public SpellScriptLoader
+{
+    public:
+        spell_q11010_q11102_q11023_choose_loc() : SpellScriptLoader("spell_q11010_q11102_q11023_choose_loc") { }
+
+        class spell_q11010_q11102_q11023_choose_loc_SpellScript : public SpellScript
+        {
+            PrepareSpellScript(spell_q11010_q11102_q11023_choose_loc_SpellScript);
+
+            void HandleDummy(SpellEffIndex /*effIndex*/)
+            {
+                Unit* caster = GetCaster();
+                // Check for player that is in 65 y range
+                std::list<Player*> playerList;
+                Trinity::AnyPlayerInObjectRangeCheck checker(caster, 65.0f);
+                Trinity::PlayerListSearcher<Trinity::AnyPlayerInObjectRangeCheck> searcher(caster, playerList, checker);
+                caster->VisitNearbyWorldObject(65.0f, searcher);
+                    for (std::list<Player*>::const_iterator itr = playerList.begin(); itr != playerList.end(); ++itr)
+                    // Check if found player target is on fly mount or using flying form
+                        if ((*itr)->HasAuraType(SPELL_AURA_FLY) || (*itr)->HasAuraType(SPELL_AURA_MOD_INCREASE_MOUNTED_FLIGHT_SPEED))
+                            // Summom Fel Cannon (bunny version) at found player
+                            caster->SummonCreature(NPC_FEL_CANNON2, (*itr)->GetPositionX(), (*itr)->GetPositionY(), (*itr)->GetPositionZ());
+            }
+
+            void Register() override
+            {
+                OnEffectHit += SpellEffectFn(spell_q11010_q11102_q11023_choose_loc_SpellScript::HandleDummy, EFFECT_0, SPELL_EFFECT_DUMMY);
+            }
+        };
+
+        SpellScript* GetSpellScript() const override
+        {
+            return new spell_q11010_q11102_q11023_choose_loc_SpellScript();
+        }
+};
+
+// 39844 - Skyguard Blasting Charge
+// 40160 - Throw Bomb
+class spell_q11010_q11102_q11023_q11008_check_fly_mount : public SpellScriptLoader
+{
+    public:
+        spell_q11010_q11102_q11023_q11008_check_fly_mount() : SpellScriptLoader("spell_q11010_q11102_q11023_q11008_check_fly_mount") { }
+
+        class spell_q11010_q11102_q11023_q11008_check_fly_mount_SpellScript : public SpellScript
+        {
+            PrepareSpellScript(spell_q11010_q11102_q11023_q11008_check_fly_mount_SpellScript);
+
+            SpellCastResult CheckRequirement()
+            {
+                Unit* caster = GetCaster();
+                // This spell will be cast only if caster has one of these auras
+                if (!(caster->HasAuraType(SPELL_AURA_FLY) || caster->HasAuraType(SPELL_AURA_MOD_INCREASE_MOUNTED_FLIGHT_SPEED)))
+                    return SPELL_FAILED_CANT_DO_THAT_RIGHT_NOW;
+                return SPELL_CAST_OK;
+            }
+
+            void Register() override
+            {
+                OnCheckCast += SpellCheckCastFn(spell_q11010_q11102_q11023_q11008_check_fly_mount_SpellScript::CheckRequirement);
+            }
+        };
+
+        SpellScript* GetSpellScript() const override
+        {
+            return new spell_q11010_q11102_q11023_q11008_check_fly_mount_SpellScript();
+        }
+};
+
+enum SpellZuldrakRat
+{
+    SPELL_SUMMON_GORGED_LURKING_BASILISK    = 50928
+};
+
+class spell_q12527_zuldrak_rat : public SpellScriptLoader
+{
+    public:
+        spell_q12527_zuldrak_rat() : SpellScriptLoader("spell_q12527_zuldrak_rat") { }
+
+        class spell_q12527_zuldrak_rat_SpellScript : public SpellScript
+        {
+            PrepareSpellScript(spell_q12527_zuldrak_rat_SpellScript);
+
+            bool Validate(SpellInfo const* /*spell*/) override
+            {
+                if (!sSpellMgr->GetSpellInfo(SPELL_SUMMON_GORGED_LURKING_BASILISK))
+                    return false;
+                return true;
+            }
+
+            void HandleScriptEffect(SpellEffIndex /* effIndex */)
+            {
+                if (GetHitAura() && GetHitAura()->GetStackAmount() >= GetSpellInfo()->StackAmount)
+                {
+                    GetHitUnit()->CastSpell((Unit*) NULL, SPELL_SUMMON_GORGED_LURKING_BASILISK, true);
+                    if (Creature* basilisk = GetHitUnit()->ToCreature())
+                        basilisk->DespawnOrUnsummon();
+                }
+            }
+
+            void Register() override
+            {
+                OnEffectHitTarget += SpellEffectFn(spell_q12527_zuldrak_rat_SpellScript::HandleScriptEffect, EFFECT_1, SPELL_EFFECT_SCRIPT_EFFECT);
+            }
+        };
+
+        SpellScript* GetSpellScript() const override
+        {
+            return new spell_q12527_zuldrak_rat_SpellScript();
+        }
+};
+
+// 55368 - Summon Stefan
+class spell_q12661_q12669_q12676_q12677_q12713_summon_stefan : public SpellScriptLoader
+{
+    public:
+        spell_q12661_q12669_q12676_q12677_q12713_summon_stefan() : SpellScriptLoader("spell_q12661_q12669_q12676_q12677_q12713_summon_stefan") { }
+
+        class spell_q12661_q12669_q12676_q12677_q12713_summon_stefan_SpellScript : public SpellScript
+        {
+            PrepareSpellScript(spell_q12661_q12669_q12676_q12677_q12713_summon_stefan_SpellScript);
+
+            void SetDest(SpellDestination& dest)
+            {
+                // Adjust effect summon position
+                Position const offset = { 0.0f, 0.0f, 20.0f, 0.0f };
+                dest.RelocateOffset(offset);
+            }
+
+            void Register() override
+            {
+                OnDestinationTargetSelect += SpellDestinationTargetSelectFn(spell_q12661_q12669_q12676_q12677_q12713_summon_stefan_SpellScript::SetDest, EFFECT_0, TARGET_DEST_CASTER_BACK);
+            }
+        };
+
+        SpellScript* GetSpellScript() const override
+        {
+            return new spell_q12661_q12669_q12676_q12677_q12713_summon_stefan_SpellScript();
+        }
+};
+
+enum QuenchingMist
+{
+    SPELL_FLICKERING_FLAMES = 53504
+};
+
+class spell_q12730_quenching_mist : public SpellScriptLoader
+{
+    public:
+        spell_q12730_quenching_mist() : SpellScriptLoader("spell_q12730_quenching_mist") { }
+
+        class spell_q12730_quenching_mist_AuraScript : public AuraScript
+        {
+            PrepareAuraScript(spell_q12730_quenching_mist_AuraScript);
+
+            bool Validate(SpellInfo const* /*spellInfo*/) override
+            {
+                if (!sSpellMgr->GetSpellInfo(SPELL_FLICKERING_FLAMES))
+                    return false;
+                return true;
+            }
+
+            void HandleEffectPeriodic(AuraEffect const* /*aurEff*/)
+            {
+                GetTarget()->RemoveAurasDueToSpell(SPELL_FLICKERING_FLAMES);
+            }
+
+            void Register() override
+            {
+                OnEffectPeriodic += AuraEffectPeriodicFn(spell_q12730_quenching_mist_AuraScript::HandleEffectPeriodic, EFFECT_0, SPELL_AURA_PERIODIC_HEAL);
+            }
+        };
+
+        AuraScript* GetAuraScript() const override
+        {
+            return new spell_q12730_quenching_mist_AuraScript();
+        }
+};
+
+// 13291 - Borrowed Technology/13292 - The Solution Solution /Daily//13239 - Volatility/13261 - Volatiliy /Daily//
+enum Quest13291_13292_13239_13261Data
+{
+    // NPCs
+    NPC_SKYTALON       = 31583,
+    NPC_DECOY          = 31578,
+    // Spells
+    SPELL_RIDE         = 56687
+};
+
+class spell_q13291_q13292_q13239_q13261_frostbrood_skytalon_grab_decoy : public SpellScriptLoader
+{
+    public:
+        spell_q13291_q13292_q13239_q13261_frostbrood_skytalon_grab_decoy() : SpellScriptLoader("spell_q13291_q13292_q13239_q13261_frostbrood_skytalon_grab_decoy") { }
+
+        class spell_q13291_q13292_q13239_q13261_frostbrood_skytalon_grab_decoy_SpellScript : public SpellScript
+        {
+            PrepareSpellScript(spell_q13291_q13292_q13239_q13261_frostbrood_skytalon_grab_decoy_SpellScript);
+
+            bool Validate(SpellInfo const* /*spell*/) override
+            {
+                if (!sSpellMgr->GetSpellInfo(SPELL_RIDE))
+                    return false;
+
+                return true;
+            }
+
+            void HandleDummy(SpellEffIndex /*effIndex*/)
+            {
+                if (!GetHitCreature())
+                    return;
+                // TO DO: Being triggered is hack, but in checkcast it doesn't pass aurastate requirements.
+                // Beside that the decoy won't keep it's freeze animation state when enter.
+                GetHitCreature()->CastSpell(GetCaster(), SPELL_RIDE, true);
+            }
+
+            void Register() override
+            {
+                OnEffectHitTarget += SpellEffectFn(spell_q13291_q13292_q13239_q13261_frostbrood_skytalon_grab_decoy_SpellScript::HandleDummy, EFFECT_0, SPELL_EFFECT_DUMMY);
+            }
+        };
+
+        SpellScript* GetSpellScript() const override
+        {
+            return new spell_q13291_q13292_q13239_q13261_frostbrood_skytalon_grab_decoy_SpellScript();
+        }
+};
+
+// 59303 - Summon Frost Wyrm
+class spell_q13291_q13292_q13239_q13261_armored_decoy_summon_skytalon : public SpellScriptLoader
+{
+    public:
+        spell_q13291_q13292_q13239_q13261_armored_decoy_summon_skytalon() : SpellScriptLoader("spell_q13291_q13292_q13239_q13261_armored_decoy_summon_skytalon") { }
+
+        class spell_q13291_q13292_q13239_q13261_armored_decoy_summon_skytalon_SpellScript : public SpellScript
+        {
+            PrepareSpellScript(spell_q13291_q13292_q13239_q13261_armored_decoy_summon_skytalon_SpellScript);
+
+            void SetDest(SpellDestination& dest)
+            {
+                // Adjust effect summon position
+                Position const offset = { 0.0f, 0.0f, 20.0f, 0.0f };
+                dest.RelocateOffset(offset);
+            }
+
+            void Register() override
+            {
+                OnDestinationTargetSelect += SpellDestinationTargetSelectFn(spell_q13291_q13292_q13239_q13261_armored_decoy_summon_skytalon_SpellScript::SetDest, EFFECT_0, TARGET_DEST_CASTER_BACK);
+            }
+        };
+
+        SpellScript* GetSpellScript() const override
+        {
+            return new spell_q13291_q13292_q13239_q13261_armored_decoy_summon_skytalon_SpellScript();
+        }
+};
+
+// 12601 - Second Chances: Summon Landgren's Soul Moveto Target Bunny
+class spell_q12847_summon_soul_moveto_bunny : public SpellScriptLoader
+{
+    public:
+        spell_q12847_summon_soul_moveto_bunny() : SpellScriptLoader("spell_q12847_summon_soul_moveto_bunny") { }
+
+        class spell_q12847_summon_soul_moveto_bunny_SpellScript : public SpellScript
+        {
+            PrepareSpellScript(spell_q12847_summon_soul_moveto_bunny_SpellScript);
+
+            void SetDest(SpellDestination& dest)
+            {
+                // Adjust effect summon position
+                Position const offset = { 0.0f, 0.0f, 2.5f, 0.0f };
+                dest.RelocateOffset(offset);
+            }
+
+            void Register() override
+            {
+                OnDestinationTargetSelect += SpellDestinationTargetSelectFn(spell_q12847_summon_soul_moveto_bunny_SpellScript::SetDest, EFFECT_0, TARGET_DEST_CASTER);
+            }
+        };
+
+        SpellScript *GetSpellScript() const override
+        {
+            return new spell_q12847_summon_soul_moveto_bunny_SpellScript();
+        }
+};
+
+enum BearFlankMaster
+{
+    SPELL_BEAR_FLANK_MASTER = 56565,
+    SPELL_CREATE_BEAR_FLANK = 56566,
+    SPELL_BEAR_FLANK_FAIL = 56569
+};
+
+class spell_q13011_bear_flank_master : public SpellScriptLoader
+{
+    public:
+        spell_q13011_bear_flank_master() : SpellScriptLoader("spell_q13011_bear_flank_master") { }
+
+        class spell_q13011_bear_flank_master_SpellScript : public SpellScript
+        {
+            PrepareSpellScript(spell_q13011_bear_flank_master_SpellScript);
+
+            bool Validate(SpellInfo const* /*spellInfo*/) override
+            {
+                if (!sSpellMgr->GetSpellInfo(SPELL_BEAR_FLANK_MASTER) ||
+                    !sSpellMgr->GetSpellInfo(SPELL_CREATE_BEAR_FLANK))
+                    return false;
+                return true;
+            }
+
+            bool Load() override
+            {
+                return GetCaster()->GetTypeId() == TYPEID_UNIT;
+            }
+
+            void HandleScript(SpellEffIndex /*effIndex*/)
+            {
+                if (Player* player = GetHitPlayer())
+                {
+                    if (roll_chance_i(50))
+                    {
+                        Creature* creature = GetCaster()->ToCreature();
+                        player->CastSpell(creature, SPELL_BEAR_FLANK_FAIL);
+                        creature->AI()->Talk(0, player);
+                    }
+                    else
+                        player->CastSpell(player, SPELL_CREATE_BEAR_FLANK);
+                }
+            }
+
+            void Register() override
+            {
+                OnEffectHitTarget += SpellEffectFn(spell_q13011_bear_flank_master_SpellScript::HandleScript, EFFECT_0, SPELL_EFFECT_SCRIPT_EFFECT);
+            }
+        };
+
+        SpellScript* GetSpellScript() const override
+        {
+            return new spell_q13011_bear_flank_master_SpellScript();
+        }
+};
+
+class spell_q13086_cannons_target : public SpellScriptLoader
+{
+    public:
+        spell_q13086_cannons_target() : SpellScriptLoader("spell_q13086_cannons_target") { }
+
+        class spell_q13086_cannons_target_SpellScript : public SpellScript
+        {
+            PrepareSpellScript(spell_q13086_cannons_target_SpellScript);
+
+            bool Validate(SpellInfo const* spellInfo) override
+            {
+                if (!sSpellMgr->GetSpellInfo(spellInfo->Effects[EFFECT_0].CalcValue()))
+                    return false;
+                return true;
+            }
+
+            void HandleEffectDummy(SpellEffIndex /*effIndex*/)
+            {
+                if (WorldLocation const* pos = GetExplTargetDest())
+                    GetCaster()->CastSpell(pos->GetPositionX(), pos->GetPositionY(), pos->GetPositionZ(), GetEffectValue(), true);
+            }
+
+            void Register() override
+            {
+                OnEffectHit += SpellEffectFn(spell_q13086_cannons_target_SpellScript::HandleEffectDummy, EFFECT_0, SPELL_EFFECT_DUMMY);
+            }
+        };
+
+        SpellScript* GetSpellScript() const override
+        {
+            return new spell_q13086_cannons_target_SpellScript();
+        }
+};
+
+enum BurstAtTheSeams
+{
+    NPC_DRAKKARI_CHIEFTAINK                 = 29099,
+
+    QUEST_BURST_AT_THE_SEAMS                = 12690,
+
+    SPELL_BURST_AT_THE_SEAMS                = 52510, // Burst at the Seams
+    SPELL_BURST_AT_THE_SEAMS_DMG            = 52508, // Damage spell
+    SPELL_BURST_AT_THE_SEAMS_DMG_2          = 59580, // Abomination self damage spell
+    SPELL_BURST_AT_THE_SEAMS_BONE           = 52516, // Burst at the Seams:Bone
+    SPELL_BURST_AT_THE_SEAMS_MEAT           = 52520, // Explode Abomination:Meat
+    SPELL_BURST_AT_THE_SEAMS_BMEAT          = 52523, // Explode Abomination:Bloody Meat
+    SPELL_DRAKKARI_SKULLCRUSHER_CREDIT      = 52590, // Credit for Drakkari Skullcrusher
+    SPELL_SUMMON_DRAKKARI_CHIEFTAIN         = 52616, // Summon Drakkari Chieftain
+    SPELL_DRAKKARI_CHIEFTAINK_KILL_CREDIT   = 52620  // Drakkari Chieftain Kill Credit
+};
+
+class spell_q12690_burst_at_the_seams : public SpellScriptLoader
+{
+    public:
+        spell_q12690_burst_at_the_seams() : SpellScriptLoader("spell_q12690_burst_at_the_seams") { }
+
+        class spell_q12690_burst_at_the_seams_SpellScript : public SpellScript
+        {
+            PrepareSpellScript(spell_q12690_burst_at_the_seams_SpellScript);
+
+            bool Validate(SpellInfo const* /*spellInfo*/) override
+            {
+                if (!sSpellMgr->GetSpellInfo(SPELL_BURST_AT_THE_SEAMS)
+                    || !sSpellMgr->GetSpellInfo(SPELL_BURST_AT_THE_SEAMS_DMG)
+                    || !sSpellMgr->GetSpellInfo(SPELL_BURST_AT_THE_SEAMS_DMG_2)
+                    || !sSpellMgr->GetSpellInfo(SPELL_BURST_AT_THE_SEAMS_BONE)
+                    || !sSpellMgr->GetSpellInfo(SPELL_BURST_AT_THE_SEAMS_MEAT)
+                    || !sSpellMgr->GetSpellInfo(SPELL_BURST_AT_THE_SEAMS_BMEAT))
+                    return false;
+                return true;
+            }
+
+            bool Load() override
+            {
+                return GetCaster()->GetTypeId() == TYPEID_UNIT;
+            }
+
+            void HandleKnockBack(SpellEffIndex /*effIndex*/)
+            {
+                if (Unit* creature = GetHitCreature())
+                {
+                    if (Unit* charmer = GetCaster()->GetCharmerOrOwner())
+                    {
+                        if (Player* player = charmer->ToPlayer())
+                        {
+                            if (player->GetQuestStatus(QUEST_BURST_AT_THE_SEAMS) == QUEST_STATUS_INCOMPLETE)
+                            {
+                                creature->CastSpell(creature, SPELL_BURST_AT_THE_SEAMS_BONE, true);
+                                creature->CastSpell(creature, SPELL_BURST_AT_THE_SEAMS_MEAT, true);
+                                creature->CastSpell(creature, SPELL_BURST_AT_THE_SEAMS_BMEAT, true);
+                                creature->CastSpell(creature, SPELL_BURST_AT_THE_SEAMS_DMG, true);
+                                creature->CastSpell(creature, SPELL_BURST_AT_THE_SEAMS_DMG_2, true);
+
+                                player->CastSpell(player, SPELL_DRAKKARI_SKULLCRUSHER_CREDIT, true);
+                                uint16 count = player->GetReqKillOrCastCurrentCount(QUEST_BURST_AT_THE_SEAMS, NPC_DRAKKARI_CHIEFTAINK);
+                                if ((count % 20) == 0)
+                                    player->CastSpell(player, SPELL_SUMMON_DRAKKARI_CHIEFTAIN, true);
+                            }
+                        }
+                    }
+                }
+            }
+
+            void HandleScript(SpellEffIndex /*effIndex*/)
+            {
+                GetCaster()->ToCreature()->DespawnOrUnsummon(2 * IN_MILLISECONDS);
+            }
+
+            void Register() override
+            {
+                OnEffectHitTarget += SpellEffectFn(spell_q12690_burst_at_the_seams_SpellScript::HandleKnockBack, EFFECT_1, SPELL_EFFECT_KNOCK_BACK);
+                OnEffectHitTarget += SpellEffectFn(spell_q12690_burst_at_the_seams_SpellScript::HandleScript, EFFECT_0, SPELL_EFFECT_SCRIPT_EFFECT);
+            }
+        };
+
+        SpellScript* GetSpellScript() const override
+        {
+            return new spell_q12690_burst_at_the_seams_SpellScript();
+        }
+};
+
+enum EscapeFromSilverbrook
+{
+    SPELL_SUMMON_WORGEN = 48681
+};
+
+// 48682 - Escape from Silverbrook - Periodic Dummy
+class spell_q12308_escape_from_silverbrook : public SpellScriptLoader
+{
+    public:
+        spell_q12308_escape_from_silverbrook() : SpellScriptLoader("spell_q12308_escape_from_silverbrook") { }
+
+        class spell_q12308_escape_from_silverbrook_SpellScript : public SpellScript
+        {
+            PrepareSpellScript(spell_q12308_escape_from_silverbrook_SpellScript);
+
+            bool Validate(SpellInfo const* /*spellInfo*/) override
+            {
+                if (!sSpellMgr->GetSpellInfo(SPELL_SUMMON_WORGEN))
+                    return false;
+                return true;
+            }
+
+            void HandleDummy(SpellEffIndex /*effIndex*/)
+            {
+                GetCaster()->CastSpell(GetCaster(), SPELL_SUMMON_WORGEN, true);
+            }
+
+            void Register() override
+            {
+                OnEffectHit += SpellEffectFn(spell_q12308_escape_from_silverbrook_SpellScript::HandleDummy, EFFECT_0, SPELL_EFFECT_DUMMY);
+            }
+        };
+
+        SpellScript* GetSpellScript() const override
+        {
+            return new spell_q12308_escape_from_silverbrook_SpellScript();
+        }
+};
+
+// 48681 - Summon Silverbrook Worgen
+class spell_q12308_escape_from_silverbrook_summon_worgen : public SpellScriptLoader
+{
+    public:
+        spell_q12308_escape_from_silverbrook_summon_worgen() : SpellScriptLoader("spell_q12308_escape_from_silverbrook_summon_worgen") { }
+
+        class spell_q12308_escape_from_silverbrook_summon_worgen_SpellScript : public SpellScript
+        {
+            PrepareSpellScript(spell_q12308_escape_from_silverbrook_summon_worgen_SpellScript);
+
+            void ModDest(SpellDestination& dest)
+            {
+                float dist = GetSpellInfo()->Effects[EFFECT_0].CalcRadius(GetCaster());
+                float angle = frand(0.75f, 1.25f) * float(M_PI);
+
+                Position pos = GetCaster()->GetNearPosition(dist, angle);
+                dest.Relocate(pos);
+            }
+
+            void Register() override
+            {
+                OnDestinationTargetSelect += SpellDestinationTargetSelectFn(spell_q12308_escape_from_silverbrook_summon_worgen_SpellScript::ModDest, EFFECT_0, TARGET_DEST_CASTER_SUMMON);
+            }
+        };
+
+        SpellScript* GetSpellScript() const override
+        {
+            return new spell_q12308_escape_from_silverbrook_summon_worgen_SpellScript();
+        }
+};
+
+
+enum DeathComesFromOnHigh
+{
+    SPELL_FORGE_CREDIT                  = 51974,
+    SPELL_TOWN_HALL_CREDIT              = 51977,
+    SPELL_SCARLET_HOLD_CREDIT           = 51980,
+    SPELL_CHAPEL_CREDIT                 = 51982,
+
+    NPC_NEW_AVALON_FORGE                = 28525,
+    NPC_NEW_AVALON_TOWN_HALL            = 28543,
+    NPC_SCARLET_HOLD                    = 28542,
+    NPC_CHAPEL_OF_THE_CRIMSON_FLAME     = 28544
+};
+
+// 51858 - Siphon of Acherus
+class spell_q12641_death_comes_from_on_high : public SpellScriptLoader
+{
+    public:
+        spell_q12641_death_comes_from_on_high() : SpellScriptLoader("spell_q12641_death_comes_from_on_high") { }
+
+        class spell_q12641_death_comes_from_on_high_SpellScript : public SpellScript
+        {
+            PrepareSpellScript(spell_q12641_death_comes_from_on_high_SpellScript);
+
+            bool Validate(SpellInfo const* /*spellInfo*/) override
+            {
+                if (!sSpellMgr->GetSpellInfo(SPELL_FORGE_CREDIT) ||
+                    !sSpellMgr->GetSpellInfo(SPELL_TOWN_HALL_CREDIT) ||
+                    !sSpellMgr->GetSpellInfo(SPELL_SCARLET_HOLD_CREDIT) ||
+                    !sSpellMgr->GetSpellInfo(SPELL_CHAPEL_CREDIT))
+                    return false;
+                return true;
+            }
+
+            void HandleDummy(SpellEffIndex /*effIndex*/)
+            {
+                uint32 spellId = 0;
+
+                switch (GetHitCreature()->GetEntry())
+                {
+                    case NPC_NEW_AVALON_FORGE:
+                        spellId = SPELL_FORGE_CREDIT;
+                        break;
+                    case NPC_NEW_AVALON_TOWN_HALL:
+                        spellId = SPELL_TOWN_HALL_CREDIT;
+                        break;
+                    case NPC_SCARLET_HOLD:
+                        spellId = SPELL_SCARLET_HOLD_CREDIT;
+                        break;
+                    case NPC_CHAPEL_OF_THE_CRIMSON_FLAME:
+                        spellId = SPELL_CHAPEL_CREDIT;
+                        break;
+                    default:
+                        return;
+                }
+
+                GetCaster()->CastSpell((Unit*)NULL, spellId, true);
+            }
+
+            void Register() override
+            {
+                OnEffectHitTarget += SpellEffectFn(spell_q12641_death_comes_from_on_high_SpellScript::HandleDummy, EFFECT_0, SPELL_EFFECT_DUMMY);
+            }
+        };
+
+        SpellScript* GetSpellScript() const override
+        {
+            return new spell_q12641_death_comes_from_on_high_SpellScript();
+        }
+};
+
+// 51769 - Emblazon Runeblade
+class spell_q12619_emblazon_runeblade : public SpellScriptLoader
+{
+    public:
+        spell_q12619_emblazon_runeblade() : SpellScriptLoader("spell_q12619_emblazon_runeblade") { }
+
+        class spell_q12619_emblazon_runeblade_AuraScript : public AuraScript
+        {
+            PrepareAuraScript(spell_q12619_emblazon_runeblade_AuraScript);
+
+            void HandleEffectPeriodic(AuraEffect const* aurEff)
+            {
+                PreventDefaultAction();
+                if (Unit* caster = GetCaster())
+                    caster->CastSpell(caster, GetSpellInfo()->Effects[aurEff->GetEffIndex()].TriggerSpell, true, NULL, aurEff);
+            }
+
+            void Register() override
+            {
+                OnEffectPeriodic += AuraEffectPeriodicFn(spell_q12619_emblazon_runeblade_AuraScript::HandleEffectPeriodic, EFFECT_0, SPELL_AURA_PERIODIC_TRIGGER_SPELL);
+            }
+        };
+
+        AuraScript* GetAuraScript() const override
+        {
+            return new spell_q12619_emblazon_runeblade_AuraScript();
+        }
+};
+
+// 51770 - Emblazon Runeblade
+class spell_q12619_emblazon_runeblade_effect : public SpellScriptLoader
+{
+    public:
+        spell_q12619_emblazon_runeblade_effect() : SpellScriptLoader("spell_q12619_emblazon_runeblade_effect") { }
+
+        class spell_q12619_emblazon_runeblade_effect_SpellScript : public SpellScript
+        {
+            PrepareSpellScript(spell_q12619_emblazon_runeblade_effect_SpellScript);
+
+            void HandleScript(SpellEffIndex /*effIndex*/)
+            {
+                GetCaster()->CastSpell(GetCaster(), uint32(GetEffectValue()), false);
+            }
+
+            void Register() override
+            {
+                OnEffectHit += SpellEffectFn(spell_q12619_emblazon_runeblade_effect_SpellScript::HandleScript, EFFECT_0, SPELL_EFFECT_SCRIPT_EFFECT);
+            }
+        };
+
+        SpellScript* GetSpellScript() const override
+        {
+            return new spell_q12619_emblazon_runeblade_effect_SpellScript();
+        }
+};
+
+enum Quest_The_Storm_King
+{
+    SPELL_RIDE_GYMER            = 43671,
+    SPELL_GRABBED               = 55424
+};
+
+class spell_q12919_gymers_grab : public SpellScriptLoader
+{
+    public:
+        spell_q12919_gymers_grab() : SpellScriptLoader("spell_q12919_gymers_grab") { }
+
+        class spell_q12919_gymers_grab_SpellScript : public SpellScript
+        {
+            PrepareSpellScript(spell_q12919_gymers_grab_SpellScript);
+
+            bool Validate(SpellInfo const* /*spell*/) override
+            {
+                if (!sSpellMgr->GetSpellInfo(SPELL_RIDE_GYMER))
+                    return false;
+                return true;
+            }
+
+            void HandleScript(SpellEffIndex /*effIndex*/)
+            {
+                int8 seatId = 2;
+                if (!GetHitCreature())
+                    return;
+                GetHitCreature()->CastCustomSpell(SPELL_RIDE_GYMER, SPELLVALUE_BASE_POINT0, seatId, GetCaster(), true);
+                GetHitCreature()->CastSpell(GetHitCreature(), SPELL_GRABBED, true);
+            }
+
+            void Register() override
+            {
+                OnEffectHitTarget += SpellEffectFn(spell_q12919_gymers_grab_SpellScript::HandleScript, EFFECT_0,  SPELL_EFFECT_SCRIPT_EFFECT);
+            }
+        };
+
+        SpellScript* GetSpellScript() const override
+        {
+            return new spell_q12919_gymers_grab_SpellScript();
+        }
+};
+
+enum Quest_The_Storm_King_Throw
+{
+    SPELL_VARGUL_EXPLOSION      = 55569
+};
+
+class spell_q12919_gymers_throw : public SpellScriptLoader
+{
+    public:
+        spell_q12919_gymers_throw() : SpellScriptLoader("spell_q12919_gymers_throw") { }
+
+        class spell_q12919_gymers_throw_SpellScript : public SpellScript
+        {
+           PrepareSpellScript(spell_q12919_gymers_throw_SpellScript);
+
+            void HandleScript(SpellEffIndex /*effIndex*/)
+            {
+                Unit* caster = GetCaster();
+                if (caster->IsVehicle())
+                    if (Unit* passenger = caster->GetVehicleKit()->GetPassenger(1))
+                    {
+                         passenger->ExitVehicle();
+                         caster->CastSpell(passenger, SPELL_VARGUL_EXPLOSION, true);
+                    }
+            }
+
+            void Register() override
+            {
+                OnEffectHitTarget += SpellEffectFn(spell_q12919_gymers_throw_SpellScript::HandleScript, EFFECT_0, SPELL_EFFECT_SCRIPT_EFFECT);
+            }
+        };
+
+        SpellScript* GetSpellScript() const override
+        {
+            return new spell_q12919_gymers_throw_SpellScript();
+        }
+};
+
+enum Quest_The_Hunter_And_The_Prince
+{
+    SPELL_ILLIDAN_KILL_CREDIT      = 61748
+};
+
+class spell_q13400_illidan_kill_master : public SpellScriptLoader
+{
+    public:
+        spell_q13400_illidan_kill_master() : SpellScriptLoader("spell_q13400_illidan_kill_master") { }
+
+        class spell_q13400_illidan_kill_master_SpellScript : public SpellScript
+        {
+           PrepareSpellScript(spell_q13400_illidan_kill_master_SpellScript);
+
+            bool Validate(SpellInfo const* /*spellInfo*/) override
+            {
+                if (!sSpellMgr->GetSpellInfo(SPELL_ILLIDAN_KILL_CREDIT))
+                    return false;
+                return true;
+            }
+
+            void HandleDummy(SpellEffIndex /*effIndex*/)
+            {
+                Unit* caster = GetCaster();
+                if (caster->IsVehicle())
+                    if (Unit* passenger = caster->GetVehicleKit()->GetPassenger(0))
+                         passenger->CastSpell(passenger, SPELL_ILLIDAN_KILL_CREDIT, true);
+            }
+
+            void Register() override
+            {
+                OnEffectHitTarget += SpellEffectFn(spell_q13400_illidan_kill_master_SpellScript::HandleDummy, EFFECT_0, SPELL_EFFECT_DUMMY);
+            }
+        };
+
+        SpellScript* GetSpellScript() const override
+        {
+            return new spell_q13400_illidan_kill_master_SpellScript();
+        }
+};
+
+enum RelicOfTheEarthenRing
+{
+    SPELL_TOTEM_OF_THE_EARTHEN_RING = 66747
+};
+
+// 66744 - Make Player Destroy Totems
+class spell_q14100_q14111_make_player_destroy_totems : public SpellScriptLoader
+{
+    public:
+        spell_q14100_q14111_make_player_destroy_totems() : SpellScriptLoader("spell_q14100_q14111_make_player_destroy_totems") { }
+
+        class spell_q14100_q14111_make_player_destroy_totems_SpellScript : public SpellScript
+        {
+            PrepareSpellScript(spell_q14100_q14111_make_player_destroy_totems_SpellScript);
+
+            bool Validate(SpellInfo const* /*spellInfo*/) override
+            {
+                if (!sSpellMgr->GetSpellInfo(SPELL_TOTEM_OF_THE_EARTHEN_RING))
+                    return false;
+                return true;
+            }
+
+            void HandleScriptEffect(SpellEffIndex /*effIndex*/)
+            {
+                if (Player* player = GetHitPlayer())
+                    player->CastSpell(player, SPELL_TOTEM_OF_THE_EARTHEN_RING, TRIGGERED_FULL_MASK); // ignore reagent cost, consumed by quest
+            }
+
+            void Register() override
+            {
+                OnEffectHitTarget += SpellEffectFn(spell_q14100_q14111_make_player_destroy_totems_SpellScript::HandleScriptEffect, EFFECT_0, SPELL_EFFECT_SCRIPT_EFFECT);
+            }
+        };
+
+        SpellScript* GetSpellScript() const override
+        {
+            return new spell_q14100_q14111_make_player_destroy_totems_SpellScript();
+        }
+};
+
+void AddSC_quest_spell_scripts()
+{
+    new spell_q55_sacred_cleansing();
+    new spell_q2203_thaumaturgy_channel();
+    new spell_q5206_test_fetid_skull();
+    new spell_q6124_6129_apply_salve();
+    new spell_q10255_administer_antidote();
+    new spell_q11396_11399_force_shield_arcane_purple_x3();
+    new spell_q11396_11399_scourging_crystal_controller();
+    new spell_q11396_11399_scourging_crystal_controller_dummy();
+    new spell_q11515_fel_siphon_dummy();
+    new spell_q11587_arcane_prisoner_rescue();
+    new spell_q11730_ultrasonic_screwdriver();
+    new spell_q12459_seeds_of_natures_wrath();
+    new spell_q12634_despawn_fruit_tosser();
+    new spell_q12683_take_sputum_sample();
+    new spell_q12851_going_bearback();
+    new spell_q12937_relief_for_the_fallen();
+    new spell_q10041_q10040_who_are_they();
+    new spell_symbol_of_life_dummy();
+    new spell_q12659_ahunaes_knife();
+    new spell_q9874_liquid_fire();
+    new spell_q12805_lifeblood_dummy();
+    new spell_q13280_13283_plant_battle_standard();
+    new spell_q14112_14145_chum_the_water();
+    new spell_q9452_cast_net();
+    new spell_q12987_read_pronouncement();
+    new spell_q12277_wintergarde_mine_explosion();
+    new spell_q12066_bunny_kill_credit();
+    new spell_q12735_song_of_cleansing();
+    new spell_q12372_cast_from_gossip_trigger();
+    new spell_q12372_destabilize_azure_dragonshrine_dummy();
+    new spell_q11010_q11102_q11023_aggro_check_aura();
+    new spell_q11010_q11102_q11023_aggro_check();
+    new spell_q11010_q11102_q11023_aggro_burst();
+    new spell_q11010_q11102_q11023_choose_loc();
+    new spell_q11010_q11102_q11023_q11008_check_fly_mount();
+    new spell_q12372_azure_on_death_force_whisper();
+    new spell_q12527_zuldrak_rat();
+    new spell_q12661_q12669_q12676_q12677_q12713_summon_stefan();
+    new spell_q12730_quenching_mist();
+    new spell_q13291_q13292_q13239_q13261_frostbrood_skytalon_grab_decoy();
+    new spell_q13291_q13292_q13239_q13261_armored_decoy_summon_skytalon();
+    new spell_q12847_summon_soul_moveto_bunny();
+    new spell_q13011_bear_flank_master();
+    new spell_q13086_cannons_target();
+    new spell_q12690_burst_at_the_seams();
+    new spell_q12308_escape_from_silverbrook_summon_worgen();
+    new spell_q12308_escape_from_silverbrook();
+    new spell_q12641_death_comes_from_on_high();
+    new spell_q12619_emblazon_runeblade();
+    new spell_q12619_emblazon_runeblade_effect();
+    new spell_q12919_gymers_grab();
+    new spell_q12919_gymers_throw();
+    new spell_q13400_illidan_kill_master();
+    new spell_q14100_q14111_make_player_destroy_totems();
+}