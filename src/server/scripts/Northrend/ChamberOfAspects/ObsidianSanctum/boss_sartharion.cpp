/*
 * Copyright (C) 2008-2014 TrinityCore <http://www.trinitycore.org/>
 *
 * This program is free software; you can redistribute it and/or modify it
 * under the terms of the GNU General Public License as published by the
 * Free Software Foundation; either version 2 of the License, or (at your
 * option) any later version.
 *
 * This program is distributed in the hope that it will be useful, but WITHOUT
 * ANY WARRANTY; without even the implied warranty of MERCHANTABILITY or
 * FITNESS FOR A PARTICULAR PURPOSE. See the GNU General Public License for
 * more details.
 *
 * You should have received a copy of the GNU General Public License along
 * with this program. If not, see <http://www.gnu.org/licenses/>.
 */

#include "ScriptMgr.h"
#include "ScriptedCreature.h"
#include "GridNotifiers.h"
#include "GridNotifiersImpl.h"
#include "Cell.h"
#include "CellImpl.h"
#include "obsidian_sanctum.h"

enum Enums
{
    //Sartharion Yell
    SAY_SARTHARION_AGGRO                        = 0,
    SAY_SARTHARION_BERSERK                      = 1,
    SAY_SARTHARION_BREATH                       = 2,
    SAY_SARTHARION_CALL_SHADRON                 = 3,
    SAY_SARTHARION_CALL_TENEBRON                = 4,
    SAY_SARTHARION_CALL_VESPERON                = 5,
    SAY_SARTHARION_DEATH                        = 6,
    SAY_SARTHARION_SPECIAL                      = 7,
    SAY_SARTHARION_SLAY                         = 8,
    WHISPER_LAVA_CHURN                          = 9,

    //Sartharion Spells
    SPELL_BERSERK                               = 61632,    // Increases the caster's attack speed by 150% and all damage it deals by 500% for 5 min.
    SPELL_CLEAVE                                = 56909,    // Inflicts 35% weapon damage to an enemy and its nearest allies, affecting up to 10 targets.
    SPELL_FLAME_BREATH                          = 56908,    // Inflicts 8750 to 11250 Fire damage to enemies in a cone in front of the caster.
    SPELL_TAIL_LASH                             = 56910,    // A sweeping tail strike hits all enemies behind the caster, inflicting 3063 to 3937 damage and stunning them for 2 sec.
    SPELL_WILL_OF_SARTHARION                    = 61254,    // Sartharion's presence bolsters the resolve of the Twilight Drakes, increasing their total health by 25%. This effect also increases Sartharion's health by 25%.
    SPELL_LAVA_STRIKE                           = 57571,    // (Real spell cast should be 57578) 57571 then trigger visual missile, then summon Lava Blaze on impact(spell 57572)
    SPELL_TWILIGHT_REVENGE                      = 60639,
    NPC_FIRE_CYCLONE                            = 30648,

    SPELL_PYROBUFFET                            = 56916,    // currently used for hard enrage after 15 minutes
    SPELL_PYROBUFFET_RANGE                      = 58907,    // possibly used when player get too far away from dummy creatures (2x Creature entry 30494)

    //Vesperon
    //In portal is a disciple, when disciple killed remove Power_of_vesperon, portal open multiple times
    NPC_ACOLYTE_OF_VESPERON                     = 31219,    // Acolyte of Vesperon
    SPELL_POWER_OF_VESPERON                     = 61251,    // Vesperon's presence decreases the maximum health of all enemies by 25%.

    //Shadron
    //In portal is a disciple, when disciple killed remove Power_of_vesperon, portal open multiple times
    NPC_ACOLYTE_OF_SHADRON                      = 31218,    // Acolyte of Shadron
    SPELL_POWER_OF_SHADRON                      = 58105,    // Shadron's presence increases Fire damage taken by all enemies by 100%.

    //Tenebron
    //in the portal spawns 6 eggs, if not killed in time (approx. 20s)  they will hatch,  whelps can cast 60708
    SPELL_POWER_OF_TENEBRON                     = 61248,    // Tenebron's presence increases Shadow damage taken by all enemies by 100%.

    NPC_FLAME_TSUNAMI                           = 30616,    // for the flame waves

    //using these custom points for dragons start and end
    POINT_ID_INIT                               = 100,
    POINT_ID_LAND                               = 200
};

enum Misc
{
    DATA_CAN_LOOT                        = 0,
    DATA_GONNA_GO_WHEN_THE_VULCANO_BLOWS = 1
};

Position const FlameRight1Spawn     = { 3200.00f, 573.211f, 57.1551f, 0.0f };
Position const FlameRight1Direction = { 3289.28f, 573.211f, 57.1551f, 0.0f };
Position const FlameRight2Spawn     = { 3200.00f, 532.211f, 57.1551f, 0.0f };
Position const FlameRight2Direction = { 3289.28f, 532.211f, 57.1551f, 0.0f };
Position const FlameRight3Spawn     = { 3200.00f, 491.211f, 57.1551f, 0.0f };
Position const FlameRight3Direction = { 3289.28f, 491.211f, 57.1551f, 0.0f };
Position const FlameLeft1Spawn      = { 3289.28f, 511.711f, 57.1551f, 0.0f };
Position const FlameLeft1Direction  = { 3200.00f, 511.711f, 57.1551f, 0.0f };
Position const FlameLeft2Spawn      = { 3289.28f, 552.711f, 57.1551f, 0.0f };
Position const FlameLeft2Direction  = { 3200.00f, 552.711f, 57.1551f, 0.0f };

//each dragons special points. First where fly to before connect to connon, second where land point is.
Position const TenebronPositions[] =
{
    { 3212.854f, 575.597f, 109.856f, 0.0f }, // init
    { 3246.425f, 565.367f, 61.249f,  0.0f }  // end
};

Position const ShadronPositions[] =
{
    { 3293.238f, 472.223f, 106.968f, 0.0f },
    { 3271.669f, 526.907f, 61.931f,  0.0f }
};

Position const VesperonPositions[] =
{
    { 3193.310f, 472.861f, 102.697f, 0.0f },
    { 3227.268f, 533.238f, 59.995f,  0.0f }
};

enum SartharionEvents
{
    EVENT_HARD_ENRAGE      = 1,
    EVENT_FLAME_TSUNAMI    = 2,
    EVENT_FLAME_BREATH     = 3,
    EVENT_TAIL_SWEEP       = 4,
    EVENT_CLEAVE_ATTACK    = 5,
    EVENT_LAVA_STRIKE      = 6,
    EVENT_CALL_TENEBRON    = 7,
    EVENT_CALL_SHADRON     = 8,
    EVENT_CALL_VESPERON    = 9
};

/*######
## Boss Sartharion
######*/

class boss_sartharion : public CreatureScript
{
public:
    boss_sartharion() : CreatureScript("boss_sartharion") { }

    struct boss_sartharionAI : public BossAI
    {
<<<<<<< HEAD
        boss_sartharionAI(Creature* creature) : BossAI(creature, DATA_SARTHARION) { }
        
        std::list<uint64> gonnagowhenthevulcanoblowsList;
=======
        boss_sartharionAI(Creature* creature) : BossAI(creature, DATA_SARTHARION)
        {
            Initialize();
        }
>>>>>>> 54e201b8

        void Initialize()
        {
<<<<<<< HEAD
            gonnagowhenthevulcanoblowsList.clear();
            _isBerserk     = false;
=======
            _isBerserk = false;
>>>>>>> 54e201b8
            _isSoftEnraged = false;
            _isHardEnraged = false;
            drakeCount = 0;
        }

        void Reset() override
        {
            Initialize();

            if (me->HasAura(SPELL_TWILIGHT_REVENGE))
                me->RemoveAurasDueToSpell(SPELL_TWILIGHT_REVENGE);

            me->SetHomePosition(3246.57f, 551.263f, 58.6164f, 4.66003f);

            DrakeRespawn();
            instance->SetBossState(DATA_PORTAL_OPEN, NOT_STARTED);
        }

        void JustReachedHome() override
        {
            _Reset();
        }

        void EnterCombat(Unit* /*who*/) override
        {
            Talk(SAY_SARTHARION_AGGRO);
            _EnterCombat();
            DoZoneInCombat();

            FetchDragons();

            events.ScheduleEvent(EVENT_LAVA_STRIKE, 5000);
            events.ScheduleEvent(EVENT_CLEAVE_ATTACK, 7000);
            events.ScheduleEvent(EVENT_FLAME_BREATH, 20000);
            events.ScheduleEvent(EVENT_TAIL_SWEEP, 20000);
            events.ScheduleEvent(EVENT_FLAME_TSUNAMI, 30000);
            events.ScheduleEvent(EVENT_CALL_TENEBRON, 30000);
            events.ScheduleEvent(EVENT_CALL_SHADRON, 75000);
            events.ScheduleEvent(EVENT_CALL_VESPERON, 120000);
        }

        void JustDied(Unit* /*killer*/) override
        {
            Talk(SAY_SARTHARION_DEATH);
            _JustDied();

            if (Creature* tenebron = ObjectAccessor::GetCreature(*me, instance->GetData64(DATA_TENEBRON)))
                if (tenebron->IsAlive())
                    tenebron->DisappearAndDie();

            if (Creature* shadron = ObjectAccessor::GetCreature(*me, instance->GetData64(DATA_SHADRON)))
                if (shadron->IsAlive())
                    shadron->DisappearAndDie();

            if (Creature* vesperon = ObjectAccessor::GetCreature(*me, instance->GetData64(DATA_VESPERON)))
                if (vesperon->IsAlive())
                    vesperon->DisappearAndDie();
        }

        void KilledUnit(Unit* who) override
        {
            if (who->GetTypeId() == TYPEID_PLAYER)
                Talk(SAY_SARTHARION_SLAY);
        }

        // me->ResetLootMode() is called from Reset()
        // AddDrakeLootMode() should only ever be called from FetchDragons(), which is called from Aggro()
        void AddDrakeLootMode()
        {
            if (me->HasLootMode(LOOT_MODE_HARD_MODE_2))      // Has two Drake loot modes
                me->AddLootMode(LOOT_MODE_HARD_MODE_3);      // Add 3rd Drake loot mode
            else if (me->HasLootMode(LOOT_MODE_HARD_MODE_1)) // Has one Drake loot mode
                me->AddLootMode(LOOT_MODE_HARD_MODE_2);      // Add 2nd Drake loot mode
            else                                             // Has no Drake loot modes
                me->AddLootMode(LOOT_MODE_HARD_MODE_1);      // Add 1st Drake loot mode
        }

        void DrakeRespawn() // Drakes respawning system
        {
            if (Creature* tenebron = ObjectAccessor::GetCreature(*me, instance->GetData64(DATA_TENEBRON)))
            {
                tenebron->SetHomePosition(3239.07f, 657.235f, 86.8775f, 4.74729f);
                if (tenebron->IsAlive())
                {
                    if (tenebron->HasFlag(UNIT_FIELD_FLAGS, UNIT_FLAG_NON_ATTACKABLE))
                        tenebron->RemoveFlag(UNIT_FIELD_FLAGS, UNIT_FLAG_NON_ATTACKABLE);
                    tenebron->GetMotionMaster()->MoveTargetedHome();
                }
                else
                {
                    if (instance->GetBossState(DATA_TENEBRON) != DONE)
                    {
                        tenebron->Respawn();
                        tenebron->GetMotionMaster()->MoveTargetedHome();
                        tenebron->AI()->SetData(DATA_CAN_LOOT, 0);
                    }
                }
            }

            if (Creature* shadron = ObjectAccessor::GetCreature(*me, instance->GetData64(DATA_SHADRON)))
            {
                shadron->SetHomePosition(3363.06f, 525.28f, 98.362f, 4.76475f);
                if (shadron->IsAlive())
                {
                    if (shadron->HasFlag(UNIT_FIELD_FLAGS, UNIT_FLAG_NON_ATTACKABLE))
                        shadron->RemoveFlag(UNIT_FIELD_FLAGS, UNIT_FLAG_NON_ATTACKABLE);
                    shadron->GetMotionMaster()->MoveTargetedHome();
                }
                else
                {
                    if (instance->GetBossState(DATA_SHADRON) != DONE)
                    {
                        shadron->Respawn();
                        shadron->GetMotionMaster()->MoveTargetedHome();
                        shadron->AI()->SetData(DATA_CAN_LOOT, 0);
                    }
                }
            }

            if (Creature* vesperon = ObjectAccessor::GetCreature(*me, instance->GetData64(DATA_VESPERON)))
            {
                vesperon->SetHomePosition(3145.68f, 520.71f, 89.7f, 4.64258f);
                if (vesperon->IsAlive())
                {
                    if (vesperon->HasFlag(UNIT_FIELD_FLAGS, UNIT_FLAG_NON_ATTACKABLE))
                        vesperon->RemoveFlag(UNIT_FIELD_FLAGS, UNIT_FLAG_NON_ATTACKABLE);
                    vesperon->GetMotionMaster()->MoveTargetedHome();
                }
                else
                {
                    if (instance->GetBossState(DATA_VESPERON) != DONE)
                    {
                        vesperon->Respawn();
                        vesperon->GetMotionMaster()->MoveTargetedHome();
                        vesperon->AI()->SetData(DATA_CAN_LOOT, 0);
                    }
                }
            }
        }

        void FetchDragons()
        {
            me->ResetLootMode();
            drakeCount = 0;

            //if at least one of the dragons are alive and are being called
            bool _canUseWill = false;

            if (Creature* fetchTene = ObjectAccessor::GetCreature(*me, instance->GetData64(DATA_TENEBRON)))
            {
                if (fetchTene->IsAlive() && !fetchTene->GetVictim())
                {
                    _canUseWill = true;
                    if (!fetchTene->IsInCombat())
                    {
                        DoCast(me, SPELL_POWER_OF_TENEBRON);
                        AddDrakeLootMode();
                        ++drakeCount;
                    }
                    fetchTene->GetMotionMaster()->MovePoint(POINT_ID_INIT, TenebronPositions[0]);

                    if (!fetchTene->HasFlag(UNIT_FIELD_FLAGS, UNIT_FLAG_NON_ATTACKABLE))
                        fetchTene->SetFlag(UNIT_FIELD_FLAGS, UNIT_FLAG_NON_ATTACKABLE);
                }
            }

            if (Creature* fetchShad = ObjectAccessor::GetCreature(*me, instance->GetData64(DATA_SHADRON)))
            {
                if (fetchShad->IsAlive() && !fetchShad->GetVictim())
                {
                    _canUseWill = true;
                    if (!fetchShad->IsInCombat())
                    {
                        DoCast(me, SPELL_POWER_OF_SHADRON);
                        AddDrakeLootMode();
                        ++drakeCount;
                    }
                    fetchShad->GetMotionMaster()->MovePoint(POINT_ID_INIT, ShadronPositions[0]);

                    if (!fetchShad->HasFlag(UNIT_FIELD_FLAGS, UNIT_FLAG_NON_ATTACKABLE))
                        fetchShad->SetFlag(UNIT_FIELD_FLAGS, UNIT_FLAG_NON_ATTACKABLE);
                }
            }

            if (Creature* fetchVesp = ObjectAccessor::GetCreature(*me, instance->GetData64(DATA_VESPERON)))
            {
                if (fetchVesp && fetchVesp->IsAlive() && !fetchVesp->GetVictim())
                {
                    _canUseWill = true;
                    if (!fetchVesp->IsInCombat())
                    {
                        DoCast(me, SPELL_POWER_OF_VESPERON);
                        AddDrakeLootMode();
                        ++drakeCount;
                    }
                    fetchVesp->GetMotionMaster()->MovePoint(POINT_ID_INIT, VesperonPositions[0]);

                    if (!fetchVesp->HasFlag(UNIT_FIELD_FLAGS, UNIT_FLAG_NON_ATTACKABLE))
                        fetchVesp->SetFlag(UNIT_FIELD_FLAGS, UNIT_FLAG_NON_ATTACKABLE);
                }
            }

            if (_canUseWill)
                DoCast(me, SPELL_WILL_OF_SARTHARION);
        }

        void CallDragon(uint32 dataId)
        {
            if (Creature* temp = ObjectAccessor::GetCreature(*me, instance->GetData64(dataId)))
            {
                if (temp->IsAlive() && !temp->GetVictim())
                {
                    temp->SetWalk(false);

                    if (temp->HasFlag(UNIT_FIELD_FLAGS, UNIT_FLAG_NON_ATTACKABLE))
                        temp->RemoveFlag(UNIT_FIELD_FLAGS, UNIT_FLAG_NON_ATTACKABLE);

                    uint8 textId = 0;

                    switch (temp->GetEntry())
                    {
                        case NPC_TENEBRON:
                            textId = SAY_SARTHARION_CALL_TENEBRON;
                            temp->AddAura(SPELL_POWER_OF_TENEBRON, temp);
                            temp->GetMotionMaster()->MovePoint(POINT_ID_LAND, TenebronPositions[1]);
                            break;
                        case NPC_SHADRON:
                            textId = SAY_SARTHARION_CALL_SHADRON;
                            temp->AddAura(SPELL_POWER_OF_SHADRON, temp);
                            temp->GetMotionMaster()->MovePoint(POINT_ID_LAND, ShadronPositions[1]);
                            break;
                        case NPC_VESPERON:
                            textId = SAY_SARTHARION_CALL_VESPERON;
                            temp->AddAura(SPELL_POWER_OF_VESPERON, temp);
                            temp->GetMotionMaster()->MovePoint(POINT_ID_LAND, VesperonPositions[1]);
                            break;
                    }

                    Talk(textId);
                }
            }
        }

        uint32 GetData(uint32 type) const override
        {
            if (type == TWILIGHT_ACHIEVEMENTS)
                return drakeCount;

            return 0;
        }

        // Selects a random Fire Cyclone and makes it cast Lava Strike.
        // FIXME: Frequency of the casts reduced to compensate 100% chance of spawning a Lava Blaze add
        void CastLavaStrikeOnTarget(Unit* target)
        {
            std::list<Creature*> fireCyclonesList;
            Trinity::AllCreaturesOfEntryInRange checker(me, NPC_FIRE_CYCLONE, 200.0f);
            Trinity::CreatureListSearcher<Trinity::AllCreaturesOfEntryInRange> searcher(me, fireCyclonesList, checker);
            me->VisitNearbyObject(200.0f, searcher);

            if (fireCyclonesList.empty())
                return;

            Trinity::Containers::SelectRandomContainerElement(fireCyclonesList)->CastSpell(target, SPELL_LAVA_STRIKE, true);
        }
        
        void SetGUID(uint64 guid, int32 id/* = 0 */) override
        {
            if (id == DATA_GONNA_GO_WHEN_THE_VULCANO_BLOWS)
                gonnagowhenthevulcanoblowsList.push_back(guid);
        }

        void UpdateAI(uint32 diff) override
        {
            if (!UpdateVictim())
                return;

            events.Update(diff);

            while (uint32 eventId = events.ExecuteEvent())
            {
                switch (eventId)
                {
                    case EVENT_HARD_ENRAGE:
                        if (!_isHardEnraged)
                        {
                            DoCast(me, SPELL_PYROBUFFET, true);
                            _isHardEnraged = true;
                        }
                        break;
                    case EVENT_FLAME_TSUNAMI:
                        Talk(WHISPER_LAVA_CHURN);
                        switch (urand(0, 1))
                        {
                            case 0:
                            {
                                if (Creature* right1 = me->SummonCreature(NPC_FLAME_TSUNAMI, FlameRight1Spawn, TEMPSUMMON_TIMED_DESPAWN, 12000))
                                    right1->GetMotionMaster()->MovePoint(0, FlameRight1Direction);
                                if (Creature* right2 = me->SummonCreature(NPC_FLAME_TSUNAMI, FlameRight2Spawn, TEMPSUMMON_TIMED_DESPAWN, 12000))
                                    right2->GetMotionMaster()->MovePoint(0, FlameRight2Direction);
                                if (Creature* right3 = me->SummonCreature(NPC_FLAME_TSUNAMI, FlameRight3Spawn, TEMPSUMMON_TIMED_DESPAWN, 12000))
                                    right3->GetMotionMaster()->MovePoint(0, FlameRight3Direction);
                                break;
                            }
                            case 1:
                            {
                                if (Creature* left1 = me->SummonCreature(NPC_FLAME_TSUNAMI, FlameLeft1Spawn, TEMPSUMMON_TIMED_DESPAWN, 12000))
                                    left1->GetMotionMaster()->MovePoint(0, FlameLeft1Direction);
                                if (Creature* left2 = me->SummonCreature(NPC_FLAME_TSUNAMI, FlameLeft2Spawn, TEMPSUMMON_TIMED_DESPAWN, 12000))
                                    left2->GetMotionMaster()->MovePoint(0, FlameLeft2Direction);
                                break;
                            }
                        }
                        events.ScheduleEvent(EVENT_FLAME_TSUNAMI, 30000);
                        break;
                    case EVENT_FLAME_BREATH:
                        Talk(SAY_SARTHARION_BREATH);
                        DoCastVictim(SPELL_FLAME_BREATH);
                        events.ScheduleEvent(EVENT_FLAME_BREATH, urand(25000, 35000));
                        break;
                    case EVENT_TAIL_SWEEP:
                        DoCastVictim(SPELL_TAIL_LASH);
                        events.ScheduleEvent(EVENT_TAIL_SWEEP, urand(15000, 20000));
                        break;
                    case EVENT_CLEAVE_ATTACK:
                        DoCastVictim(SPELL_CLEAVE);
                        events.ScheduleEvent(EVENT_CLEAVE_ATTACK, urand(7000, 10000));
                        break;
                    case EVENT_LAVA_STRIKE:
                        if (Unit* target = SelectTarget(SELECT_TARGET_RANDOM, 0))
                        {
                            CastLavaStrikeOnTarget(target);
                            if (urand(0, 5) == 0)
                                Talk(SAY_SARTHARION_SPECIAL);
                        }
                        events.ScheduleEvent(EVENT_LAVA_STRIKE, (_isSoftEnraged ? urand(1400, 2000) : urand(5000, 20000)));
                        break;
                    case EVENT_CALL_TENEBRON:
                        CallDragon(DATA_TENEBRON);
                        break;
                    case EVENT_CALL_SHADRON:
                        CallDragon(DATA_SHADRON);
                        break;
                    case EVENT_CALL_VESPERON:
                        CallDragon(DATA_VESPERON);
                        break;
                    default:
                        break;
                }
            }

            //  At 35% spell will target dragons, if they are still alive.
            if (!_isBerserk && !HealthAbovePct(35))
            {
                if (instance->GetBossState(DATA_TENEBRON) != DONE || instance->GetBossState(DATA_SHADRON) != DONE || instance->GetBossState(DATA_VESPERON) != DONE)
                {
                    Talk(SAY_SARTHARION_BERSERK);
                    DoCast(me, SPELL_BERSERK);
                    _isBerserk = true;
                }
            }

            // Soft Enrage used while determining Lava Strike cooldown.
            if (!_isSoftEnraged && HealthBelowPct(10))
            {
                _isSoftEnraged = true;
            }

            DoMeleeAttackIfReady();

            EnterEvadeIfOutOfCombatArea(diff);
        }

    private:
        bool _isBerserk;
        bool _isSoftEnraged;
        bool _isHardEnraged;
        uint8 drakeCount;
    };

    CreatureAI* GetAI(Creature* creature) const override
    {
        return GetObsidianSanctumAI<boss_sartharionAI>(creature);
    }
};

class spell_lava_strike : public SpellScriptLoader
{
    public:
        spell_lava_strike() : SpellScriptLoader("spell_lava_strike") { }

        class spell_lava_strike_SpellScript : public SpellScript
        {
            PrepareSpellScript(spell_lava_strike_SpellScript);

            void HandleEffect(SpellEffIndex /*effIndex*/)
            {
                Unit* target = GetHitUnit();
                InstanceScript* instance = target->GetInstanceScript();
                if (instance)
                {
                    Creature* sartharion = ObjectAccessor::GetCreature(*target, instance->GetData64(DATA_SARTHARION));
                    if (target->GetTypeId() == TYPEID_PLAYER && instance && sartharion)
                        sartharion->GetAI()->SetGUID(target->GetGUID(), DATA_GONNA_GO_WHEN_THE_VULCANO_BLOWS);
                }
            }

            void Register() override
            {
                OnEffectHitTarget += SpellEffectFn(spell_lava_strike_SpellScript::HandleEffect, EFFECT_0, SPELL_EFFECT_SCHOOL_DAMAGE);
            }
        };

        SpellScript* GetSpellScript() const override
        {
            return new spell_lava_strike_SpellScript();
        }
};

class achievement_gonna_go_when_the_vulcano_blows : public AchievementCriteriaScript
{
    public:
        achievement_gonna_go_when_the_vulcano_blows() : AchievementCriteriaScript("achievement_gonna_go_when_the_vulcano_blows")
        {
        }

        bool OnCheck(Player* player, Unit* target) override
        {
            if (!target)
                return false;

            std::list<uint64> gonnagowhenthevulcanoblowsList = CAST_AI(boss_sartharion::boss_sartharionAI, target->ToCreature()->AI())->gonnagowhenthevulcanoblowsList;
            if (!gonnagowhenthevulcanoblowsList.empty())
                for (std::list<uint64>::iterator itr = gonnagowhenthevulcanoblowsList.begin(); itr != gonnagowhenthevulcanoblowsList.end(); ++itr)
                    if (player->GetGUID() == *itr)
                        return false;

            return true;
        }
};

void AddSC_boss_sartharion()
{
    new boss_sartharion();
    new achievement_gonna_go_when_the_vulcano_blows();
    new spell_lava_strike();
}<|MERGE_RESOLUTION|>--- conflicted
+++ resolved
@@ -131,25 +131,17 @@
 
     struct boss_sartharionAI : public BossAI
     {
-<<<<<<< HEAD
-        boss_sartharionAI(Creature* creature) : BossAI(creature, DATA_SARTHARION) { }
+        boss_sartharionAI(Creature* creature) : BossAI(creature, DATA_SARTHARION)
+        {
+            Initialize();
+        }
+
+        std::list<uint64> gonnagowhenthevulcanoblowsList;
         
-        std::list<uint64> gonnagowhenthevulcanoblowsList;
-=======
-        boss_sartharionAI(Creature* creature) : BossAI(creature, DATA_SARTHARION)
-        {
-            Initialize();
-        }
->>>>>>> 54e201b8
-
         void Initialize()
         {
-<<<<<<< HEAD
             gonnagowhenthevulcanoblowsList.clear();
-            _isBerserk     = false;
-=======
             _isBerserk = false;
->>>>>>> 54e201b8
             _isSoftEnraged = false;
             _isHardEnraged = false;
             drakeCount = 0;
