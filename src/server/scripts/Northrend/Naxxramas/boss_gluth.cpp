--- conflicted
+++ resolved
@@ -97,13 +97,8 @@
             events.ScheduleEvent(EVENT_BERSERK, 8*60000);
             events.ScheduleEvent(EVENT_SUMMON, 15000);
         }
-<<<<<<< HEAD
         
-        void SpellHitTarget(Unit* target, SpellInfo const* spell) OVERRIDE
-=======
-
-        void JustSummoned(Creature* summon) override
->>>>>>> 1be3a2bd
+        void SpellHitTarget(Unit* target, SpellInfo const* spell) override
         {
             if (target->GetTypeId() == TYPEID_UNIT && target->GetEntry() == NPC_ZOMBIE && spell->Id == SPELL_DECIMATE)
             {
