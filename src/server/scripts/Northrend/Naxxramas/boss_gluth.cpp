/*
 * Copyright (C) 2008-2014 TrinityCore <http://www.trinitycore.org/>
 *
 * This program is free software; you can redistribute it and/or modify it
 * under the terms of the GNU General Public License as published by the
 * Free Software Foundation; either version 2 of the License, or (at your
 * option) any later version.
 *
 * This program is distributed in the hope that it will be useful, but WITHOUT
 * ANY WARRANTY; without even the implied warranty of MERCHANTABILITY or
 * FITNESS FOR A PARTICULAR PURPOSE. See the GNU General Public License for
 * more details.
 *
 * You should have received a copy of the GNU General Public License along
 * with this program. If not, see <http://www.gnu.org/licenses/>.
 */

#include "ScriptMgr.h"
#include "ScriptedCreature.h"
#include "naxxramas.h"

enum Spells
{
    SPELL_MORTAL_WOUND      = 25646,
    SPELL_ENRAGE            = 28371,
    SPELL_DECIMATE          = 28374,
    SPELL_BERSERK           = 26662,
    SPELL_INFECTED_WOUND    = 29306
};

enum Creatures
{
    NPC_ZOMBIE              = 16360
};

Position const PosSummon[3] =
{
    {3267.9f, -3172.1f, 297.42f, 0.94f},
    {3253.2f, -3132.3f, 297.42f, 0},
    {3308.3f, -3185.8f, 297.42f, 1.58f},
};

enum Events
{
    EVENT_WOUND     = 1,
    EVENT_ENRAGE,
    EVENT_DECIMATE,
    EVENT_BERSERK,
    EVENT_SUMMON,
};

enum Emotes
{
    EMOTE_ZOMBIE,
    EMOTE_ENRAGE,
    EMOTE_DECIMATE
};

class boss_gluth : public CreatureScript
{
public:
    boss_gluth() : CreatureScript("boss_gluth") { }

    CreatureAI* GetAI(Creature* creature) const OVERRIDE
    {
        return new boss_gluthAI(creature);
    }

    struct boss_gluthAI : public BossAI
    {
        boss_gluthAI(Creature* creature) : BossAI(creature, BOSS_GLUTH)
        {
            // Do not let Gluth be affected by zombies' debuff
            me->ApplySpellImmune(0, IMMUNITY_ID, SPELL_INFECTED_WOUND, true);
        }

        void MoveInLineOfSight(Unit* who) OVERRIDE

        {
            if (who->GetEntry() == NPC_ZOMBIE && me->IsWithinDistInMap(who, 7))
            {
                SetGazeOn(who);
<<<<<<< HEAD
                Talk(EMOTE_ZOMBIE);
                me->Kill(who);
                me->ModifyHealth(me->CountPctFromMaxHealth(5));
=======
                /// @todo use a script text
                me->MonsterTextEmote(EMOTE_NEARBY, NULL, true);
>>>>>>> 1f170c99
            }
            else
                BossAI::MoveInLineOfSight(who);
        }

        void EnterCombat(Unit* /*who*/) OVERRIDE
        {
            _EnterCombat();
            events.ScheduleEvent(EVENT_WOUND, 10000);
            events.ScheduleEvent(EVENT_ENRAGE, 15000);
            events.ScheduleEvent(EVENT_DECIMATE, 105000);
            events.ScheduleEvent(EVENT_BERSERK, 8*60000);
            events.ScheduleEvent(EVENT_SUMMON, 15000);
        }
        
        void SpellHitTarget(Unit* target, SpellInfo const* spell) OVERRIDE
        {
            if (target->GetTypeId() == TYPEID_UNIT && target->GetEntry() == NPC_ZOMBIE && spell->Id == SPELL_DECIMATE)
            {
                target->ToCreature()->AI()->AttackStart(me);
                target->ToCreature()->SetReactState(REACT_PASSIVE);
            }
        }

        void UpdateAI(uint32 diff) OVERRIDE
        {
            if (!UpdateVictimWithGaze() || !CheckInRoom())
                return;

            events.Update(diff);

            while (uint32 eventId = events.ExecuteEvent())
            {
                switch (eventId)
                {
                    case EVENT_WOUND:
                        DoCastVictim(SPELL_MORTAL_WOUND);
                        events.ScheduleEvent(EVENT_WOUND, 10000);
                        break;
                    case EVENT_ENRAGE:
                        Talk(EMOTE_ENRAGE);
                        DoCast(me, SPELL_ENRAGE);
                        events.ScheduleEvent(EVENT_ENRAGE, 15000);
                        break;
                    case EVENT_DECIMATE:
                        Talk(EMOTE_DECIMATE);
                        DoCastAOE(SPELL_DECIMATE);
                        events.ScheduleEvent(EVENT_DECIMATE, 105000);
                        break;
                    case EVENT_BERSERK:
                        DoCast(me, SPELL_BERSERK);
                        events.ScheduleEvent(EVENT_BERSERK, 5*60000);
                        break;
                    case EVENT_SUMMON:
                        for (int32 i = 0; i < RAID_MODE(1, 2); ++i)
                            DoSummon(NPC_ZOMBIE, PosSummon[rand() % RAID_MODE(1, 3)]);
                        // There's probably a better way to handle this
                        for (SummonList::iterator itr = summons.begin(); itr != summons.end(); ++itr)
                            if(Unit* unit = ObjectAccessor::GetUnit(*me, *itr))
                                if (unit->GetEntry() == NPC_ZOMBIE)
                                    unit->ToCreature()->AI()->AttackStart(me);
                        events.ScheduleEvent(EVENT_SUMMON, 10000);
                        break;
                }
            }
                DoMeleeAttackIfReady();
        }
    };

};

void AddSC_boss_gluth()
{
    new boss_gluth();
}<|MERGE_RESOLUTION|>--- conflicted
+++ resolved
@@ -80,14 +80,9 @@
             if (who->GetEntry() == NPC_ZOMBIE && me->IsWithinDistInMap(who, 7))
             {
                 SetGazeOn(who);
-<<<<<<< HEAD
                 Talk(EMOTE_ZOMBIE);
                 me->Kill(who);
                 me->ModifyHealth(me->CountPctFromMaxHealth(5));
-=======
-                /// @todo use a script text
-                me->MonsterTextEmote(EMOTE_NEARBY, NULL, true);
->>>>>>> 1f170c99
             }
             else
                 BossAI::MoveInLineOfSight(who);
