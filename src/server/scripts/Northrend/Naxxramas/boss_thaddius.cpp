--- conflicted
+++ resolved
@@ -333,18 +333,11 @@
         void JustDied(Unit* /*killer*/) OVERRIDE
         {
             Talk(SAY_STAL_DEATH);
-<<<<<<< HEAD
-            if (instance)
-                if (Creature* pThaddius = me->GetCreature(*me, instance->GetData64(DATA_THADDIUS)))
-                    if (pThaddius->AI())
-                        pThaddius->AI()->DoAction(ACTION_STALAGG_DIED);
-
-            me->DespawnOrUnsummon();
-=======
             if (Creature* pThaddius = me->GetCreature(*me, instance->GetData64(DATA_THADDIUS)))
                 if (pThaddius->AI())
                     pThaddius->AI()->DoAction(ACTION_STALAGG_DIED);
->>>>>>> 1f170c99
+
+            me->DespawnOrUnsummon();
         }
 
         void UpdateAI(uint32 uiDiff) OVERRIDE
@@ -432,18 +425,11 @@
         void JustDied(Unit* /*killer*/) OVERRIDE
         {
             Talk(SAY_FEUG_DEATH);
-<<<<<<< HEAD
-            if (instance)
-                if (Creature* pThaddius = me->GetCreature(*me, instance->GetData64(DATA_THADDIUS)))
-                    if (pThaddius->AI())
-                        pThaddius->AI()->DoAction(ACTION_FEUGEN_DIED);
-
-            me->DespawnOrUnsummon();
-=======
             if (Creature* pThaddius = me->GetCreature(*me, instance->GetData64(DATA_THADDIUS)))
                 if (pThaddius->AI())
                     pThaddius->AI()->DoAction(ACTION_FEUGEN_DIED);
->>>>>>> 1f170c99
+
+            me->DespawnOrUnsummon();
         }
 
         void UpdateAI(uint32 uiDiff) OVERRIDE
