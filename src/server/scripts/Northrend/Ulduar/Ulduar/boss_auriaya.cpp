--- conflicted
+++ resolved
@@ -306,7 +306,7 @@
                 DoCast(me, SPELL_SEEPING_ESSENCE);
             }
 
-            void KilledUnit(Unit* who) OVERRIDE
+            void KilledUnit(Unit* who) override
             {
                 if (who->GetTypeId() == TYPEID_PLAYER)
                     me->GetInstanceScript()->SetData(DATA_CRITERIA_AURIAYA, 1);
@@ -351,18 +351,14 @@
                 DoCast(me, SPELL_STRENGHT_PACK, true);
             }
 
-<<<<<<< HEAD
             
-            void KilledUnit(Unit* who) OVERRIDE
+            void KilledUnit(Unit* who) override
             {
                 if (who->GetTypeId() == TYPEID_PLAYER)
                     me->GetInstanceScript()->SetData(DATA_CRITERIA_AURIAYA, 1);
             }
 
-            void UpdateAI(uint32 diff) OVERRIDE
-=======
             void UpdateAI(uint32 diff) override
->>>>>>> 1be3a2bd
             {
                 if (!UpdateVictim())
                     return;
@@ -432,7 +428,7 @@
                 events.ScheduleEvent(EVENT_RUSH, 10000);
             }
 
-            void KilledUnit(Unit* who) OVERRIDE
+            void KilledUnit(Unit* who) override
             {
                 if (who->GetTypeId() == TYPEID_PLAYER)
                     me->GetInstanceScript()->SetData(DATA_CRITERIA_AURIAYA, 1);
