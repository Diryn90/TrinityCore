--- conflicted
+++ resolved
@@ -324,16 +324,14 @@
 
             void Reset() override
             {
-<<<<<<< HEAD
                 if (instance->GetBossState(BOSS_HODIR) == DONE)
                     return;
-=======
+
                 gettingColdInHereTimer = 0;
                 gettingColdInHere = false;
                 cheeseTheFreeze = false;
                 iHaveTheCoolestFriends = false;
                 iCouldSayThatThisCacheWasRare = false;
->>>>>>> 2086ba46
 
                 _Reset();
                 me->SetReactState(REACT_PASSIVE);
