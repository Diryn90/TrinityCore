--- conflicted
+++ resolved
@@ -222,17 +222,8 @@
                 me->SetReactState(REACT_AGGRESSIVE);
                 DoCast(me, SPELL_STAND);
 
-<<<<<<< HEAD
-                _healthRecovered = false;
-                _gravityBombCasualty = false;
-                _hardMode = false;
+                Initialize();
                 _scrapbotCount = 0;
-
-                _phase = 1;
-                _heartExposed = 0;
-=======
-                Initialize();
->>>>>>> 8bb086ef
 
                 instance->DoStopTimedAchievement(ACHIEVEMENT_TIMED_TYPE_EVENT, ACHIEV_MUST_DECONSTRUCT_FASTER);
             }
@@ -815,8 +806,7 @@
             void Reset() override
             {
                 DoCast(me, SPELL_STATIC_CHARGED);
-<<<<<<< HEAD
-                _shockTimer = 0; // first one is immediate.
+                Initialize();
                 
                 me->SetInCombatWithZone();
             }
@@ -825,9 +815,6 @@
             {
                 if (who->GetTypeId() == TYPEID_PLAYER)
                     me->GetInstanceScript()->SetData(DATA_CRITERIA_XT_002, 1);
-=======
-                Initialize();
->>>>>>> 8bb086ef
             }
 
             void UpdateAI(uint32 diff) override
