/*
 * Copyright (C) 2008-2014 TrinityCore <http://www.trinitycore.org/>
 *
 * This program is free software; you can redistribute it and/or modify it
 * under the terms of the GNU General Public License as published by the
 * Free Software Foundation; either version 2 of the License, or (at your
 * option) any later version.
 *
 * This program is distributed in the hope that it will be useful, but WITHOUT
 * ANY WARRANTY; without even the implied warranty of MERCHANTABILITY or
 * FITNESS FOR A PARTICULAR PURPOSE. See the GNU General Public License for
 * more details.
 *
 * You should have received a copy of the GNU General Public License along
 * with this program. If not, see <http://www.gnu.org/licenses/>.
 */

#include "InstanceScript.h"
#include "Player.h"
#include "ScriptedCreature.h"
#include "ScriptMgr.h"
#include "SpellScript.h"
#include "WorldPacket.h"
#include "ulduar.h"

static DoorData const doorData[] =
{
    { GO_LEVIATHAN_DOOR,                BOSS_LEVIATHAN,         DOOR_TYPE_ROOM,         BOUNDARY_S      },
    { GO_XT_002_DOOR,                   BOSS_XT002,             DOOR_TYPE_ROOM,         BOUNDARY_S      },
    { GO_IRON_COUNCIL_DOOR,             BOSS_ASSEMBLY_OF_IRON,  DOOR_TYPE_ROOM,         BOUNDARY_N      },
    { GO_ARCHIVUM_DOOR,                 BOSS_ASSEMBLY_OF_IRON,  DOOR_TYPE_PASSAGE,      BOUNDARY_S      },
    { GO_HODIR_ENTRANCE,                BOSS_HODIR,             DOOR_TYPE_ROOM,         BOUNDARY_E      },
    { GO_HODIR_DOOR,                    BOSS_HODIR,             DOOR_TYPE_PASSAGE,      BOUNDARY_NONE   },
    { GO_HODIR_ICE_DOOR,                BOSS_HODIR,             DOOR_TYPE_PASSAGE,      BOUNDARY_W      },
    { GO_MIMIRON_DOOR_1,                BOSS_MIMIRON,           DOOR_TYPE_ROOM,         BOUNDARY_W      },
    { GO_MIMIRON_DOOR_2,                BOSS_MIMIRON,           DOOR_TYPE_ROOM,         BOUNDARY_E      },
    { GO_MIMIRON_DOOR_3,                BOSS_MIMIRON,           DOOR_TYPE_ROOM,         BOUNDARY_S      },
    { GO_VEZAX_DOOR,                    BOSS_VEZAX,             DOOR_TYPE_PASSAGE,      BOUNDARY_E      },
    { GO_YOGG_SARON_DOOR,               BOSS_YOGG_SARON,        DOOR_TYPE_ROOM,         BOUNDARY_S      },
    { GO_DOODAD_UL_SIGILDOOR_03,        BOSS_ALGALON,           DOOR_TYPE_ROOM,         BOUNDARY_W      },
    { GO_DOODAD_UL_UNIVERSEFLOOR_01,    BOSS_ALGALON,           DOOR_TYPE_ROOM,         BOUNDARY_NONE   },
    { GO_DOODAD_UL_UNIVERSEFLOOR_02,    BOSS_ALGALON,           DOOR_TYPE_SPAWN_HOLE,   BOUNDARY_NONE   },
    { GO_DOODAD_UL_UNIVERSEGLOBE01,     BOSS_ALGALON,           DOOR_TYPE_SPAWN_HOLE,   BOUNDARY_NONE   },
    { GO_DOODAD_UL_ULDUAR_TRAPDOOR_03,  BOSS_ALGALON,           DOOR_TYPE_SPAWN_HOLE,   BOUNDARY_NONE   },
    { GO_THORIM_LIGHTNING_FIELD,        BOSS_THORIM,            DOOR_TYPE_ROOM,         BOUNDARY_N      },
    { 0,                                0,                      DOOR_TYPE_ROOM,         BOUNDARY_NONE   },
};

MinionData const minionData[] =
{
    { NPC_STEELBREAKER,   BOSS_ASSEMBLY_OF_IRON },
    { NPC_MOLGEIM,        BOSS_ASSEMBLY_OF_IRON },
    { NPC_BRUNDIR,        BOSS_ASSEMBLY_OF_IRON },
    { 0,                  0,                    }
};

class instance_ulduar : public InstanceMapScript
{
    public:
        instance_ulduar() : InstanceMapScript(UlduarScriptName, 603) { }

        struct instance_ulduar_InstanceMapScript : public InstanceScript
        {
            instance_ulduar_InstanceMapScript(InstanceMap* map) : InstanceScript(map)
            {
                SetHeaders(DataHeader);
                SetBossNumber(MAX_ENCOUNTER);

                LoadDoorData(doorData);
                LoadMinionData(minionData);

                _algalonTimer = 61;
                _maxArmorItemLevel = 0;
                _maxWeaponItemLevel = 0;
                TeamInInstance = 0;
                HodirRareCacheData = 0;
                ColossusData = 0;
                elderCount = 0;
                illusion = 0;
                keepersCount = 0;
                conSpeedAtory = false;
                lumberjacked = false;
                rubbleCount = 0;
                Unbroken = true;
                IsDriveMeCrazyEligible = true;
                _algalonSummoned = false;
                _summonAlgalon = false;
<<<<<<< HEAD
                SanctumSentries.clear();
=======
                _CoUAchivePlayerDeathMask = 0;
>>>>>>> 209b0425

                memset(_summonObservationRingKeeper, 0, sizeof(_summonObservationRingKeeper));
                memset(_summonYSKeeper, 0, sizeof(_summonYSKeeper));
                stunned                          = true;
            }

            // Creatures
            ObjectGuid LeviathanGUID;
            ObjectGuid IgnisGUID;
            ObjectGuid RazorscaleGUID;
            ObjectGuid RazorscaleController;
            ObjectGuid ExpeditionCommanderGUID;
            ObjectGuid XT002GUID;
            ObjectGuid XTToyPileGUIDs[4];
            ObjectGuid AssemblyGUIDs[3];
            ObjectGuid KologarnGUID;
            ObjectGuid AuriayaGUID;
            ObjectGuid HodirGUID;
            ObjectGuid ThorimGUID;
            ObjectGuid FreyaGUID;
            ObjectGuid ElderGUIDs[3];
            ObjectGuid FreyaAchieveTriggerGUID;
            ObjectGuid MimironGUID;
            ObjectGuid MimironVehicleGUIDs[3];
            ObjectGuid MimironComputerGUID;
            ObjectGuid MimironWorldTriggerGUID;
            ObjectGuid VezaxGUID;
            ObjectGuid YoggSaronGUID;
            ObjectGuid VoiceOfYoggSaronGUID;
            ObjectGuid SaraGUID;
            ObjectGuid BrainOfYoggSaronGUID;
            ObjectGuid KeeperGUIDs[4];
            ObjectGuid AlgalonGUID;
            ObjectGuid BrannBronzebeardAlgGUID;

            // GameObjects
            ObjectGuid LeviathanGateGUID;
            ObjectGuid RazorHarpoonGUIDs[4];
            ObjectGuid KologarnChestGUID;
            ObjectGuid KologarnBridgeGUID;
            ObjectGuid ThorimChestGUID;
            ObjectGuid HodirRareCacheGUID;
            ObjectGuid HodirChestGUID;
            ObjectGuid MimironTramGUID;
            ObjectGuid MimironElevatorGUID;
            ObjectGuid MimironButtonGUID;
            ObjectGuid BrainRoomDoorGUIDs[3];
            ObjectGuid AlgalonSigilDoorGUID[3];
            ObjectGuid AlgalonFloorGUID[2];
            ObjectGuid AlgalonUniverseGUID;
            ObjectGuid AlgalonTrapdoorGUID;
            ObjectGuid GiftOfTheObserverGUID;
            ObjectGuid AncientGateGUID;

            // Miscellaneous
            uint32 TeamInInstance;
            uint32 HodirRareCacheData;
            uint32 ColossusData;
            uint8 elderCount;
            uint8 illusion;
            uint8 keepersCount;
            bool conSpeedAtory;
            bool lumberjacked;
            bool Unbroken;
            bool IsDriveMeCrazyEligible;

            // TW
            ObjectGuid RuneGiantGUID;
            ObjectGuid RunicColossusGUID;
            uint32 rubbleCount;
            bool stunned;
            std::list<Creature*>SanctumSentries;

            void FillInitialWorldStates(WorldPacket& packet) override
            {
                packet << uint32(WORLD_STATE_ALGALON_TIMER_ENABLED) << uint32(_algalonTimer && _algalonTimer <= 60);
                packet << uint32(WORLD_STATE_ALGALON_DESPAWN_TIMER) << uint32(std::min<uint32>(_algalonTimer, 60));
            }

            void OnPlayerEnter(Player* player) override
            {
                if (!TeamInInstance)
                    TeamInInstance = player->GetTeam();

                if (_summonAlgalon)
                {
                    _summonAlgalon = false;
                    TempSummon* algalon = instance->SummonCreature(NPC_ALGALON, AlgalonLandPos);
                    if (_algalonTimer && _algalonTimer <= 60)
                        algalon->AI()->DoAction(ACTION_INIT_ALGALON);
                    else
                        algalon->RemoveFlag(UNIT_FIELD_FLAGS, UNIT_FLAG_IMMUNE_TO_PC);
                }

                // Keepers at Observation Ring
                if (GetBossState(BOSS_FREYA) == DONE && _summonObservationRingKeeper[0] && !KeeperGUIDs[0])
                {
                    _summonObservationRingKeeper[0] = false;
                    instance->SummonCreature(NPC_FREYA_OBSERVATION_RING, ObservationRingKeepersPos[0]);
                }
                if (GetBossState(BOSS_HODIR) == DONE && _summonObservationRingKeeper[1] && !KeeperGUIDs[1])
                {
                    _summonObservationRingKeeper[1] = false;
                    instance->SummonCreature(NPC_HODIR_OBSERVATION_RING, ObservationRingKeepersPos[1]);
                }
                if (GetBossState(BOSS_THORIM) == DONE && _summonObservationRingKeeper[2] && !KeeperGUIDs[2])
                {
                    _summonObservationRingKeeper[2] = false;
                    instance->SummonCreature(NPC_THORIM_OBSERVATION_RING, ObservationRingKeepersPos[2]);
                }
                if (GetBossState(BOSS_MIMIRON) == DONE && _summonObservationRingKeeper[3] && !KeeperGUIDs[3])
                {
                    _summonObservationRingKeeper[3] = false;
                    instance->SummonCreature(NPC_MIMIRON_OBSERVATION_RING, ObservationRingKeepersPos[3]);
                }

                // Keepers in Yogg-Saron's room
                if (_summonYSKeeper[0])
                    instance->SummonCreature(NPC_FREYA_YS, YSKeepersPos[0]);
                if (_summonYSKeeper[1])
                    instance->SummonCreature(NPC_HODIR_YS, YSKeepersPos[1]);
                if (_summonYSKeeper[2])
                    instance->SummonCreature(NPC_THORIM_YS, YSKeepersPos[2]);
                if (_summonYSKeeper[3])
                    instance->SummonCreature(NPC_MIMIRON_YS, YSKeepersPos[3]);
            }

            void OnCreatureCreate(Creature* creature) override
            {
                if (!TeamInInstance)
                {
                    Map::PlayerList const& Players = instance->GetPlayers();
                    if (!Players.isEmpty())
                        if (Player* player = Players.begin()->GetSource())
                            TeamInInstance = player->GetTeam();
                }

                switch (creature->GetEntry())
                {
                    case NPC_LEVIATHAN:
                        LeviathanGUID = creature->GetGUID();
                        break;
                    case NPC_IGNIS:
                        IgnisGUID = creature->GetGUID();
                        break;

                    // Razorscale
                    case NPC_RAZORSCALE:
                        RazorscaleGUID = creature->GetGUID();
                        break;
                    case NPC_RAZORSCALE_CONTROLLER:
                        RazorscaleController = creature->GetGUID();
                        break;
                    case NPC_EXPEDITION_COMMANDER:
                        ExpeditionCommanderGUID = creature->GetGUID();
                        break;

                    // XT-002 Deconstructor
                    case NPC_XT002:
                        XT002GUID = creature->GetGUID();
                        break;
                    case NPC_XT_TOY_PILE:
                        for (uint8 i = 0; i < 4; ++i)
                            if (!XTToyPileGUIDs[i])
                            {
                                XTToyPileGUIDs[i] = creature->GetGUID();
                                break;
                            }
                        break;

                    // Assembly of Iron
                    case NPC_STEELBREAKER:
                        AssemblyGUIDs[0] = creature->GetGUID();
                        AddMinion(creature, true);
                        break;
                    case NPC_MOLGEIM:
                        AssemblyGUIDs[1] = creature->GetGUID();
                        AddMinion(creature, true);
                        break;
                    case NPC_BRUNDIR:
                        AssemblyGUIDs[2] = creature->GetGUID();
                        AddMinion(creature, true);
                        break;

                    case NPC_KOLOGARN:
                        KologarnGUID = creature->GetGUID();
                        break;
                    case NPC_AURIAYA:
                        AuriayaGUID = creature->GetGUID();
                        break;

                    // Hodir
                    case NPC_HODIR:
                        HodirGUID = creature->GetGUID();
                        break;
                    case NPC_EIVI_NIGHTFEATHER:
                        if (TeamInInstance == HORDE)
                            creature->UpdateEntry(NPC_TOR_GREYCLOUD);
                        break;
                    case NPC_ELLIE_NIGHTFEATHER:
                        if (TeamInInstance == HORDE)
                            creature->UpdateEntry(NPC_KAR_GREYCLOUD);
                        break;
                    case NPC_ELEMENTALIST_MAHFUUN:
                        if (TeamInInstance == HORDE)
                            creature->UpdateEntry(NPC_SPIRITWALKER_TARA);
                        break;
                    case NPC_ELEMENTALIST_AVUUN:
                        if (TeamInInstance == HORDE)
                            creature->UpdateEntry(NPC_SPIRITWALKER_YONA);
                        break;
                    case NPC_MISSY_FLAMECUFFS:
                        if (TeamInInstance == HORDE)
                            creature->UpdateEntry(NPC_AMIRA_BLAZEWEAVER);
                        break;
                    case NPC_SISSY_FLAMECUFFS:
                        if (TeamInInstance == HORDE)
                            creature->UpdateEntry(NPC_VEESHA_BLAZEWEAVER);
                        break;
                    case NPC_FIELD_MEDIC_PENNY:
                        if (TeamInInstance == HORDE)
                            creature->UpdateEntry(NPC_BATTLE_PRIEST_ELIZA);
                        break;
                    case NPC_FIELD_MEDIC_JESSI:
                        if (TeamInInstance == HORDE)
                            creature->UpdateEntry(NPC_BATTLE_PRIEST_GINA);
                        break;

                    case NPC_THORIM:
                        ThorimGUID = creature->GetGUID();
                        break;

                    // Freya
                    case NPC_FREYA:
                        FreyaGUID = creature->GetGUID();
                        break;
                    case NPC_IRONBRANCH:
                        ElderGUIDs[0] = creature->GetGUID();
                        if (GetBossState(BOSS_FREYA) == DONE)
                            creature->DespawnOrUnsummon();
                        break;
                    case NPC_BRIGHTLEAF:
                        ElderGUIDs[1] = creature->GetGUID();
                        if (GetBossState(BOSS_FREYA) == DONE)
                            creature->DespawnOrUnsummon();
                        break;
                    case NPC_STONEBARK:
                        ElderGUIDs[2] = creature->GetGUID();
                        if (GetBossState(BOSS_FREYA) == DONE)
                            creature->DespawnOrUnsummon();
                        break;
                    case NPC_FREYA_ACHIEVE_TRIGGER:
                        FreyaAchieveTriggerGUID = creature->GetGUID();
                        break;

                    // Mimiron
                    case NPC_MIMIRON:
                        MimironGUID = creature->GetGUID();
                        break;
                    case NPC_LEVIATHAN_MKII:
                        MimironVehicleGUIDs[0] = creature->GetGUID();
                        break;
                    case NPC_VX_001:
                        MimironVehicleGUIDs[1] = creature->GetGUID();
                        break;
                    case NPC_AERIAL_COMMAND_UNIT:
                        MimironVehicleGUIDs[2] = creature->GetGUID();
                        break;
                    case NPC_COMPUTER:
                        MimironComputerGUID = creature->GetGUID();
                        break;
                    case NPC_WORLD_TRIGGER_MIMIRON:
                        MimironWorldTriggerGUID = creature->GetGUID();
                        break;

                    case NPC_VEZAX:
                        VezaxGUID = creature->GetGUID();
                        break;

                    // Yogg-Saron
                    case NPC_YOGG_SARON:
                        YoggSaronGUID = creature->GetGUID();
                        break;
                    case NPC_VOICE_OF_YOGG_SARON:
                        VoiceOfYoggSaronGUID = creature->GetGUID();
                        break;
                    case NPC_BRAIN_OF_YOGG_SARON:
                        BrainOfYoggSaronGUID = creature->GetGUID();
                        break;
                    case NPC_SARA:
                        SaraGUID = creature->GetGUID();
                        break;
                    case NPC_FREYA_YS:
                        KeeperGUIDs[0] = creature->GetGUID();
                        _summonYSKeeper[0] = false;
                        SaveToDB();
                        ++keepersCount;
                        break;
                    case NPC_HODIR_YS:
                        KeeperGUIDs[1] = creature->GetGUID();
                        _summonYSKeeper[1] = false;
                        SaveToDB();
                        ++keepersCount;
                        break;
                    case NPC_THORIM_YS:
                        KeeperGUIDs[2] = creature->GetGUID();
                        _summonYSKeeper[2] = false;
                        SaveToDB();
                        ++keepersCount;
                        break;
                    case NPC_MIMIRON_YS:
                        KeeperGUIDs[3] = creature->GetGUID();
                        _summonYSKeeper[3] = false;
                        SaveToDB();
                        ++keepersCount;
                        break;
                    case NPC_SANITY_WELL:
                        creature->SetReactState(REACT_PASSIVE);
                        break;

                    // Algalon
                    case NPC_ALGALON:
                        AlgalonGUID = creature->GetGUID();
                        break;
                    case NPC_BRANN_BRONZBEARD_ALG:
                        BrannBronzebeardAlgGUID = creature->GetGUID();
                        break;
                    //! These creatures are summoned by something else than Algalon
                    //! but need to be controlled/despawned by him - so they need to be
                    //! registered in his summon list
                    case NPC_ALGALON_VOID_ZONE_VISUAL_STALKER:
                    case NPC_ALGALON_STALKER_ASTEROID_TARGET_01:
                    case NPC_ALGALON_STALKER_ASTEROID_TARGET_02:
                    case NPC_UNLEASHED_DARK_MATTER:
                        if (Creature* algalon = instance->GetCreature(AlgalonGUID))
                            algalon->AI()->JustSummoned(creature);
                        break;

                    // TW
                    case NPC_RUNE_GIANT:
                        RuneGiantGUID = creature->GetGUID();
                        break;
                    case NPC_RUNIC_COLOSSUS:
                        RunicColossusGUID = creature->GetGUID();
                        break;
                    case NPC_RUBBLE:
                        ++rubbleCount;
                        break;
                    case NPC_SANCTUM_SENTRY:
                        SanctumSentries.push_back(creature);
                        break;
                }
            }

            void OnCreatureRemove(Creature* creature) override
            {
                switch (creature->GetEntry())
                {
                    case NPC_XT_TOY_PILE:
                        for (uint8 i = 0; i < 4; ++i)
                            if (XTToyPileGUIDs[i] == creature->GetGUID())
                            {
                                XTToyPileGUIDs[i].Clear();
                                break;
                            }
                        break;
                    case NPC_STEELBREAKER:
                    case NPC_MOLGEIM:
                    case NPC_BRUNDIR:
                        AddMinion(creature, false);
                        break;
                    case NPC_BRANN_BRONZBEARD_ALG:
                        if (BrannBronzebeardAlgGUID == creature->GetGUID())
                            BrannBronzebeardAlgGUID.Clear();
                        break;
                    default:
                        break;
                }
            }

            void OnGameObjectCreate(GameObject* gameObject)
            {
                switch (gameObject->GetEntry())
                {
                    case GO_KOLOGARN_CHEST_HERO:
                    case GO_KOLOGARN_CHEST:
                        KologarnChestGUID = gameObject->GetGUID();
                        break;
                    case GO_KOLOGARN_BRIDGE:
                        KologarnBridgeGUID = gameObject->GetGUID();
                        if (GetBossState(BOSS_KOLOGARN) == DONE)
                            HandleGameObject(ObjectGuid::Empty, false, gameObject);
                        break;
                    case GO_THORIM_CHEST_HERO:
                    case GO_THORIM_CHEST:
                        ThorimChestGUID = gameObject->GetGUID();
                        break;
                    case GO_HODIR_RARE_CACHE_OF_WINTER_HERO:
                    case GO_HODIR_RARE_CACHE_OF_WINTER:
                        HodirRareCacheGUID = gameObject->GetGUID();
                        gameObject->SetFlag(GAMEOBJECT_FLAGS, GO_FLAG_NOT_SELECTABLE);
                        break;
                    case GO_HODIR_CHEST_HERO:
                    case GO_HODIR_CHEST:
                        HodirChestGUID = gameObject->GetGUID();
                        break;
                    case GO_MIMIRON_TRAM:
                        MimironTramGUID = gameObject->GetGUID();
                        break;
                    case GO_MIMIRON_ELEVATOR:
                        MimironElevatorGUID = gameObject->GetGUID();
                        break;
                    case GO_MIMIRON_BUTTON:
                        MimironButtonGUID = gameObject->GetGUID();
                        break;
                    case GO_LEVIATHAN_GATE:
                        LeviathanGateGUID = gameObject->GetGUID();
                        if (GetBossState(BOSS_LEVIATHAN) == DONE)
                            gameObject->SetGoState(GO_STATE_ACTIVE_ALTERNATIVE);
                        break;
                    case GO_LEVIATHAN_DOOR:
                    case GO_XT_002_DOOR:
                    case GO_IRON_COUNCIL_DOOR:
                    case GO_ARCHIVUM_DOOR:
                    case GO_HODIR_ENTRANCE:
                    case GO_HODIR_DOOR:
                    case GO_HODIR_ICE_DOOR:
                    case GO_MIMIRON_DOOR_1:
                    case GO_MIMIRON_DOOR_2:
                    case GO_MIMIRON_DOOR_3:
                    case GO_VEZAX_DOOR:
                    case GO_YOGG_SARON_DOOR:
                    case GO_THORIM_LIGHTNING_FIELD:
                        AddDoor(gameObject, true);
                        break;
                    case GO_RAZOR_HARPOON_1:
                        RazorHarpoonGUIDs[0] = gameObject->GetGUID();
                        break;
                    case GO_RAZOR_HARPOON_2:
                        RazorHarpoonGUIDs[1] = gameObject->GetGUID();
                        break;
                    case GO_RAZOR_HARPOON_3:
                        RazorHarpoonGUIDs[2] = gameObject->GetGUID();
                        break;
                    case GO_RAZOR_HARPOON_4:
                        RazorHarpoonGUIDs[3] = gameObject->GetGUID();
                        break;
                    case GO_MOLE_MACHINE:
                        if (GetBossState(BOSS_RAZORSCALE) == IN_PROGRESS)
                            gameObject->SetGoState(GO_STATE_ACTIVE);
                        break;
                    case GO_BRAIN_ROOM_DOOR_1:
                        BrainRoomDoorGUIDs[0] = gameObject->GetGUID();
                        break;
                    case GO_BRAIN_ROOM_DOOR_2:
                        BrainRoomDoorGUIDs[1] = gameObject->GetGUID();
                        break;
                    case GO_BRAIN_ROOM_DOOR_3:
                        BrainRoomDoorGUIDs[2] = gameObject->GetGUID();
                        break;
                    case GO_CELESTIAL_PLANETARIUM_ACCESS_10:
                    case GO_CELESTIAL_PLANETARIUM_ACCESS_25:
                        if (_algalonSummoned)
                            gameObject->SetFlag(GAMEOBJECT_FLAGS, GO_FLAG_IN_USE);
                        break;
                    case GO_DOODAD_UL_SIGILDOOR_01:
                        AlgalonSigilDoorGUID[0] = gameObject->GetGUID();
                        if (_algalonSummoned)
                            gameObject->SetGoState(GO_STATE_ACTIVE);
                        break;
                    case GO_DOODAD_UL_SIGILDOOR_02:
                        AlgalonSigilDoorGUID[1] = gameObject->GetGUID();
                        if (_algalonSummoned)
                            gameObject->SetGoState(GO_STATE_ACTIVE);
                        break;
                    case GO_DOODAD_UL_SIGILDOOR_03:
                        AlgalonSigilDoorGUID[2] = gameObject->GetGUID();
                        AddDoor(gameObject, true);
                        break;
                    case GO_DOODAD_UL_UNIVERSEFLOOR_01:
                        AlgalonFloorGUID[0] = gameObject->GetGUID();
                        AddDoor(gameObject, true);
                        break;
                    case GO_DOODAD_UL_UNIVERSEFLOOR_02:
                        AlgalonFloorGUID[1] = gameObject->GetGUID();
                        AddDoor(gameObject, true);
                        break;
                    case GO_DOODAD_UL_UNIVERSEGLOBE01:
                        AlgalonUniverseGUID = gameObject->GetGUID();
                        AddDoor(gameObject, true);
                        break;
                    case GO_DOODAD_UL_ULDUAR_TRAPDOOR_03:
                        AlgalonTrapdoorGUID = gameObject->GetGUID();
                        AddDoor(gameObject, true);
                        break;
                    case GO_GIFT_OF_THE_OBSERVER_10:
                    case GO_GIFT_OF_THE_OBSERVER_25:
                        GiftOfTheObserverGUID = gameObject->GetGUID();
                        break;
                    case GO_ANCIENT_GATE:
                        AncientGateGUID = gameObject->GetGUID();
                        if (GetBossState(BOSS_FREYA) == DONE &&
                            GetBossState(BOSS_THORIM) == DONE &&
                            GetBossState(BOSS_MIMIRON) == DONE &&
                            GetBossState(BOSS_HODIR) == DONE)
                            gameObject->RemoveFlag(GAMEOBJECT_FLAGS, GO_FLAG_LOCKED);
                        break;
                    default:
                        break;
                }
            }

            void OnGameObjectRemove(GameObject* gameObject) override
            {
                switch (gameObject->GetEntry())
                {
                    case GO_LEVIATHAN_DOOR:
                    case GO_XT_002_DOOR:
                    case GO_IRON_COUNCIL_DOOR:
                    case GO_ARCHIVUM_DOOR:
                    case GO_HODIR_ENTRANCE:
                    case GO_HODIR_DOOR:
                    case GO_HODIR_ICE_DOOR:
                    case GO_MIMIRON_DOOR_1:
                    case GO_MIMIRON_DOOR_2:
                    case GO_MIMIRON_DOOR_3:
                    case GO_VEZAX_DOOR:
                    case GO_YOGG_SARON_DOOR:
                    case GO_DOODAD_UL_SIGILDOOR_03:
                    case GO_DOODAD_UL_UNIVERSEFLOOR_01:
                    case GO_DOODAD_UL_UNIVERSEFLOOR_02:
                    case GO_DOODAD_UL_UNIVERSEGLOBE01:
                    case GO_DOODAD_UL_ULDUAR_TRAPDOOR_03:
                        AddDoor(gameObject, false);
                        break;
                    default:
                        break;
                }
            }

            void OnUnitDeath(Unit* unit) override
            {
                // Champion/Conqueror of Ulduar
                if (unit->GetTypeId() == TYPEID_PLAYER)
                {
                    for (uint8 i = 0; i < BOSS_ALGALON; i++)
                    {
                        if (GetBossState(i) == IN_PROGRESS)
                        {
                            _CoUAchivePlayerDeathMask |= (1 << i);
                            SaveToDB();
                        }
                    }
                }

                Creature* creature = unit->ToCreature();
                if (!creature)
                    return;

                switch (creature->GetEntry())
                {
                    case NPC_CORRUPTED_SERVITOR:
                    case NPC_MISGUIDED_NYMPH:
                    case NPC_GUARDIAN_LASHER:
                    case NPC_FOREST_SWARMER:
                    case NPC_MANGROVE_ENT:
                    case NPC_IRONROOT_LASHER:
                    case NPC_NATURES_BLADE:
                    case NPC_GUARDIAN_OF_LIFE:
                        if (!conSpeedAtory)
                        {
                            DoStartTimedAchievement(ACHIEVEMENT_TIMED_TYPE_EVENT, CRITERIA_CON_SPEED_ATORY);
                            conSpeedAtory = true;
                        }
                        break;
                    case NPC_IRONBRANCH:
                    case NPC_STONEBARK:
                    case NPC_BRIGHTLEAF:
                        if (!lumberjacked)
                        {
                            DoStartTimedAchievement(ACHIEVEMENT_TIMED_TYPE_EVENT, CRITERIA_LUMBERJACKED);
                            lumberjacked = true;
                        }
                        break;
                    default:
                        break;
                }
            }

            void ProcessEvent(WorldObject* /*gameObject*/, uint32 eventId) override
            {
                // Flame Leviathan's Tower Event triggers
                Creature* FlameLeviathan = instance->GetCreature(LeviathanGUID);

                switch (eventId)
                {
                    case EVENT_TOWER_OF_STORM_DESTROYED:
                        if (FlameLeviathan && FlameLeviathan->IsAlive())
                            FlameLeviathan->AI()->DoAction(ACTION_TOWER_OF_STORM_DESTROYED);
                        break;
                    case EVENT_TOWER_OF_FROST_DESTROYED:
                        if (FlameLeviathan && FlameLeviathan->IsAlive())
                            FlameLeviathan->AI()->DoAction(ACTION_TOWER_OF_FROST_DESTROYED);
                        break;
                    case EVENT_TOWER_OF_FLAMES_DESTROYED:
                        if (FlameLeviathan && FlameLeviathan->IsAlive())
                            FlameLeviathan->AI()->DoAction(ACTION_TOWER_OF_FLAMES_DESTROYED);
                        break;
                    case EVENT_TOWER_OF_LIFE_DESTROYED:
                        if (FlameLeviathan && FlameLeviathan->IsAlive())
                            FlameLeviathan->AI()->DoAction(ACTION_TOWER_OF_LIFE_DESTROYED);
                        break;
                    case EVENT_ACTIVATE_SANITY_WELL:
                        if (Creature* freya = instance->GetCreature(KeeperGUIDs[0]))
                            freya->AI()->DoAction(4/*ACTION_SANITY_WELLS*/);
                        break;
                    case EVENT_HODIRS_PROTECTIVE_GAZE_PROC:
                        if (Creature* hodir = instance->GetCreature(KeeperGUIDs[1]))
                            hodir->AI()->DoAction(5/*ACTION_FLASH_FREEZE*/);
                        break;
                }
            }

            bool SetBossState(uint32 type, EncounterState state) override
            {
                if (!InstanceScript::SetBossState(type, state))
                    return false;

                switch (type)
                {
                    case BOSS_LEVIATHAN:
                    case BOSS_IGNIS:
                    case BOSS_RAZORSCALE:
                    case BOSS_XT002:
                    case BOSS_ASSEMBLY_OF_IRON:
                    case BOSS_VEZAX:
                    case BOSS_YOGG_SARON:
                        break;
                    case BOSS_MIMIRON:
                        if (state == DONE)
                            instance->SummonCreature(NPC_MIMIRON_OBSERVATION_RING, ObservationRingKeepersPos[3]);
                        break;
                    case BOSS_AURIAYA:
                        if (state != DONE && state != IN_PROGRESS)
                            for (std::list<Creature*>::iterator itr = SanctumSentries.begin(); itr != SanctumSentries.end(); ++itr)
                                 if (Creature* sentry = *itr)
                                     if (!sentry->IsAlive())
                                         sentry->Respawn(true);
                        break;
                    case BOSS_FREYA:
                        if (state == DONE)
                            instance->SummonCreature(NPC_FREYA_OBSERVATION_RING, ObservationRingKeepersPos[0]);
                        break;
                    case BOSS_IRONBRANCH:
                    case BOSS_STONEBARK:
                    case BOSS_BRIGHTLEAF:
                        if (GetBossState(BOSS_BRIGHTLEAF) == DONE && GetBossState(BOSS_IRONBRANCH) == DONE && GetBossState(BOSS_STONEBARK) == DONE && GetBossState(BOSS_FREYA) != DONE)
                            if (Creature* trigger = instance->GetCreature(FreyaAchieveTriggerGUID))
                                trigger->CastSpell(trigger, SPELL_LUMBERJACKED_CREDIT, true);
                        break;
                    case BOSS_KOLOGARN:
                        if (state == DONE)
                        {
                            if (GameObject* gameObject = instance->GetGameObject(KologarnChestGUID))
                            {
                                gameObject->SetRespawnTime(gameObject->GetRespawnDelay());
                                gameObject->RemoveFlag(GAMEOBJECT_FLAGS, GO_FLAG_NOT_SELECTABLE);
                            }
                            HandleGameObject(KologarnBridgeGUID, false);
                        }
                        else
                            rubbleCount = 0;
                        break;
                    case BOSS_HODIR:
                        if (state == DONE)
                        {
                            if (GameObject* HodirRareCache = instance->GetGameObject(HodirRareCacheGUID))
                                if (GetData(DATA_HODIR_RARE_CACHE))
                                    HodirRareCache->RemoveFlag(GAMEOBJECT_FLAGS, GO_FLAG_NOT_SELECTABLE);
                            if (GameObject* HodirChest = instance->GetGameObject(HodirChestGUID))
                                HodirChest->SetRespawnTime(HodirChest->GetRespawnDelay());

                            instance->SummonCreature(NPC_HODIR_OBSERVATION_RING, ObservationRingKeepersPos[1]);
                        }
                        break;
                    case BOSS_THORIM:
                        if (state == DONE)
                        {
                            if (GameObject* gameObject = instance->GetGameObject(ThorimChestGUID))
                                gameObject->SetRespawnTime(gameObject->GetRespawnDelay());

                            instance->SummonCreature(NPC_THORIM_OBSERVATION_RING, ObservationRingKeepersPos[2]);
                        }
                        break;
                    case BOSS_ALGALON:
                        if (state == DONE)
                        {
                            _events.CancelEvent(EVENT_UPDATE_ALGALON_TIMER);
                            _events.CancelEvent(EVENT_DESPAWN_ALGALON);
                            DoUpdateWorldState(WORLD_STATE_ALGALON_TIMER_ENABLED, 0);
                            _algalonTimer = 61;
                            if (GameObject* gameObject = instance->GetGameObject(GiftOfTheObserverGUID))
                                gameObject->SetRespawnTime(gameObject->GetRespawnDelay());
                            // get item level (recheck weapons)
                            Map::PlayerList const& players = instance->GetPlayers();
                            for (Map::PlayerList::const_iterator itr = players.begin(); itr != players.end(); ++itr)
                                if (Player* player = itr->GetSource())
                                    for (uint8 slot = EQUIPMENT_SLOT_MAINHAND; slot <= EQUIPMENT_SLOT_RANGED; ++slot)
                                        if (Item* item = player->GetItemByPos(INVENTORY_SLOT_BAG_0, slot))
                                            if (item->GetTemplate()->ItemLevel > _maxWeaponItemLevel)
                                                _maxWeaponItemLevel = item->GetTemplate()->ItemLevel;
                        }
                        else if (state == IN_PROGRESS)
                        {
                            // get item level (armor cannot be swapped in combat)
                            Map::PlayerList const& players = instance->GetPlayers();
                            for (Map::PlayerList::const_iterator itr = players.begin(); itr != players.end(); ++itr)
                            {
                                if (Player* player = itr->GetSource())
                                {
                                    for (uint8 slot = EQUIPMENT_SLOT_START; slot < EQUIPMENT_SLOT_END; ++slot)
                                    {
                                        if (slot == EQUIPMENT_SLOT_TABARD || slot == EQUIPMENT_SLOT_BODY)
                                            continue;

                                        if (Item* item = player->GetItemByPos(INVENTORY_SLOT_BAG_0, slot))
                                        {
                                            if (slot >= EQUIPMENT_SLOT_MAINHAND && slot <= EQUIPMENT_SLOT_RANGED)
                                            {
                                                if (item->GetTemplate()->ItemLevel > _maxWeaponItemLevel)
                                                    _maxWeaponItemLevel = item->GetTemplate()->ItemLevel;
                                            }
                                            else if (item->GetTemplate()->ItemLevel > _maxArmorItemLevel)
                                                _maxArmorItemLevel = item->GetTemplate()->ItemLevel;
                                        }
                                    }
                                }
                            }
                        }
                        break;
                }

                if (GetBossState(BOSS_FREYA) == DONE &&
                    GetBossState(BOSS_THORIM) == DONE &&
                    GetBossState(BOSS_MIMIRON) == DONE &&
                    GetBossState(BOSS_HODIR) == DONE)
                if (GameObject* gate = instance->GetGameObject(AncientGateGUID))
                    gate->RemoveFlag(GAMEOBJECT_FLAGS, GO_FLAG_LOCKED);

                return true;
            }

            void SetData(uint32 type, uint32 data) override
            {
                switch (type)
                {
                    case DATA_COLOSSUS:
                        ColossusData = data;
                        if (data == 2)
                        {
                            if (Creature* Leviathan = instance->GetCreature(LeviathanGUID))
                                Leviathan->AI()->DoAction(ACTION_MOVE_TO_CENTER_POSITION);
                            if (GameObject* gameObject = instance->GetGameObject(LeviathanGateGUID))
                                gameObject->SetGoState(GO_STATE_ACTIVE_ALTERNATIVE);
                            SaveToDB();
                        }
                        break;
                    case DATA_HODIR_RARE_CACHE:
                        HodirRareCacheData = data;
                        if (!HodirRareCacheData)
                        {
                            if (Creature* Hodir = instance->GetCreature(HodirGUID))
                                if (GameObject* gameObject = instance->GetGameObject(HodirRareCacheGUID))
                                    Hodir->RemoveGameObject(gameObject, false);
                        }
                        break;
                    case DATA_UNBROKEN:
                        Unbroken = data != 0;
                        break;
                    case DATA_ILLUSION:
                        illusion = data;
                        break;
                    case DATA_DRIVE_ME_CRAZY:
                        IsDriveMeCrazyEligible = data ? true : false;
                        break;
                    case DATA_STUNNED:
                        stunned = data ? true : false;
                        break;
                    case EVENT_DESPAWN_ALGALON:
                        DoUpdateWorldState(WORLD_STATE_ALGALON_TIMER_ENABLED, 1);
                        DoUpdateWorldState(WORLD_STATE_ALGALON_DESPAWN_TIMER, 60);
                        _algalonTimer = 60;
                        _events.ScheduleEvent(EVENT_DESPAWN_ALGALON, 3600000);
                        _events.ScheduleEvent(EVENT_UPDATE_ALGALON_TIMER, 60000);
                        break;
                    case DATA_ALGALON_SUMMON_STATE:
                        _algalonSummoned = true;
                        break;
                    default:
                        break;
                }
            }

            void SetGuidData(uint32 /*type*/, ObjectGuid /*data*/) override
            {
            }

            ObjectGuid GetGuidData(uint32 data) const override
            {
                switch (data)
                {
                    case BOSS_LEVIATHAN:
                        return LeviathanGUID;
                    case BOSS_IGNIS:
                        return IgnisGUID;

                    // Razorscale
                    case BOSS_RAZORSCALE:
                        return RazorscaleGUID;
                    case DATA_RAZORSCALE_CONTROL:
                        return RazorscaleController;
                    case DATA_EXPEDITION_COMMANDER:
                        return ExpeditionCommanderGUID;
                    case GO_RAZOR_HARPOON_1:
                        return RazorHarpoonGUIDs[0];
                    case GO_RAZOR_HARPOON_2:
                        return RazorHarpoonGUIDs[1];
                    case GO_RAZOR_HARPOON_3:
                        return RazorHarpoonGUIDs[2];
                    case GO_RAZOR_HARPOON_4:
                        return RazorHarpoonGUIDs[3];

                    // XT-002 Deconstructor
                    case BOSS_XT002:
                        return XT002GUID;
                    case DATA_TOY_PILE_0:
                    case DATA_TOY_PILE_1:
                    case DATA_TOY_PILE_2:
                    case DATA_TOY_PILE_3:
                        return XTToyPileGUIDs[data - DATA_TOY_PILE_0];

                    // Assembly of Iron
                    case DATA_STEELBREAKER:
                        return AssemblyGUIDs[0];
                    case DATA_MOLGEIM:
                        return AssemblyGUIDs[1];
                    case DATA_BRUNDIR:
                        return AssemblyGUIDs[2];

                    case BOSS_KOLOGARN:
                        return KologarnGUID;
                    case BOSS_AURIAYA:
                        return AuriayaGUID;
                    case BOSS_HODIR:
                        return HodirGUID;
                    case BOSS_THORIM:
                        return ThorimGUID;

                    // Freya
                    case BOSS_FREYA:
                        return FreyaGUID;
                    case BOSS_BRIGHTLEAF:
                        return ElderGUIDs[0];
                    case BOSS_IRONBRANCH:
                        return ElderGUIDs[1];
                    case BOSS_STONEBARK:
                        return ElderGUIDs[2];

                    // Mimiron
                    case BOSS_MIMIRON:
                        return MimironGUID;
                    case DATA_LEVIATHAN_MK_II:
                        return MimironVehicleGUIDs[0];
                    case DATA_VX_001:
                        return MimironVehicleGUIDs[1];
                    case DATA_AERIAL_COMMAND_UNIT:
                        return MimironVehicleGUIDs[2];
                    case DATA_COMPUTER:
                        return MimironComputerGUID;
                    case DATA_MIMIRON_WORLD_TRIGGER:
                        return MimironWorldTriggerGUID;
                    case DATA_MIMIRON_ELEVATOR:
                        return MimironElevatorGUID;
                    case DATA_MIMIRON_BUTTON:
                        return MimironButtonGUID;

                    case BOSS_VEZAX:
                        return VezaxGUID;

                    // Yogg-Saron
                    case BOSS_YOGG_SARON:
                        return YoggSaronGUID;
                    case DATA_VOICE_OF_YOGG_SARON:
                        return VoiceOfYoggSaronGUID;
                    case DATA_BRAIN_OF_YOGG_SARON:
                        return BrainOfYoggSaronGUID;
                    case DATA_SARA:
                        return SaraGUID;
                    case GO_BRAIN_ROOM_DOOR_1:
                        return BrainRoomDoorGUIDs[0];
                    case GO_BRAIN_ROOM_DOOR_2:
                        return BrainRoomDoorGUIDs[1];
                    case GO_BRAIN_ROOM_DOOR_3:
                        return BrainRoomDoorGUIDs[2];
                    case DATA_FREYA_YS:
                        return KeeperGUIDs[0];
                    case DATA_HODIR_YS:
                        return KeeperGUIDs[1];
                    case DATA_THORIM_YS:
                        return KeeperGUIDs[2];
                    case DATA_MIMIRON_YS:
                        return KeeperGUIDs[3];

                    // Algalon
                    case BOSS_ALGALON:
                        return AlgalonGUID;
                    case DATA_SIGILDOOR_01:
                        return AlgalonSigilDoorGUID[0];
                    case DATA_SIGILDOOR_02:
                        return AlgalonSigilDoorGUID[1];
                    case DATA_SIGILDOOR_03:
                        return AlgalonSigilDoorGUID[2];
                    case DATA_UNIVERSE_FLOOR_01:
                        return AlgalonFloorGUID[0];
                    case DATA_UNIVERSE_FLOOR_02:
                        return AlgalonFloorGUID[1];
                    case DATA_UNIVERSE_GLOBE:
                        return AlgalonUniverseGUID;
                    case DATA_ALGALON_TRAPDOOR:
                        return AlgalonTrapdoorGUID;
                    case DATA_BRANN_BRONZEBEARD_ALG:
                        return BrannBronzebeardAlgGUID;

                    // TW - Thorim
                    case DATA_RUNE_GIANT:
                        return RuneGiantGUID;
                    case DATA_RUNIC_COLOSSUS:
                        return RunicColossusGUID;
                }

                return ObjectGuid::Empty;
            }

            uint32 GetData(uint32 type) const override
            {
                switch (type)
                {
                    case DATA_COLOSSUS:
                        return ColossusData;
                    case DATA_HODIR_RARE_CACHE:
                        return HodirRareCacheData;
                    case DATA_UNBROKEN:
                        return uint32(Unbroken);
                    case DATA_ILLUSION:
                        return illusion;
                    case DATA_KEEPERS_COUNT:
                        return keepersCount;
                    default:
                        break;
                }

                return 0;
            }

            bool CheckAchievementCriteriaMeet(uint32 criteriaId, Player const*, Unit const* /* = NULL */, uint32 /* = 0 */) override
            {
                switch (criteriaId)
                {
                    case CRITERIA_HERALD_OF_TITANS:
                        return _maxArmorItemLevel <= MAX_HERALD_ARMOR_ITEMLEVEL && _maxWeaponItemLevel <= MAX_HERALD_WEAPON_ITEMLEVEL;
                    case CRITERIA_WAITS_DREAMING_STORMWIND_25:
                    case CRITERIA_WAITS_DREAMING_STORMWIND_10:
                        return illusion == STORMWIND_ILLUSION;
                    case CRITERIA_WAITS_DREAMING_CHAMBER_25:
                    case CRITERIA_WAITS_DREAMING_CHAMBER_10:
                        return illusion == CHAMBER_ILLUSION;
                    case CRITERIA_WAITS_DREAMING_ICECROWN_25:
                    case CRITERIA_WAITS_DREAMING_ICECROWN_10:
                        return illusion == ICECROWN_ILLUSION;
                    case CRITERIA_DRIVE_ME_CRAZY_10:
                    case CRITERIA_DRIVE_ME_CRAZY_25:
                        return IsDriveMeCrazyEligible;
                    case CRITERIA_THREE_LIGHTS_IN_THE_DARKNESS_10:
                    case CRITERIA_THREE_LIGHTS_IN_THE_DARKNESS_25:
                        return keepersCount <= 3;
                    case CRITERIA_TWO_LIGHTS_IN_THE_DARKNESS_10:
                    case CRITERIA_TWO_LIGHTS_IN_THE_DARKNESS_25:
                        return keepersCount <= 2;
                    case CRITERIA_ONE_LIGHT_IN_THE_DARKNESS_10:
                    case CRITERIA_ONE_LIGHT_IN_THE_DARKNESS_25:
                        return keepersCount <= 1;
                    case CRITERIA_ALONE_IN_THE_DARKNESS_10:
                    case CRITERIA_ALONE_IN_THE_DARKNESS_25:
                        return keepersCount == 0;
<<<<<<< HEAD

                    // TrueWoW
                    case CRITERIA_THIS_CACHE_WAS_RARE_10:
                    case CRITERIA_THIS_CACHE_WAS_RARE_25:
                        return HodirRareCacheData == 1;
                    case CRITERIA_COOLEST_FRIENDS_10:
                    case CRITERIA_COOLEST_FRIENDS_25:
                        if (Creature* Hodir = instance->GetCreature(HodirGUID))
                            return Hodir->AI()->GetData(DATA_COOLEST_FRIENDS) == 1;
                    case CRITERIA_CHEESE_THE_FREEZE_10:
                    case CRITERIA_CHEESE_THE_FREEZE_25:
                        if (Creature* Hodir = instance->GetCreature(HodirGUID))
                            return Hodir->AI()->GetData(DATA_CHEESE_THE_FREEZE) == 1;
                    case CRITERIA_GETTING_COLD_IN_HERE_10:
                    case CRITERIA_GETTING_COLD_IN_HERE_25:
                        if (Creature* Hodir = instance->GetCreature(HodirGUID))
                            return Hodir->AI()->GetData(DATA_GETTING_COLD_IN_HERE) == 1;
                    case CRITERIA_WITH_OPEN_ARMS_10:
                    case CRITERIA_WITH_OPEN_ARMS_25:
                        if (Creature* kologarn = instance->GetCreature(KologarnGUID))
                            return !kologarn->AI()->GetData(DATA_WITH_OPEN_ARMS) == 1;
                    case CRITERIA_RUBBLE_N_ROLL_10:
                    case CRITERIA_RUBBLE_N_ROLL_25:
                        return rubbleCount >= 25;
                    case CRITERIA_CANT_DO_THAT_WHILE_STUNNED_10:
                    case CRITERIA_CANT_DO_THAT_WHILE_STUNNED_25:
                        return stunned && GetBossState(BOSS_ASSEMBLY_OF_IRON) == DONE;
=======
                    case CRITERIA_C_O_U_LEVIATHAN_10:
                    case CRITERIA_C_O_U_LEVIATHAN_25:
                        return (_CoUAchivePlayerDeathMask & (1 << BOSS_LEVIATHAN)) == 0;
                    case CRITERIA_C_O_U_IGNIS_10:
                    case CRITERIA_C_O_U_IGNIS_25:
                        return (_CoUAchivePlayerDeathMask & (1 << BOSS_IGNIS)) == 0;
                    case CRITERIA_C_O_U_RAZORSCALE_10:
                    case CRITERIA_C_O_U_RAZORSCALE_25:
                        return (_CoUAchivePlayerDeathMask & (1 << BOSS_RAZORSCALE)) == 0;
                    case CRITERIA_C_O_U_XT002_10:
                    case CRITERIA_C_O_U_XT002_25:
                        return (_CoUAchivePlayerDeathMask & (1 << BOSS_XT002)) == 0;
                    case CRITERIA_C_O_U_IRON_COUNCIL_10:
                    case CRITERIA_C_O_U_IRON_COUNCIL_25:
                        return (_CoUAchivePlayerDeathMask & (1 << BOSS_ASSEMBLY_OF_IRON)) == 0;
                    case CRITERIA_C_O_U_KOLOGARN_10:
                    case CRITERIA_C_O_U_KOLOGARN_25:
                        return (_CoUAchivePlayerDeathMask & (1 << BOSS_KOLOGARN)) == 0;
                    case CRITERIA_C_O_U_AURIAYA_10:
                    case CRITERIA_C_O_U_AURIAYA_25:
                        return (_CoUAchivePlayerDeathMask & (1 << BOSS_AURIAYA)) == 0;
                    case CRITERIA_C_O_U_HODIR_10:
                    case CRITERIA_C_O_U_HODIR_25:
                        return (_CoUAchivePlayerDeathMask & (1 << BOSS_HODIR)) == 0;
                    case CRITERIA_C_O_U_THORIM_10:
                    case CRITERIA_C_O_U_THORIM_25:
                        return (_CoUAchivePlayerDeathMask & (1 << BOSS_THORIM)) == 0;
                    case CRITERIA_C_O_U_FREYA_10:
                    case CRITERIA_C_O_U_FREYA_25:
                        return (_CoUAchivePlayerDeathMask & (1 << BOSS_FREYA)) == 0;
                    case CRITERIA_C_O_U_MIMIRON_10:
                    case CRITERIA_C_O_U_MIMIRON_25:
                        return (_CoUAchivePlayerDeathMask & (1 << BOSS_MIMIRON)) == 0;
                    case CRITERIA_C_O_U_VEZAX_10:
                    case CRITERIA_C_O_U_VEZAX_25:
                        return (_CoUAchivePlayerDeathMask & (1 << BOSS_VEZAX)) == 0;
                    case CRITERIA_C_O_U_YOGG_SARON_10:
                    case CRITERIA_C_O_U_YOGG_SARON_25:
                        return (_CoUAchivePlayerDeathMask & (1 << BOSS_YOGG_SARON)) == 0;
>>>>>>> 209b0425
                }

                return false;
            }

            void WriteSaveDataMore(std::ostringstream& data) override
            {
                data << GetData(DATA_COLOSSUS) << ' ' << _algalonTimer << ' ' << uint32(_algalonSummoned ? 1 : 0);

                for (uint8 i = 0; i < 4; ++i)
                    data << ' ' << uint32(KeeperGUIDs[i] ? 1 : 0);

                data << ' ' << _CoUAchivePlayerDeathMask;
            }

            void ReadSaveDataMore(std::istringstream& data) override
            {
                uint32 tempState;
                data >> tempState;
                if (tempState == IN_PROGRESS || tempState > SPECIAL)
                    tempState = NOT_STARTED;
                SetData(DATA_COLOSSUS, tempState);

                data >> _algalonTimer;
                data >> tempState;
                _algalonSummoned = tempState != 0;
                if (_algalonSummoned && GetBossState(BOSS_ALGALON) != DONE)
                {
                    _summonAlgalon = true;
                    if (_algalonTimer && _algalonTimer <= 60)
                    {
                        _events.ScheduleEvent(EVENT_UPDATE_ALGALON_TIMER, 60000);
                        DoUpdateWorldState(WORLD_STATE_ALGALON_TIMER_ENABLED, 1);
                        DoUpdateWorldState(WORLD_STATE_ALGALON_DESPAWN_TIMER, _algalonTimer);
                    }
                }

                for (uint8 i = 0; i < 4; ++i)
                {
                    data >> tempState;
                    _summonYSKeeper[i] = tempState != 0;
                }

                if (GetBossState(BOSS_FREYA) == DONE && !_summonYSKeeper[0])
                    _summonObservationRingKeeper[0] = true;
                if (GetBossState(BOSS_HODIR) == DONE && !_summonYSKeeper[1])
                    _summonObservationRingKeeper[1] = true;
                if (GetBossState(BOSS_THORIM) == DONE && !_summonYSKeeper[2])
                    _summonObservationRingKeeper[2] = true;
                if (GetBossState(BOSS_MIMIRON) == DONE && !_summonYSKeeper[3])
                    _summonObservationRingKeeper[3] = true;

                data >> _CoUAchivePlayerDeathMask;
            }

            void Update(uint32 diff) override
            {
                if (_events.Empty())
                    return;

                _events.Update(diff);

                while (uint32 eventId = _events.ExecuteEvent())
                {
                    switch (eventId)
                    {
                        case EVENT_UPDATE_ALGALON_TIMER:
                            SaveToDB();
                            DoUpdateWorldState(WORLD_STATE_ALGALON_DESPAWN_TIMER, --_algalonTimer);
                            if (_algalonTimer)
                                _events.ScheduleEvent(EVENT_UPDATE_ALGALON_TIMER, 60000);
                            else
                            {
                                DoUpdateWorldState(WORLD_STATE_ALGALON_TIMER_ENABLED, 0);
                                _events.CancelEvent(EVENT_UPDATE_ALGALON_TIMER);
                                if (Creature* algalon = instance->GetCreature(AlgalonGUID))
                                    algalon->AI()->DoAction(EVENT_DESPAWN_ALGALON);
                            }
                            break;
                    }
                }
            }

        private:
            EventMap _events;
            uint32 _algalonTimer;
            bool _summonAlgalon;
            bool _algalonSummoned;
            bool _summonObservationRingKeeper[4];
            bool _summonYSKeeper[4];
            uint32 _maxArmorItemLevel;
            uint32 _maxWeaponItemLevel;
            uint32 _CoUAchivePlayerDeathMask;
        };

        InstanceScript* GetInstanceScript(InstanceMap* map) const override
        {
            return new instance_ulduar_InstanceMapScript(map);
        }
};

class spell_ulduar_teleporter : public SpellScriptLoader
{
    public:
        spell_ulduar_teleporter() : SpellScriptLoader("spell_ulduar_teleporter") { }

        class spell_ulduar_teleporter_SpellScript : public SpellScript
        {
            PrepareSpellScript(spell_ulduar_teleporter_SpellScript);

            SpellCastResult CheckRequirement()
            {
                if (GetExplTargetUnit()->GetTypeId() != TYPEID_PLAYER)
                    return SPELL_FAILED_DONT_REPORT;

                if (GetExplTargetUnit()->IsInCombat())
                {
                    Spell::SendCastResult(GetExplTargetUnit()->ToPlayer(), GetSpellInfo(), 0, SPELL_FAILED_AFFECTING_COMBAT);
                    return SPELL_FAILED_AFFECTING_COMBAT;
                }

                return SPELL_CAST_OK;
            }

            void Register() override
            {
                OnCheckCast += SpellCheckCastFn(spell_ulduar_teleporter_SpellScript::CheckRequirement);
            }
        };

        SpellScript* GetSpellScript() const override
        {
            return new spell_ulduar_teleporter_SpellScript();
        }
};

void AddSC_instance_ulduar()
{
    new instance_ulduar();
    new spell_ulduar_teleporter();
}<|MERGE_RESOLUTION|>--- conflicted
+++ resolved
@@ -85,11 +85,8 @@
                 IsDriveMeCrazyEligible = true;
                 _algalonSummoned = false;
                 _summonAlgalon = false;
-<<<<<<< HEAD
                 SanctumSentries.clear();
-=======
                 _CoUAchivePlayerDeathMask = 0;
->>>>>>> 209b0425
 
                 memset(_summonObservationRingKeeper, 0, sizeof(_summonObservationRingKeeper));
                 memset(_summonYSKeeper, 0, sizeof(_summonYSKeeper));
@@ -1084,35 +1081,6 @@
                     case CRITERIA_ALONE_IN_THE_DARKNESS_10:
                     case CRITERIA_ALONE_IN_THE_DARKNESS_25:
                         return keepersCount == 0;
-<<<<<<< HEAD
-
-                    // TrueWoW
-                    case CRITERIA_THIS_CACHE_WAS_RARE_10:
-                    case CRITERIA_THIS_CACHE_WAS_RARE_25:
-                        return HodirRareCacheData == 1;
-                    case CRITERIA_COOLEST_FRIENDS_10:
-                    case CRITERIA_COOLEST_FRIENDS_25:
-                        if (Creature* Hodir = instance->GetCreature(HodirGUID))
-                            return Hodir->AI()->GetData(DATA_COOLEST_FRIENDS) == 1;
-                    case CRITERIA_CHEESE_THE_FREEZE_10:
-                    case CRITERIA_CHEESE_THE_FREEZE_25:
-                        if (Creature* Hodir = instance->GetCreature(HodirGUID))
-                            return Hodir->AI()->GetData(DATA_CHEESE_THE_FREEZE) == 1;
-                    case CRITERIA_GETTING_COLD_IN_HERE_10:
-                    case CRITERIA_GETTING_COLD_IN_HERE_25:
-                        if (Creature* Hodir = instance->GetCreature(HodirGUID))
-                            return Hodir->AI()->GetData(DATA_GETTING_COLD_IN_HERE) == 1;
-                    case CRITERIA_WITH_OPEN_ARMS_10:
-                    case CRITERIA_WITH_OPEN_ARMS_25:
-                        if (Creature* kologarn = instance->GetCreature(KologarnGUID))
-                            return !kologarn->AI()->GetData(DATA_WITH_OPEN_ARMS) == 1;
-                    case CRITERIA_RUBBLE_N_ROLL_10:
-                    case CRITERIA_RUBBLE_N_ROLL_25:
-                        return rubbleCount >= 25;
-                    case CRITERIA_CANT_DO_THAT_WHILE_STUNNED_10:
-                    case CRITERIA_CANT_DO_THAT_WHILE_STUNNED_25:
-                        return stunned && GetBossState(BOSS_ASSEMBLY_OF_IRON) == DONE;
-=======
                     case CRITERIA_C_O_U_LEVIATHAN_10:
                     case CRITERIA_C_O_U_LEVIATHAN_25:
                         return (_CoUAchivePlayerDeathMask & (1 << BOSS_LEVIATHAN)) == 0;
@@ -1152,7 +1120,34 @@
                     case CRITERIA_C_O_U_YOGG_SARON_10:
                     case CRITERIA_C_O_U_YOGG_SARON_25:
                         return (_CoUAchivePlayerDeathMask & (1 << BOSS_YOGG_SARON)) == 0;
->>>>>>> 209b0425
+                    
+                    // TrueWoW
+                    case CRITERIA_THIS_CACHE_WAS_RARE_10:
+                    case CRITERIA_THIS_CACHE_WAS_RARE_25:
+                        return HodirRareCacheData == 1;
+                    case CRITERIA_COOLEST_FRIENDS_10:
+                    case CRITERIA_COOLEST_FRIENDS_25:
+                        if (Creature* Hodir = instance->GetCreature(HodirGUID))
+                            return Hodir->AI()->GetData(DATA_COOLEST_FRIENDS) == 1;
+                    case CRITERIA_CHEESE_THE_FREEZE_10:
+                    case CRITERIA_CHEESE_THE_FREEZE_25:
+                        if (Creature* Hodir = instance->GetCreature(HodirGUID))
+                            return Hodir->AI()->GetData(DATA_CHEESE_THE_FREEZE) == 1;
+                    case CRITERIA_GETTING_COLD_IN_HERE_10:
+                    case CRITERIA_GETTING_COLD_IN_HERE_25:
+                        if (Creature* Hodir = instance->GetCreature(HodirGUID))
+                            return Hodir->AI()->GetData(DATA_GETTING_COLD_IN_HERE) == 1;
+                    case CRITERIA_WITH_OPEN_ARMS_10:
+                    case CRITERIA_WITH_OPEN_ARMS_25:
+                        if (Creature* kologarn = instance->GetCreature(KologarnGUID))
+                            return !kologarn->AI()->GetData(DATA_WITH_OPEN_ARMS) == 1;
+                    case CRITERIA_RUBBLE_N_ROLL_10:
+                    case CRITERIA_RUBBLE_N_ROLL_25:
+                        return rubbleCount >= 25;
+                    case CRITERIA_CANT_DO_THAT_WHILE_STUNNED_10:
+                    case CRITERIA_CANT_DO_THAT_WHILE_STUNNED_25:
+                        return stunned && GetBossState(BOSS_ASSEMBLY_OF_IRON) == DONE;
+ 
                 }
 
                 return false;
