/*
 * Copyright (C) 2008-2014 TrinityCore <http://www.trinitycore.org/>
 *
 * This program is free software; you can redistribute it and/or modify it
 * under the terms of the GNU General Public License as published by the
 * Free Software Foundation; either version 2 of the License, or (at your
 * option) any later version.
 *
 * This program is distributed in the hope that it will be useful, but WITHOUT
 * ANY WARRANTY; without even the implied warranty of MERCHANTABILITY or
 * FITNESS FOR A PARTICULAR PURPOSE. See the GNU General Public License for
 * more details.
 *
 * You should have received a copy of the GNU General Public License along
 * with this program. If not, see <http://www.gnu.org/licenses/>.
 */

#ifndef DEF_ULDUAR_H
#define DEF_ULDUAR_H

#define UlduarScriptName "instance_ulduar"
#define DataHeader "UU"

extern Position const ObservationRingKeepersPos[4];
extern Position const YSKeepersPos[4];
extern Position const AlgalonLandPos;

enum UlduarBosses
{
    MAX_ENCOUNTER            = 17,

    BOSS_LEVIATHAN           = 0,
    BOSS_IGNIS               = 1,
    BOSS_RAZORSCALE          = 2,
    BOSS_XT002               = 3,
    BOSS_ASSEMBLY_OF_IRON    = 4,
    BOSS_KOLOGARN            = 5,
    BOSS_AURIAYA             = 6,
    BOSS_HODIR               = 7,
    BOSS_THORIM              = 8,
    BOSS_FREYA               = 9,
    BOSS_MIMIRON             = 10,
    BOSS_VEZAX               = 11,
    BOSS_YOGG_SARON          = 12,
    BOSS_ALGALON             = 13,
    BOSS_BRIGHTLEAF          = 14,
    BOSS_IRONBRANCH          = 15,
    BOSS_STONEBARK           = 16,
};

enum UlduarNPCs
{
    // General
    NPC_LEVIATHAN                           = 33113,
    NPC_SALVAGED_DEMOLISHER                 = 33109,
    NPC_SALVAGED_SIEGE_ENGINE               = 33060,
    NPC_IGNIS                               = 33118,
    NPC_RAZORSCALE                          = 33186,
    NPC_RAZORSCALE_CONTROLLER               = 33233,
    NPC_STEELFORGED_DEFFENDER               = 33236,
    NPC_EXPEDITION_COMMANDER                = 33210,
    NPC_XT002                               = 33293,
    NPC_XT_TOY_PILE                         = 33337,
    NPC_STEELBREAKER                        = 32867,
    NPC_MOLGEIM                             = 32927,
    NPC_BRUNDIR                             = 32857,
    NPC_KOLOGARN                            = 32930,
    NPC_FOCUSED_EYEBEAM                     = 33632,
    NPC_FOCUSED_EYEBEAM_RIGHT               = 33802,
    NPC_LEFT_ARM                            = 32933,
    NPC_RIGHT_ARM                           = 32934,
    NPC_RUBBLE                              = 33768,
    NPC_AURIAYA                             = 33515,
    NPC_MIMIRON                             = 33350,
    NPC_HODIR                               = 32845,
    NPC_THORIM                              = 32865,
    NPC_FREYA                               = 32906,
    NPC_VEZAX                               = 33271,
    NPC_YOGG_SARON                          = 33288,
    NPC_ALGALON                             = 32871,

    // Mimiron
    NPC_LEVIATHAN_MKII                      = 33432,
    NPC_VX_001                              = 33651,
    NPC_AERIAL_COMMAND_UNIT                 = 33670,
    NPC_ASSAULT_BOT                         = 34057,
    NPC_BOMB_BOT                            = 33836,
    NPC_JUNK_BOT                            = 33855,
    NPC_EMERGENCY_FIRE_BOT                  = 34147,
    NPC_FROST_BOMB                          = 34149,
    NPC_BURST_TARGET                        = 34211,
    NPC_FLAME                               = 34363,
    NPC_FLAME_SPREAD                        = 34121,
    NPC_DB_TARGET                           = 33576,
    NPC_ROCKET_MIMIRON_VISUAL               = 34050,
    NPC_WORLD_TRIGGER_MIMIRON               = 21252,
    NPC_COMPUTER                            = 34143,

    // Freya's Keepers
    NPC_IRONBRANCH                          = 32913,
    NPC_BRIGHTLEAF                          = 32915,
    NPC_STONEBARK                           = 32914,

    // Hodir's Helper NPCs
    NPC_TOR_GREYCLOUD                       = 32941,
    NPC_KAR_GREYCLOUD                       = 33333,
    NPC_EIVI_NIGHTFEATHER                   = 33325,
    NPC_ELLIE_NIGHTFEATHER                  = 32901,
    NPC_SPIRITWALKER_TARA                   = 33332,
    NPC_SPIRITWALKER_YONA                   = 32950,
    NPC_ELEMENTALIST_MAHFUUN                = 33328,
    NPC_ELEMENTALIST_AVUUN                  = 32900,
    NPC_AMIRA_BLAZEWEAVER                   = 33331,
    NPC_VEESHA_BLAZEWEAVER                  = 32946,
    NPC_MISSY_FLAMECUFFS                    = 32893,
    NPC_SISSY_FLAMECUFFS                    = 33327,
    NPC_BATTLE_PRIEST_ELIZA                 = 32948,
    NPC_BATTLE_PRIEST_GINA                  = 33330,
    NPC_FIELD_MEDIC_PENNY                   = 32897,
    NPC_FIELD_MEDIC_JESSI                   = 33326,

    // Freya's trash NPCs
    NPC_CORRUPTED_SERVITOR                  = 33354,
    NPC_MISGUIDED_NYMPH                     = 33355,
    NPC_GUARDIAN_LASHER                     = 33430,
    NPC_FOREST_SWARMER                      = 33431,
    NPC_MANGROVE_ENT                        = 33525,
    NPC_IRONROOT_LASHER                     = 33526,
    NPC_NATURES_BLADE                       = 33527,
    NPC_GUARDIAN_OF_LIFE                    = 33528,

    // Freya Achievement Trigger
    NPC_FREYA_ACHIEVE_TRIGGER               = 33406,

    // Yogg-Saron
    NPC_SARA                                = 33134,
    NPC_GUARDIAN_OF_YOGG_SARON              = 33136,
    NPC_HODIR_OBSERVATION_RING              = 33213,
    NPC_FREYA_OBSERVATION_RING              = 33241,
    NPC_THORIM_OBSERVATION_RING             = 33242,
    NPC_MIMIRON_OBSERVATION_RING            = 33244,
    NPC_VOICE_OF_YOGG_SARON                 = 33280,
    NPC_OMINOUS_CLOUD                       = 33292,
    NPC_FREYA_YS                            = 33410,
    NPC_HODIR_YS                            = 33411,
    NPC_MIMIRON_YS                          = 33412,
    NPC_THORIM_YS                           = 33413,
    NPC_SUIT_OF_ARMOR                       = 33433,
    NPC_KING_LLANE                          = 33437,
    NPC_THE_LICH_KING                       = 33441,
    NPC_IMMOLATED_CHAMPION                  = 33442,
    NPC_YSERA                               = 33495,
    NPC_NELTHARION                          = 33523,
    NPC_MALYGOS                             = 33535,
    NPC_DEATH_RAY                           = 33881,
    NPC_DEATH_ORB                           = 33882,
    NPC_BRAIN_OF_YOGG_SARON                 = 33890,
    NPC_INFLUENCE_TENTACLE                  = 33943,
    NPC_TURNED_CHAMPION                     = 33962,
    NPC_CRUSHER_TENTACLE                    = 33966,
    NPC_CONSTRICTOR_TENTACLE                = 33983,
    NPC_CORRUPTOR_TENTACLE                  = 33985,
    NPC_IMMORTAL_GUARDIAN                   = 33988,
    NPC_SANITY_WELL                         = 33991,
    NPC_DESCEND_INTO_MADNESS                = 34072,
    NPC_MARKED_IMMORTAL_GUARDIAN            = 36064,

    // Algalon the Observer
    NPC_BRANN_BRONZBEARD_ALG                = 34064,
    NPC_AZEROTH                             = 34246,
    NPC_LIVING_CONSTELLATION                = 33052,
    NPC_ALGALON_STALKER                     = 33086,
    NPC_COLLAPSING_STAR                     = 32955,
    NPC_BLACK_HOLE                          = 32953,
    NPC_WORM_HOLE                           = 34099,
    NPC_ALGALON_VOID_ZONE_VISUAL_STALKER    = 34100,
    NPC_ALGALON_STALKER_ASTEROID_TARGET_01  = 33104,
    NPC_ALGALON_STALKER_ASTEROID_TARGET_02  = 33105,
    NPC_UNLEASHED_DARK_MATTER               = 34097,

    // Thorim
    NPC_THORIM_CTRL                         = 32879,
    NPC_THORIM_IMAGE                        = 33413, 
    NPC_SIF                                 = 33196,
    // Thorim_PrePhaseAddEntries
    NPC_JORMUNGAR_BEHEMOTH                  = 32882,
    NPC_MERCENARY_CAPTAIN_A                 = 32908,
    NPC_MERCENARY_SOLDIER_A                 = 32885,
    NPC_DARK_RUNE_ACOLYTE                   = 32886,
    NPC_MERCENARY_CAPTAIN_H                 = 32907,
    NPC_MERCENARY_SOLDIER_H                 = 32883,
    NPC_RUNIC_COLOSSUS                      = 32872,
    NPC_RUNE_GIANT                          = 32873,

    NPC_SANCTUM_SENTRY                      = 34014
};

enum UlduarGameObjects
{
    // Leviathan
    GO_LEVIATHAN_DOOR                       = 194905,
    GO_LEVIATHAN_GATE                       = 194630,

    // Razorscale
    GO_MOLE_MACHINE                         = 194316,
    GO_RAZOR_HARPOON_1                      = 194542,
    GO_RAZOR_HARPOON_2                      = 194541,
    GO_RAZOR_HARPOON_3                      = 194543,
    GO_RAZOR_HARPOON_4                      = 194519,
    GO_RAZOR_BROKEN_HARPOON                 = 194565,

    // XT-002
    GO_XT_002_DOOR                          = 194631,

    // Assembly of Iron
    GO_IRON_COUNCIL_DOOR                    = 194554,
    GO_ARCHIVUM_DOOR                        = 194556,

    // Kologarn
    GO_KOLOGARN_CHEST_HERO                  = 195047,
    GO_KOLOGARN_CHEST                       = 195046,
    GO_KOLOGARN_BRIDGE                      = 194232,
    GO_KOLOGARN_DOOR                        = 194553,

    // Hodir
    GO_HODIR_ENTRANCE                       = 194442,
    GO_HODIR_DOOR                           = 194634,
    GO_HODIR_ICE_DOOR                       = 194441,
    GO_HODIR_RARE_CACHE_OF_WINTER           = 194200,
    GO_HODIR_RARE_CACHE_OF_WINTER_HERO      = 194201,
    GO_HODIR_CHEST_HERO                     = 194308,
    GO_HODIR_CHEST                          = 194307,

    // Thorim
    GO_THORIM_CHEST_HERO                    = 194315,
    GO_THORIM_CHEST                         = 194314,

    // Mimiron
    GO_MIMIRON_TRAM                         = 194675,
    GO_MIMIRON_ELEVATOR                     = 194749,
    GO_MIMIRON_BUTTON                       = 194739,
    GO_MIMIRON_DOOR_1                       = 194774,
    GO_MIMIRON_DOOR_2                       = 194775,
    GO_MIMIRON_DOOR_3                       = 194776,
    GO_CACHE_OF_INNOVATION                  = 194789,
    GO_CACHE_OF_INNOVATION_FIREFIGHTER      = 194957,
    GO_CACHE_OF_INNOVATION_HERO             = 194956,
    GO_CACHE_OF_INNOVATION_FIREFIGHTER_HERO = 194958,

    // Vezax
    GO_VEZAX_DOOR                           = 194750,

    // Yogg-Saron
    GO_YOGG_SARON_DOOR                      = 194773,
    GO_BRAIN_ROOM_DOOR_1                    = 194635,
    GO_BRAIN_ROOM_DOOR_2                    = 194636,
    GO_BRAIN_ROOM_DOOR_3                    = 194637,

    // Algalon the Observer
    GO_CELESTIAL_PLANETARIUM_ACCESS_10      = 194628,
    GO_CELESTIAL_PLANETARIUM_ACCESS_25      = 194752,
    GO_DOODAD_UL_SIGILDOOR_01               = 194767,
    GO_DOODAD_UL_SIGILDOOR_02               = 194911,
    GO_DOODAD_UL_SIGILDOOR_03               = 194910,
    GO_DOODAD_UL_UNIVERSEFLOOR_01           = 194715,
    GO_DOODAD_UL_UNIVERSEFLOOR_02           = 194716,
    GO_DOODAD_UL_UNIVERSEGLOBE01            = 194148,
    GO_DOODAD_UL_ULDUAR_TRAPDOOR_03         = 194253,
    GO_GIFT_OF_THE_OBSERVER_10              = 194821,
    GO_GIFT_OF_THE_OBSERVER_25              = 194822,

    // Thorim - TW
    GO_THORIM_DARK_IRON_PROTCULLIS          = 194560,
    GO_THORIM_LIGHTNING_FIELD               = 194559,
    GO_THORIM_STONE_DOOR                    = 194558,
    GO_THORIM_RUNIC_DOOR                    = 194557,

    GO_ANCIENT_GATE                         = 194255
};

enum EventIds
{
    EVENT_TOWER_OF_STORM_DESTROYED      = 21031,
    EVENT_TOWER_OF_FROST_DESTROYED      = 21032,
    EVENT_TOWER_OF_FLAMES_DESTROYED     = 21033,
    EVENT_TOWER_OF_LIFE_DESTROYED       = 21030,
    EVENT_ACTIVATE_SANITY_WELL          = 21432,
    EVENT_HODIRS_PROTECTIVE_GAZE_PROC   = 21437,
};

enum LeviathanActions
{
    ACTION_TOWER_OF_STORM_DESTROYED     = 1,
    ACTION_TOWER_OF_FROST_DESTROYED     = 2,
    ACTION_TOWER_OF_FLAMES_DESTROYED    = 3,
    ACTION_TOWER_OF_LIFE_DESTROYED      = 4,
    ACTION_MOVE_TO_CENTER_POSITION      = 10,
};

enum UlduarAchievementCriteriaIds
{
    CRITERIA_CON_SPEED_ATORY                 = 21597,
    CRITERIA_LUMBERJACKED                    = 21686,
    CRITERIA_DISARMED                        = 21687,
    CRITERIA_CANT_DO_THAT_WHILE_STUNNED_10   = 10422,
    CRITERIA_CANT_DO_THAT_WHILE_STUNNED_25   = 10424,
    CRITERIA_WAITS_DREAMING_STORMWIND_25     = 10321,
    CRITERIA_WAITS_DREAMING_CHAMBER_25       = 10322,
    CRITERIA_WAITS_DREAMING_ICECROWN_25      = 10323,
    CRITERIA_WAITS_DREAMING_STORMWIND_10     = 10324,
    CRITERIA_WAITS_DREAMING_CHAMBER_10       = 10325,
    CRITERIA_WAITS_DREAMING_ICECROWN_10      = 10326,
    CRITERIA_DRIVE_ME_CRAZY_10               = 10185,
    CRITERIA_DRIVE_ME_CRAZY_25               = 10296,
    CRITERIA_THREE_LIGHTS_IN_THE_DARKNESS_10 = 10410,
    CRITERIA_THREE_LIGHTS_IN_THE_DARKNESS_25 = 10414,
    CRITERIA_TWO_LIGHTS_IN_THE_DARKNESS_10   = 10388,
    CRITERIA_TWO_LIGHTS_IN_THE_DARKNESS_25   = 10415,
    CRITERIA_ONE_LIGHT_IN_THE_DARKNESS_10    = 10409,
    CRITERIA_ONE_LIGHT_IN_THE_DARKNESS_25    = 10416,
    CRITERIA_ALONE_IN_THE_DARKNESS_10        = 10412,
    CRITERIA_ALONE_IN_THE_DARKNESS_25        = 10417,
    CRITERIA_HERALD_OF_TITANS                = 10678,

<<<<<<< HEAD
    // TrueWoW
    CRITERIA_GETTING_COLD_IN_HERE_10 = 10247,
    CRITERIA_GETTING_COLD_IN_HERE_25 = 10248,
    CRITERIA_THIS_CACHE_WAS_RARE_10  = 10452,
    CRITERIA_THIS_CACHE_WAS_RARE_25  = 10458,
    CRITERIA_COOLEST_FRIENDS_10      = 10258,
    CRITERIA_COOLEST_FRIENDS_25      = 10260,
    CRITERIA_CHEESE_THE_FREEZE_10    = 10259,
    CRITERIA_CHEESE_THE_FREEZE_25    = 10261,
    CRITERIA_RUBBLE_N_ROLL_10        = 10290,
    CRITERIA_RUBBLE_N_ROLL_25        = 10133
    CRITERIA_WITH_OPEN_ARMS_10       = 10285,
    CRITERIA_WITH_OPEN_ARMS_25       = 10095,
=======
    // Champion of Ulduar
    CRITERIA_C_O_U_LEVIATHAN_10              = 10042,
    CRITERIA_C_O_U_IGNIS_10                  = 10342,
    CRITERIA_C_O_U_RAZORSCALE_10             = 10340,
    CRITERIA_C_O_U_XT002_10                  = 10341,
    CRITERIA_C_O_U_IRON_COUNCIL_10           = 10598,
    CRITERIA_C_O_U_KOLOGARN_10               = 10348,
    CRITERIA_C_O_U_AURIAYA_10                = 10351,
    CRITERIA_C_O_U_HODIR_10                  = 10439,
    CRITERIA_C_O_U_THORIM_10                 = 10403,
    CRITERIA_C_O_U_FREYA_10                  = 10582,
    CRITERIA_C_O_U_MIMIRON_10                = 10347,
    CRITERIA_C_O_U_VEZAX_10                  = 10349,
    CRITERIA_C_O_U_YOGG_SARON_10             = 10350,
    // Conqueror of Ulduar
    CRITERIA_C_O_U_LEVIATHAN_25              = 10352,
    CRITERIA_C_O_U_IGNIS_25                  = 10355,
    CRITERIA_C_O_U_RAZORSCALE_25             = 10353,
    CRITERIA_C_O_U_XT002_25                  = 10354,
    CRITERIA_C_O_U_IRON_COUNCIL_25           = 10599,
    CRITERIA_C_O_U_KOLOGARN_25               = 10357,
    CRITERIA_C_O_U_AURIAYA_25                = 10363,
    CRITERIA_C_O_U_HODIR_25                  = 10719,
    CRITERIA_C_O_U_THORIM_25                 = 10404,
    CRITERIA_C_O_U_FREYA_25                  = 10583,
    CRITERIA_C_O_U_MIMIRON_25                = 10361,
    CRITERIA_C_O_U_VEZAX_25                  = 10362,
    CRITERIA_C_O_U_YOGG_SARON_25             = 10364
>>>>>>> 209b0425
};

enum UlduarData
{
    // Colossus (Leviathan)
    DATA_COLOSSUS                = 20,

    // Razorscale
    DATA_EXPEDITION_COMMANDER,
    DATA_RAZORSCALE_CONTROL,

    // XT-002
    DATA_TOY_PILE_0,
    DATA_TOY_PILE_1,
    DATA_TOY_PILE_2,
    DATA_TOY_PILE_3,

    // Assembly of Iron
    DATA_STEELBREAKER,
    DATA_MOLGEIM,
    DATA_BRUNDIR,
    DATA_STUNNED,  // Achievement IDs: 10422,10424

    // Hodir
    DATA_HODIR_RARE_CACHE,

    // Mimiron
    DATA_LEVIATHAN_MK_II,
    DATA_VX_001,
    DATA_AERIAL_COMMAND_UNIT,
    DATA_COMPUTER,
    DATA_MIMIRON_WORLD_TRIGGER,
    DATA_MIMIRON_ELEVATOR,
    DATA_MIMIRON_TRAM,
    DATA_MIMIRON_BUTTON,

    // Yogg-Saron
    DATA_VOICE_OF_YOGG_SARON,
    DATA_SARA,
    DATA_BRAIN_OF_YOGG_SARON,
    DATA_FREYA_YS,
    DATA_HODIR_YS,
    DATA_THORIM_YS,
    DATA_MIMIRON_YS,
    DATA_ILLUSION,
    DATA_DRIVE_ME_CRAZY,
    DATA_KEEPERS_COUNT,

    // Algalon the Observer
    DATA_ALGALON_SUMMON_STATE,
    DATA_SIGILDOOR_01,
    DATA_SIGILDOOR_02,
    DATA_SIGILDOOR_03,
    DATA_UNIVERSE_FLOOR_01,
    DATA_UNIVERSE_FLOOR_02,
    DATA_UNIVERSE_GLOBE,
    DATA_ALGALON_TRAPDOOR,
    DATA_BRANN_BRONZEBEARD_ALG,

    // Thorim - TW
    DATA_RUNIC_DOOR,
    DATA_STONE_DOOR,
    DATA_RUNIC_COLOSSUS,
    DATA_RUNE_GIANT,

    // TrueWoW
    DATA_GETTING_COLD_IN_HERE,
    DATA_COOLEST_FRIENDS,
    DATA_CHEESE_THE_FREEZE,
    DATA_WITH_OPEN_ARMS,
};

enum UlduarWorldStates
{
    WORLD_STATE_ALGALON_DESPAWN_TIMER   = 4131,
    WORLD_STATE_ALGALON_TIMER_ENABLED   = 4132,
};

enum UlduarAchievementData
{
    // FL Achievement boolean
    DATA_UNBROKEN = 29052906, // 2905, 2906 are achievement IDs,
    MAX_HERALD_ARMOR_ITEMLEVEL  = 226,
    MAX_HERALD_WEAPON_ITEMLEVEL = 232,
    SPELL_LUMBERJACKED_CREDIT = 65296
};

enum UlduarEvents
{
    EVENT_DESPAWN_ALGALON       = 1,
    EVENT_UPDATE_ALGALON_TIMER  = 2,
    ACTION_INIT_ALGALON         = 6,
};

enum YoggSaronIllusions
{
    CHAMBER_ILLUSION            = 0,
    ICECROWN_ILLUSION           = 1,
    STORMWIND_ILLUSION          = 2,
};

template<class AI, class T>
AI* GetUlduarAI(T* obj)
{
    return GetInstanceAI<AI, T>(obj, UlduarScriptName);
}

enum UlduarFactions
{
    FACTION_HOSTILE  = 14,
    FACTION_FRIENDLY = 35
};

class PlayerOrPetCheck
{
    public:
        bool operator()(WorldObject* object) const
        {
            if (object->GetTypeId() != TYPEID_PLAYER)
                if (!object->ToCreature()->IsPet())
                    return true;

            return false;
        }
};

class NoPlayerOrPetCheck
{
    public:
        bool operator() (WorldObject* unit)
        {
            if (unit->GetTypeId() != TYPEID_PLAYER)
                if (!unit->ToCreature()->IsPet())
                    return false;

            return true;
        }
};

#endif<|MERGE_RESOLUTION|>--- conflicted
+++ resolved
@@ -322,7 +322,6 @@
     CRITERIA_ALONE_IN_THE_DARKNESS_25        = 10417,
     CRITERIA_HERALD_OF_TITANS                = 10678,
 
-<<<<<<< HEAD
     // TrueWoW
     CRITERIA_GETTING_COLD_IN_HERE_10 = 10247,
     CRITERIA_GETTING_COLD_IN_HERE_25 = 10248,
@@ -336,7 +335,6 @@
     CRITERIA_RUBBLE_N_ROLL_25        = 10133
     CRITERIA_WITH_OPEN_ARMS_10       = 10285,
     CRITERIA_WITH_OPEN_ARMS_25       = 10095,
-=======
     // Champion of Ulduar
     CRITERIA_C_O_U_LEVIATHAN_10              = 10042,
     CRITERIA_C_O_U_IGNIS_10                  = 10342,
@@ -365,7 +363,6 @@
     CRITERIA_C_O_U_MIMIRON_25                = 10361,
     CRITERIA_C_O_U_VEZAX_25                  = 10362,
     CRITERIA_C_O_U_YOGG_SARON_25             = 10364
->>>>>>> 209b0425
 };
 
 enum UlduarData
