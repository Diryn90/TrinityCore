/*
 * Copyright (C) 2008-2014 TrinityCore <http://www.trinitycore.org/>
 *
 * This program is free software; you can redistribute it and/or modify it
 * under the terms of the GNU General Public License as published by the
 * Free Software Foundation; either version 2 of the License, or (at your
 * option) any later version.
 *
 * This program is distributed in the hope that it will be useful, but WITHOUT
 * ANY WARRANTY; without even the implied warranty of MERCHANTABILITY or
 * FITNESS FOR A PARTICULAR PURPOSE. See the GNU General Public License for
 * more details.
 *
 * You should have received a copy of the GNU General Public License along
 * with this program. If not, see <http://www.gnu.org/licenses/>.
 */

#include "ScriptMgr.h"
#include "ScriptedCreature.h"
#include "SpellScript.h"
#include "SpellAuraEffects.h"
#include "ulduar.h"
#include "Vehicle.h"

enum Yells
{
    SAY_AGGRO       = 0,
    SAY_SUMMON      = 1,
    SAY_SLAG_POT    = 2,
    SAY_SCORCH      = 3,
    SAY_SLAY        = 4,
    SAY_BERSERK     = 5,
    SAY_DEATH       = 6,
    EMOTE_JETS      = 7
};

enum Spells
{
    SPELL_FLAME_JETS            = 62680,
    SPELL_SCORCH                = 62546,
    SPELL_SLAG_POT              = 62717,
    SPELL_SLAG_POT_DAMAGE       = 65722,
    SPELL_SLAG_IMBUED           = 62836,
    SPELL_ACTIVATE_CONSTRUCT    = 62488,
    SPELL_STRENGHT              = 64473,
    SPELL_GRAB                  = 62707,
    SPELL_BERSERK               = 47008,

    // Iron Construct
    SPELL_HEAT                  = 65667,
    SPELL_MOLTEN                = 62373,
    SPELL_BRITTLE               = 62382,
    SPELL_SHATTER               = 62383,
    SPELL_GROUND                = 62548,
};

enum Events
{
    EVENT_JET           = 1,
    EVENT_SCORCH        = 2,
    EVENT_SLAG_POT      = 3,
    EVENT_GRAB_POT      = 4,
    EVENT_CHANGE_POT    = 5,
    EVENT_END_POT       = 6,
    EVENT_CONSTRUCT     = 7,
    EVENT_BERSERK       = 8,
};

enum Actions
{
    ACTION_REMOVE_BUFF = 20,
};

enum Creatures
{
    NPC_IRON_CONSTRUCT  = 33121,
    NPC_GROUND_SCORCH   = 33221,
};

enum AchievementData
{
    DATA_SHATTERED                  = 29252926,
    ACHIEVEMENT_IGNIS_START_EVENT   = 20951,
};

#define CONSTRUCT_SPAWN_POINTS 20

Position const ConstructSpawnPosition[CONSTRUCT_SPAWN_POINTS] =
{
    {630.366f, 216.772f, 360.891f, 3.001970f},
    {630.594f, 231.846f, 360.891f, 3.124140f},
    {630.435f, 337.246f, 360.886f, 3.211410f},
    {630.493f, 313.349f, 360.886f, 3.054330f},
    {630.444f, 321.406f, 360.886f, 3.124140f},
    {630.366f, 247.307f, 360.888f, 3.211410f},
    {630.698f, 305.311f, 360.886f, 3.001970f},
    {630.500f, 224.559f, 360.891f, 3.054330f},
    {630.668f, 239.840f, 360.890f, 3.159050f},
    {630.384f, 329.585f, 360.886f, 3.159050f},
    {543.220f, 313.451f, 360.886f, 0.104720f},
    {543.356f, 329.408f, 360.886f, 6.248280f},
    {543.076f, 247.458f, 360.888f, 6.213370f},
    {543.117f, 232.082f, 360.891f, 0.069813f},
    {543.161f, 305.956f, 360.886f, 0.157080f},
    {543.277f, 321.482f, 360.886f, 0.052360f},
    {543.316f, 337.468f, 360.886f, 6.195920f},
    {543.280f, 239.674f, 360.890f, 6.265730f},
    {543.265f, 217.147f, 360.891f, 0.174533f},
    {543.256f, 224.831f, 360.891f, 0.122173f},
};

class boss_ignis : public CreatureScript
{
    public:
        boss_ignis() : CreatureScript("boss_ignis") { }

        struct boss_ignis_AI : public BossAI
        {
            boss_ignis_AI(Creature* creature) : BossAI(creature, BOSS_IGNIS), _vehicle(me->GetVehicleKit())
            {
                Initialize();
                ASSERT(_vehicle);
            }

            void Initialize()
            {
                _slagPotGUID = 0;
                _shattered = false;
                _firstConstructKill = 0;
            }

            void Reset() override
            {
                _Reset();
                if (_vehicle)
                    _vehicle->RemoveAllPassengers();

                instance->DoStopTimedAchievement(ACHIEVEMENT_TIMED_TYPE_EVENT, ACHIEVEMENT_IGNIS_START_EVENT);
            }

            void EnterCombat(Unit* /*who*/) override
            {
                _EnterCombat();
                Talk(SAY_AGGRO);
                events.ScheduleEvent(EVENT_JET, 30000);
                events.ScheduleEvent(EVENT_SCORCH, 25000);
                events.ScheduleEvent(EVENT_SLAG_POT, 35000);
                events.ScheduleEvent(EVENT_CONSTRUCT, 15000);
                events.ScheduleEvent(EVENT_END_POT, 40000);
                events.ScheduleEvent(EVENT_BERSERK, 480000);
<<<<<<< HEAD
                Initialize();
=======
                _slagPotGUID.Clear();
                _shattered = false;
                _firstConstructKill = 0;
>>>>>>> 9b933b4a
                instance->DoStartTimedAchievement(ACHIEVEMENT_TIMED_TYPE_EVENT, ACHIEVEMENT_IGNIS_START_EVENT);
            }

            void JustDied(Unit* /*killer*/) override
            {
                _JustDied();
                Talk(SAY_DEATH);
            }

            uint32 GetData(uint32 type) const override
            {
                if (type == DATA_SHATTERED)
                    return _shattered ? 1 : 0;

                return 0;
            }

            void KilledUnit(Unit* who) override
            {
                if (who->GetTypeId() == TYPEID_PLAYER)
                    Talk(SAY_SLAY);
            }

            void JustSummoned(Creature* summon) override
            {
                if (summon->GetEntry() == NPC_IRON_CONSTRUCT)
                {
                    summon->setFaction(16);
                    summon->SetReactState(REACT_AGGRESSIVE);
                    summon->RemoveFlag(UNIT_FIELD_FLAGS, UNIT_FLAG_NON_ATTACKABLE | UNIT_FLAG_NOT_SELECTABLE | UNIT_FLAG_PACIFIED | UNIT_FLAG_STUNNED | UNIT_FLAG_DISABLE_MOVE);
                }

                summon->AI()->AttackStart(me->GetVictim());
                summon->AI()->DoZoneInCombat();
                summons.Summon(summon);
            }

            void DoAction(int32 action) override
            {
                if (action != ACTION_REMOVE_BUFF)
                    return;

                me->RemoveAuraFromStack(SPELL_STRENGHT);
                // Shattered Achievement
                time_t secondKill = sWorld->GetGameTime();
                if ((secondKill - _firstConstructKill) < 5)
                    _shattered = true;
                _firstConstructKill = secondKill;
            }

            void UpdateAI(uint32 diff) override
            {
                if (!UpdateVictim())
                    return;

                events.Update(diff);

                if (me->HasUnitState(UNIT_STATE_CASTING))
                    return;

                while (uint32 eventId = events.ExecuteEvent())
                {
                    switch (eventId)
                    {
                        case EVENT_JET:
                            Talk(EMOTE_JETS);
                            DoCast(me, SPELL_FLAME_JETS);
                            events.ScheduleEvent(EVENT_JET, urand(35000, 40000));
                            break;
                        case EVENT_SLAG_POT:
                            if (Unit* target = SelectTarget(SELECT_TARGET_RANDOM, 0, 100, true))
                            {
                                Talk(SAY_SLAG_POT);
                                _slagPotGUID = target->GetGUID();
                                DoCast(target, SPELL_GRAB);
                                events.DelayEvents(3000);
                                events.ScheduleEvent(EVENT_GRAB_POT, 500);
                            }
                            events.ScheduleEvent(EVENT_SLAG_POT, RAID_MODE(30000, 15000));
                            break;
                        case EVENT_GRAB_POT:
                            if (Unit* slagPotTarget = ObjectAccessor::GetUnit(*me, _slagPotGUID))
                            {
                                slagPotTarget->EnterVehicle(me, 0);
                                events.CancelEvent(EVENT_GRAB_POT);
                                events.ScheduleEvent(EVENT_CHANGE_POT, 1000);
                            }
                            break;
                        case EVENT_CHANGE_POT:
                            if (Unit* slagPotTarget = ObjectAccessor::GetUnit(*me, _slagPotGUID))
                            {
                                slagPotTarget->AddAura(SPELL_SLAG_POT, slagPotTarget);
                                slagPotTarget->EnterVehicle(me, 1);
                                events.CancelEvent(EVENT_CHANGE_POT);
                                events.ScheduleEvent(EVENT_END_POT, 10000);
                            }
                            break;
                        case EVENT_END_POT:
                            if (Unit* slagPotTarget = ObjectAccessor::GetUnit(*me, _slagPotGUID))
                            {
                                slagPotTarget->ExitVehicle();
                                slagPotTarget = NULL;
                                _slagPotGUID.Clear();
                                events.CancelEvent(EVENT_END_POT);
                            }
                            break;
                        case EVENT_SCORCH:
                            Talk(SAY_SCORCH);
                            if (Unit* target = me->GetVictim())
                                me->SummonCreature(NPC_GROUND_SCORCH, target->GetPositionX(), target->GetPositionY(), target->GetPositionZ(), 0, TEMPSUMMON_TIMED_DESPAWN, 45000);
                            DoCast(SPELL_SCORCH);
                            events.ScheduleEvent(EVENT_SCORCH, 25000);
                            break;
                        case EVENT_CONSTRUCT:
                            Talk(SAY_SUMMON);
                            DoSummon(NPC_IRON_CONSTRUCT, ConstructSpawnPosition[urand(0, CONSTRUCT_SPAWN_POINTS - 1)], 30000, TEMPSUMMON_TIMED_DESPAWN_OUT_OF_COMBAT);
                            DoCast(SPELL_STRENGHT);
                            DoCast(me, SPELL_ACTIVATE_CONSTRUCT);
                            events.ScheduleEvent(EVENT_CONSTRUCT, RAID_MODE(40000, 30000));
                            break;
                        case EVENT_BERSERK:
                            DoCast(me, SPELL_BERSERK, true);
                            Talk(SAY_BERSERK);
                            break;
                    }
                }

                DoMeleeAttackIfReady();

                EnterEvadeIfOutOfCombatArea(diff);
            }

        private:
            ObjectGuid _slagPotGUID;
            Vehicle* _vehicle;
            time_t _firstConstructKill;
            bool _shattered;

        };

        CreatureAI* GetAI(Creature* creature) const override
        {
            return GetUlduarAI<boss_ignis_AI>(creature);
        }
};

class npc_iron_construct : public CreatureScript
{
    public:
        npc_iron_construct() : CreatureScript("npc_iron_construct") { }

        struct npc_iron_constructAI : public ScriptedAI
        {
            npc_iron_constructAI(Creature* creature) : ScriptedAI(creature), _instance(creature->GetInstanceScript())
            {
                Initialize();
                creature->SetReactState(REACT_PASSIVE);
            }

            void Initialize()
            {
                _brittled = false;
            }

            void Reset() override
            {
                Initialize();
            }

            void DamageTaken(Unit* /*attacker*/, uint32& damage) override
            {
                if (me->HasAura(SPELL_BRITTLE) && damage >= 5000)
                {
                    DoCast(SPELL_SHATTER);
                    if (Creature* ignis = ObjectAccessor::GetCreature(*me, _instance->GetGuidData(BOSS_IGNIS)))
                        if (ignis->AI())
                            ignis->AI()->DoAction(ACTION_REMOVE_BUFF);

                    me->DespawnOrUnsummon(1000);
                }
            }

            void UpdateAI(uint32 /*uiDiff*/) override
            {
                if (!UpdateVictim())
                    return;

                if (Aura* aur = me->GetAura(SPELL_HEAT))
                {
                    if (aur->GetStackAmount() >= 10)
                    {
                        me->RemoveAura(SPELL_HEAT);
                        DoCast(SPELL_MOLTEN);
                        _brittled = false;
                    }
                }

                // Water pools
                if (me->IsInWater() && !_brittled && me->HasAura(SPELL_MOLTEN))
                {
                    DoCast(SPELL_BRITTLE);
                    me->RemoveAura(SPELL_MOLTEN);
                    _brittled = true;
                }

                DoMeleeAttackIfReady();
            }

        private:
            InstanceScript* _instance;
            bool _brittled;
        };

        CreatureAI* GetAI(Creature* creature) const override
        {
            return GetUlduarAI<npc_iron_constructAI>(creature);
        }
};

class npc_scorch_ground : public CreatureScript
{
    public:
        npc_scorch_ground() : CreatureScript("npc_scorch_ground") { }

        struct npc_scorch_groundAI : public ScriptedAI
        {
            npc_scorch_groundAI(Creature* creature) : ScriptedAI(creature)
            {
                Initialize();
                me->SetFlag(UNIT_FIELD_FLAGS, UNIT_FLAG_DISABLE_MOVE |UNIT_FLAG_NOT_SELECTABLE | UNIT_FLAG_PACIFIED);
                creature->SetDisplayId(16925); //model 2 in db cannot overwrite wdb fields
            }

<<<<<<< HEAD
            void Initialize()
            {
                _heat = false;
                _constructGUID = 0;
                _heatTimer = 0;
            }

=======
>>>>>>> 9b933b4a
            void MoveInLineOfSight(Unit* who) override
            {
                if (!_heat)
                {
                    if (who->GetEntry() == NPC_IRON_CONSTRUCT)
                    {
                        if (!who->HasAura(SPELL_HEAT) || !who->HasAura(SPELL_MOLTEN))
                        {
                            _constructGUID = who->GetGUID();
                            _heat = true;
                        }
                    }
                }
            }

            void Reset() override
            {
                Initialize();
                DoCast(me, SPELL_GROUND);
<<<<<<< HEAD
=======
                _constructGUID.Clear();
                _heatTimer = 0;
>>>>>>> 9b933b4a
            }

            void UpdateAI(uint32 uiDiff) override
            {
                if (_heat)
                {
                    if (_heatTimer <= uiDiff)
                    {
                        Creature* construct = ObjectAccessor::GetCreature(*me, _constructGUID);
                        if (construct && !construct->HasAura(SPELL_MOLTEN))
                        {
                            me->AddAura(SPELL_HEAT, construct);
                            _heatTimer = 1000;
                        }
                    }
                    else
                        _heatTimer -= uiDiff;
                }
            }

        private:
            ObjectGuid _constructGUID;
            uint32 _heatTimer;
            bool _heat;
        };

        CreatureAI* GetAI(Creature* creature) const override
        {
            return GetUlduarAI<npc_scorch_groundAI>(creature);
        }
};

class spell_ignis_slag_pot : public SpellScriptLoader
{
    public:
        spell_ignis_slag_pot() : SpellScriptLoader("spell_ignis_slag_pot") { }

        class spell_ignis_slag_pot_AuraScript : public AuraScript
        {
            PrepareAuraScript(spell_ignis_slag_pot_AuraScript);

            bool Validate(SpellInfo const* /*spellInfo*/) override
            {
                if (!sSpellMgr->GetSpellInfo(SPELL_SLAG_POT_DAMAGE)
                    || !sSpellMgr->GetSpellInfo(SPELL_SLAG_IMBUED))
                    return false;
                return true;
            }

            void HandleEffectPeriodic(AuraEffect const* aurEff)
            {
                Unit* aurEffCaster = aurEff->GetCaster();
                if (!aurEffCaster)
                    return;

                Unit* target = GetTarget();
                aurEffCaster->CastSpell(target, SPELL_SLAG_POT_DAMAGE, true);
            }

            void OnRemove(AuraEffect const* /*aurEff*/, AuraEffectHandleModes /*mode*/)
            {
                if (GetTarget()->IsAlive())
                    GetTarget()->CastSpell(GetTarget(), SPELL_SLAG_IMBUED, true);
            }

            void Register() override
            {
                OnEffectPeriodic += AuraEffectPeriodicFn(spell_ignis_slag_pot_AuraScript::HandleEffectPeriodic, EFFECT_0, SPELL_AURA_PERIODIC_DUMMY);
                AfterEffectRemove += AuraEffectRemoveFn(spell_ignis_slag_pot_AuraScript::OnRemove, EFFECT_0, SPELL_AURA_PERIODIC_DUMMY, AURA_EFFECT_HANDLE_REAL);
            }
        };

        AuraScript* GetAuraScript() const override
        {
            return new spell_ignis_slag_pot_AuraScript();
        }
};

class achievement_ignis_shattered : public AchievementCriteriaScript
{
    public:
        achievement_ignis_shattered() : AchievementCriteriaScript("achievement_ignis_shattered") { }

        bool OnCheck(Player* /*source*/, Unit* target) override
        {
            if (target && target->IsAIEnabled)
                return target->GetAI()->GetData(DATA_SHATTERED) != 0;

            return false;
        }
};

void AddSC_boss_ignis()
{
    new boss_ignis();
    new npc_iron_construct();
    new npc_scorch_ground();
    new spell_ignis_slag_pot();
    new achievement_ignis_shattered();
}<|MERGE_RESOLUTION|>--- conflicted
+++ resolved
@@ -124,7 +124,7 @@
 
             void Initialize()
             {
-                _slagPotGUID = 0;
+                _slagPotGUID.Clear();
                 _shattered = false;
                 _firstConstructKill = 0;
             }
@@ -148,13 +148,7 @@
                 events.ScheduleEvent(EVENT_CONSTRUCT, 15000);
                 events.ScheduleEvent(EVENT_END_POT, 40000);
                 events.ScheduleEvent(EVENT_BERSERK, 480000);
-<<<<<<< HEAD
                 Initialize();
-=======
-                _slagPotGUID.Clear();
-                _shattered = false;
-                _firstConstructKill = 0;
->>>>>>> 9b933b4a
                 instance->DoStartTimedAchievement(ACHIEVEMENT_TIMED_TYPE_EVENT, ACHIEVEMENT_IGNIS_START_EVENT);
             }
 
@@ -388,16 +382,13 @@
                 creature->SetDisplayId(16925); //model 2 in db cannot overwrite wdb fields
             }
 
-<<<<<<< HEAD
             void Initialize()
             {
                 _heat = false;
-                _constructGUID = 0;
+                _constructGUID.Clear();
                 _heatTimer = 0;
             }
 
-=======
->>>>>>> 9b933b4a
             void MoveInLineOfSight(Unit* who) override
             {
                 if (!_heat)
@@ -417,11 +408,6 @@
             {
                 Initialize();
                 DoCast(me, SPELL_GROUND);
-<<<<<<< HEAD
-=======
-                _constructGUID.Clear();
-                _heatTimer = 0;
->>>>>>> 9b933b4a
             }
 
             void UpdateAI(uint32 uiDiff) override
