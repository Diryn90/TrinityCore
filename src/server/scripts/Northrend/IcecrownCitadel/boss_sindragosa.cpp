/*
 * Copyright (C) 2008-2014 TrinityCore <http://www.trinitycore.org/>
 *
 * This program is free software; you can redistribute it and/or modify it
 * under the terms of the GNU General Public License as published by the
 * Free Software Foundation; either version 2 of the License, or (at your
 * option) any later version.
 *
 * This program is distributed in the hope that it will be useful, but WITHOUT
 * ANY WARRANTY; without even the implied warranty of MERCHANTABILITY or
 * FITNESS FOR A PARTICULAR PURPOSE. See the GNU General Public License for
 * more details.
 *
 * You should have received a copy of the GNU General Public License along
 * with this program. If not, see <http://www.gnu.org/licenses/>.
 */

#include "ObjectMgr.h"
#include "ScriptMgr.h"
#include "ScriptedCreature.h"
#include "SpellAuraEffects.h"
#include "GridNotifiers.h"
#include "icecrown_citadel.h"

enum Texts
{
    SAY_AGGRO                           = 0, // You are fools to have come to this place! The icy winds of Northrend will consume your souls!
    SAY_UNCHAINED_MAGIC                 = 1, // Suffer, mortals, as your pathetic magic betrays you!
    EMOTE_WARN_BLISTERING_COLD          = 2, // %s prepares to unleash a wave of blistering cold!
    SAY_BLISTERING_COLD                 = 3, // Can you feel the cold hand of death upon your heart?
    SAY_RESPITE_FOR_A_TORMENTED_SOUL    = 4, // Aaah! It burns! What sorcery is this?!
    SAY_AIR_PHASE                       = 5, // Your incursion ends here! None shall survive!
    SAY_PHASE_2                         = 6, // Now feel my master's limitless power and despair!
    EMOTE_WARN_FROZEN_ORB               = 7, // %s fires a frozen orb towards $N!
    SAY_KILL                            = 8, // Perish!
                                             // A flaw of mortality...
    SAY_BERSERK                         = 9, // Enough! I tire of these games!
    SAY_DEATH                           = 10, // Free...at last...
    EMOTE_BERSERK_RAID                  = 11
};

enum Spells
{
    // Sindragosa
    SPELL_SINDRAGOSA_S_FURY     = 70608,
    SPELL_TANK_MARKER           = 71039,
    SPELL_FROST_AURA            = 70084,
    SPELL_PERMAEATING_CHILL     = 70109,
    SPELL_CLEAVE                = 19983,
    SPELL_TAIL_SMASH            = 71077,
    SPELL_FROST_BREATH_P1       = 69649,
    SPELL_FROST_BREATH_P2       = 73061,
    SPELL_UNCHAINED_MAGIC       = 69762,
    SPELL_BACKLASH              = 69770,
    SPELL_ICY_GRIP              = 70117,
    SPELL_ICY_GRIP_JUMP         = 70122,
    SPELL_BLISTERING_COLD       = 70123,
    SPELL_FROST_BEACON          = 70126,
    SPELL_ICE_TOMB_TARGET       = 69712,
    SPELL_ICE_TOMB_DUMMY        = 69675,
    SPELL_ICE_TOMB_UNTARGETABLE = 69700,
    SPELL_ICE_TOMB_DAMAGE       = 70157,
    SPELL_ASPHYXIATION          = 71665,
    SPELL_FROST_BOMB_TRIGGER    = 69846,
    SPELL_FROST_BOMB_VISUAL     = 70022,
    SPELL_BIRTH_NO_VISUAL       = 40031,
    SPELL_FROST_BOMB            = 69845,
    SPELL_MYSTIC_BUFFET         = 70128,

    // Spinestalker
    SPELL_BELLOWING_ROAR        = 36922,
    SPELL_CLEAVE_SPINESTALKER   = 40505,
    SPELL_TAIL_SWEEP            = 71370,

    // Rimefang
    SPELL_FROST_BREATH          = 71386,
    SPELL_FROST_AURA_RIMEFANG   = 71387,
    SPELL_ICY_BLAST             = 71376,
    SPELL_ICY_BLAST_AREA        = 71380,

    // Frostwarden Handler
    SPELL_FOCUS_FIRE            = 71350,
    SPELL_ORDER_WHELP           = 71357,
    SPELL_CONCUSSIVE_SHOCK      = 71337,

    // Frost Infusion
    SPELL_FROST_INFUSION_CREDIT = 72289,
    SPELL_FROST_IMBUED_BLADE    = 72290,
    SPELL_FROST_INFUSION        = 72292,
};

enum Events
{
    // Sindragosa
    EVENT_BERSERK                   = 1,
    EVENT_CLEAVE                    = 2,
    EVENT_TAIL_SMASH                = 3,
    EVENT_FROST_BREATH              = 4,
    EVENT_UNCHAINED_MAGIC           = 5,
    EVENT_ICY_GRIP                  = 6,
    EVENT_BLISTERING_COLD           = 7,
    EVENT_BLISTERING_COLD_YELL      = 8,
    EVENT_AIR_PHASE                 = 9,
    EVENT_ICE_TOMB                  = 10,
    EVENT_FROST_BOMB                = 11,
    EVENT_LAND                      = 12,
    EVENT_AIR_MOVEMENT              = 21,
    EVENT_THIRD_PHASE_CHECK         = 22,
    EVENT_AIR_MOVEMENT_FAR          = 23,
    EVENT_LAND_GROUND               = 24,

    // Spinestalker
    EVENT_BELLOWING_ROAR            = 13,
    EVENT_CLEAVE_SPINESTALKER       = 14,
    EVENT_TAIL_SWEEP                = 15,

    // Rimefang
    EVENT_FROST_BREATH_RIMEFANG     = 16,
    EVENT_ICY_BLAST                 = 17,
    EVENT_ICY_BLAST_CAST            = 18,

    // Trash
    EVENT_FROSTWARDEN_ORDER_WHELP   = 19,
    EVENT_CONCUSSIVE_SHOCK          = 20,

    // event groups
    EVENT_GROUP_LAND_PHASE          = 1,
};

enum FrostwingData
{
    DATA_MYSTIC_BUFFET_STACK    = 0,
    DATA_FROSTWYRM_OWNER        = 1,
    DATA_WHELP_MARKER           = 2,
    DATA_LINKED_GAMEOBJECT      = 3,
    DATA_TRAPPED_PLAYER         = 4,
    DATA_AIR_PHASE              = 5,
};

enum MovementPoints
{
    POINT_FROSTWYRM_FLY_IN  = 1,
    POINT_FROSTWYRM_LAND    = 2,
    POINT_AIR_PHASE         = 3,
    POINT_TAKEOFF           = 4,
    POINT_LAND              = 5,
    POINT_AIR_PHASE_FAR     = 6,
    POINT_LAND_GROUND       = 7,
};

enum Shadowmourne
{
    QUEST_FROST_INFUSION        = 24757
};

Position const RimefangFlyPos      = {4413.309f, 2456.421f, 233.3795f, 2.890186f};
Position const RimefangLandPos     = {4413.309f, 2456.421f, 203.3848f, 2.890186f};
Position const SpinestalkerFlyPos  = {4418.895f, 2514.233f, 230.4864f, 3.396045f};
Position const SpinestalkerLandPos = {4418.895f, 2514.233f, 203.3848f, 3.396045f};
Position const SindragosaSpawnPos  = {4818.700f, 2483.710f, 287.0650f, 3.089233f};
Position const SindragosaFlyPos    = {4475.190f, 2484.570f, 234.8510f, 3.141593f};
Position const SindragosaLandPos   = {4419.190f, 2484.570f, 203.3848f, 3.141593f};
Position const SindragosaAirPos    = {4475.990f, 2484.430f, 247.9340f, 3.141593f};
Position const SindragosaAirPosFar = {4525.600f, 2485.150f, 245.0820f, 3.141593f};
Position const SindragosaFlyInPos  = {4419.190f, 2484.360f, 232.5150f, 3.141593f};

class FrostwyrmLandEvent : public BasicEvent
{
    public:
        FrostwyrmLandEvent(Creature& owner, Position const& dest) : _owner(owner), _dest(dest) { }

        bool Execute(uint64 /*eventTime*/, uint32 /*updateTime*/)
        {
            _owner.GetMotionMaster()->MoveLand(POINT_FROSTWYRM_LAND, _dest);
            return true;
        }

    private:
        Creature& _owner;
        Position const& _dest;
};

class FrostBombExplosion : public BasicEvent
{
    public:
        FrostBombExplosion(Creature* owner, uint64 sindragosaGUID) : _owner(owner), _sindragosaGUID(sindragosaGUID) { }

        bool Execute(uint64 /*eventTime*/, uint32 /*updateTime*/)
        {
            _owner->CastSpell((Unit*)NULL, SPELL_FROST_BOMB, false, NULL, NULL, _sindragosaGUID);
            _owner->RemoveAurasDueToSpell(SPELL_FROST_BOMB_VISUAL);
            return true;
        }

    private:
        Creature* _owner;
        uint64 _sindragosaGUID;
};

class FrostBeaconSelector
{
    public:
        FrostBeaconSelector(Unit* source) : _source(source) { }

        bool operator()(Unit* target) const
        {
            return target->GetTypeId() == TYPEID_PLAYER &&
                target != _source->GetVictim() &&
                !target->HasAura(SPELL_ICE_TOMB_UNTARGETABLE);
        }

    private:
        Unit* _source;
};

class boss_sindragosa : public CreatureScript
{
    public:
        boss_sindragosa() : CreatureScript("boss_sindragosa") { }

        struct boss_sindragosaAI : public BossAI
        {
            boss_sindragosaAI(Creature* creature) : BossAI(creature, DATA_SINDRAGOSA), _summoned(false)
            {
<<<<<<< HEAD
                me->ApplySpellImmune(0, IMMUNITY_ID, 70127, true);
                me->ApplySpellImmune(0, IMMUNITY_ID, 72528, true);
                me->ApplySpellImmune(0, IMMUNITY_ID, 72529, true);
                me->ApplySpellImmune(0, IMMUNITY_ID, 72530, true);
=======
                Initialize();
            }

            void Initialize()
            {
                _mysticBuffetStack = 0;
                _isInAirPhase = false;
                _isThirdPhase = false;
>>>>>>> 54e201b8
            }

            void Reset() override
            {
                BossAI::Reset();
                me->SetReactState(REACT_DEFENSIVE);
                DoCast(me, SPELL_TANK_MARKER, true);
                events.ScheduleEvent(EVENT_BERSERK, 600000);
                events.ScheduleEvent(EVENT_CLEAVE, 10000, EVENT_GROUP_LAND_PHASE);
                events.ScheduleEvent(EVENT_TAIL_SMASH, 20000, EVENT_GROUP_LAND_PHASE);
                events.ScheduleEvent(EVENT_FROST_BREATH, urand(8000, 12000), EVENT_GROUP_LAND_PHASE);
                events.ScheduleEvent(EVENT_UNCHAINED_MAGIC, urand(9000, 14000), EVENT_GROUP_LAND_PHASE);
                events.ScheduleEvent(EVENT_ICY_GRIP, 33500, EVENT_GROUP_LAND_PHASE);
                events.ScheduleEvent(EVENT_AIR_PHASE, 50000);
                Initialize();

                if (!_summoned)
                {
                    me->SetCanFly(true);
                    me->SetDisableGravity(true);
                }
            }

            void JustDied(Unit* /* killer */) override
            {
                _JustDied();
                Talk(SAY_DEATH);

                if (Is25ManRaid() && me->HasAura(SPELL_SHADOWS_FATE))
                    DoCastAOE(SPELL_FROST_INFUSION_CREDIT, true);

            }

            void EnterCombat(Unit* victim) override
            {
                if (!instance->CheckRequiredBosses(DATA_SINDRAGOSA, victim->ToPlayer()))
                {
                    EnterEvadeMode();
                    instance->DoCastSpellOnPlayers(LIGHT_S_HAMMER_TELEPORT);
                    return;
                }

                BossAI::EnterCombat(victim);
                DoCast(me, SPELL_FROST_AURA);
                DoCast(me, SPELL_PERMAEATING_CHILL);
                Talk(SAY_AGGRO);
            }

            void JustReachedHome() override
            {
                BossAI::JustReachedHome();
                instance->SetBossState(DATA_SINDRAGOSA, FAIL);
                me->SetCanFly(false);
                me->SetDisableGravity(false);
            }

            void KilledUnit(Unit* victim) override
            {
                if (victim->GetTypeId() == TYPEID_PLAYER)
                    Talk(SAY_KILL);
            }

            void DoAction(int32 action) override
            {
                if (action == ACTION_START_FROSTWYRM)
                {
                    if (_summoned)
                        return;

                    _summoned = true;
                    if (TempSummon* summon = me->ToTempSummon())
                        summon->SetTempSummonType(TEMPSUMMON_DEAD_DESPAWN);

                    if (me->isDead())
                        return;

                    me->setActive(true);
                    me->SetCanFly(true);
                    me->SetDisableGravity(true);
                    me->SetByteFlag(UNIT_FIELD_BYTES_1, 3, UNIT_BYTE1_FLAG_ALWAYS_STAND | UNIT_BYTE1_FLAG_HOVER);
                    me->SetSpeed(MOVE_FLIGHT, 4.0f);
                    me->SetFlag(UNIT_FIELD_FLAGS, UNIT_FLAG_NON_ATTACKABLE);
                    float moveTime = me->GetExactDist(&SindragosaFlyPos) / (me->GetSpeed(MOVE_FLIGHT) * 0.001f);
                    me->m_Events.AddEvent(new FrostwyrmLandEvent(*me, SindragosaLandPos), me->m_Events.CalculateTime(uint64(moveTime) + 250));
                    me->GetMotionMaster()->MovePoint(POINT_FROSTWYRM_FLY_IN, SindragosaFlyPos);
                    DoCast(me, SPELL_SINDRAGOSA_S_FURY);
                }
            }

            uint32 GetData(uint32 type) const override
            {
                switch (type)
                {
                    case DATA_MYSTIC_BUFFET_STACK:
                        return _mysticBuffetStack;
                    case DATA_AIR_PHASE:
                        return _isInAirPhase ? 1 : 0;
                    default:
                        return 0xFFFFFFFF;
                }
            }

            void MovementInform(uint32 type, uint32 point) override
            {
                if (type != POINT_MOTION_TYPE && type != EFFECT_MOTION_TYPE)
                    return;

                switch (point)
                {
                    case POINT_FROSTWYRM_LAND:
                        me->setActive(false);
                        me->SetCanFly(false);
                        me->SetDisableGravity(false);
                        me->RemoveByteFlag(UNIT_FIELD_BYTES_1, 3, UNIT_BYTE1_FLAG_ALWAYS_STAND | UNIT_BYTE1_FLAG_HOVER);
                        me->SetHomePosition(SindragosaLandPos);
                        me->RemoveFlag(UNIT_FIELD_FLAGS, UNIT_FLAG_NON_ATTACKABLE);
                        me->SetSpeed(MOVE_FLIGHT, 2.5f);

                        // Sindragosa enters combat as soon as she lands
                        DoZoneInCombat();
                        break;
                    case POINT_TAKEOFF:
                        events.ScheduleEvent(EVENT_AIR_MOVEMENT, 1);
                        break;
                    case POINT_AIR_PHASE:
                        me->CastCustomSpell(SPELL_ICE_TOMB_TARGET, SPELLVALUE_MAX_TARGETS, RAID_MODE<int32>(2, 5, 2, 6), NULL);
                        me->SetFacingTo(float(M_PI));
                        events.ScheduleEvent(EVENT_AIR_MOVEMENT_FAR, 1);
                        events.ScheduleEvent(EVENT_FROST_BOMB, 9000);
                        break;
                    case POINT_AIR_PHASE_FAR:
                        me->SetFacingTo(float(M_PI));
                        events.ScheduleEvent(EVENT_LAND, 30000);
                        break;
                    case POINT_LAND:
                        events.ScheduleEvent(EVENT_LAND_GROUND, 5*IN_MILLISECONDS);
                        break;
                    case POINT_LAND_GROUND:
                    {
                        me->SetCanFly(false);
                        me->SetDisableGravity(false);
                        me->RemoveByteFlag(UNIT_FIELD_BYTES_1, 3, UNIT_BYTE1_FLAG_ALWAYS_STAND | UNIT_BYTE1_FLAG_HOVER);
                        me->SetReactState(REACT_DEFENSIVE);
                        if (me->GetMotionMaster()->GetCurrentMovementGeneratorType() == POINT_MOTION_TYPE)
                            me->GetMotionMaster()->MovementExpired();
                        _isInAirPhase = false;
                        break;
                    }
                    default:
                        break;
                }
            }

            void DamageTaken(Unit* /*attacker*/, uint32& /*damage*/) override
            {
                if (!_isThirdPhase && !HealthAbovePct(35))
                {
                    events.CancelEvent(EVENT_AIR_PHASE);
                    events.ScheduleEvent(EVENT_THIRD_PHASE_CHECK, 1000);
                    _isThirdPhase = true;
                }
            }

            void JustSummoned(Creature* summon) override
            {
                summons.Summon(summon);
                if (summon->GetEntry() == NPC_FROST_BOMB)
                {
                    summon->CastSpell(summon, SPELL_FROST_BOMB_VISUAL, true);
                    summon->CastSpell(summon, SPELL_BIRTH_NO_VISUAL, true);
                    summon->m_Events.AddEvent(new FrostBombExplosion(summon, me->GetGUID()), summon->m_Events.CalculateTime(5500));
                }
            }

            void SummonedCreatureDespawn(Creature* summon) override
            {
                BossAI::SummonedCreatureDespawn(summon);
                if (summon->GetEntry() == NPC_ICE_TOMB)
                    summon->AI()->JustDied(summon);
            }

            void SpellHitTarget(Unit* target, SpellInfo const* spell) override
            {
                if (uint32 spellId = sSpellMgr->GetSpellIdForDifficulty(70127, me))
                    if (spellId == spell->Id && target->GetTypeId() == TYPEID_PLAYER)
                        if (Aura const* mysticBuffet = target->GetAura(spell->Id))
                            _mysticBuffetStack = std::max<uint8>(_mysticBuffetStack, mysticBuffet->GetStackAmount());

            }

            void UpdateAI(uint32 diff) override
            {
                if (!UpdateVictim() || !CheckInRoom())
                    return;

                events.Update(diff);

                if (me->HasUnitState(UNIT_STATE_CASTING))
                    return;

                while (uint32 eventId = events.ExecuteEvent())
                {
                    switch (eventId)
                    {
                        case EVENT_BERSERK:
                            Talk(EMOTE_BERSERK_RAID);
                            Talk(SAY_BERSERK);
                            DoCast(me, SPELL_BERSERK);
                            break;
                        case EVENT_CLEAVE:
                            DoCastVictim(SPELL_CLEAVE);
                            events.ScheduleEvent(EVENT_CLEAVE, urand(15000, 20000), EVENT_GROUP_LAND_PHASE);
                            break;
                        case EVENT_TAIL_SMASH:
                            DoCast(me, SPELL_TAIL_SMASH);
                            events.ScheduleEvent(EVENT_TAIL_SMASH, urand(27000, 32000), EVENT_GROUP_LAND_PHASE);
                            break;
                        case EVENT_FROST_BREATH:
                            DoCastVictim(_isThirdPhase ? SPELL_FROST_BREATH_P2 : SPELL_FROST_BREATH_P1);
                            events.ScheduleEvent(EVENT_FROST_BREATH, urand(20000, 25000), EVENT_GROUP_LAND_PHASE);
                            break;
                        case EVENT_UNCHAINED_MAGIC:
                            Talk(SAY_UNCHAINED_MAGIC);
                            DoCast(me, SPELL_UNCHAINED_MAGIC);
                            events.ScheduleEvent(EVENT_UNCHAINED_MAGIC, urand(30000, 35000), EVENT_GROUP_LAND_PHASE);
                            break;
                        case EVENT_ICY_GRIP:
                            DoCast(me, SPELL_ICY_GRIP);
                            events.ScheduleEvent(EVENT_BLISTERING_COLD, 1000, EVENT_GROUP_LAND_PHASE);
                            break;
                        case EVENT_BLISTERING_COLD:
                            Talk(EMOTE_WARN_BLISTERING_COLD);
                            DoCast(me, SPELL_BLISTERING_COLD);
                            events.ScheduleEvent(EVENT_BLISTERING_COLD_YELL, 5000, EVENT_GROUP_LAND_PHASE);
                            break;
                        case EVENT_BLISTERING_COLD_YELL:
                            Talk(SAY_BLISTERING_COLD);
                            break;
                        case EVENT_AIR_PHASE:
                        {
                            _isInAirPhase = true;
                            Talk(SAY_AIR_PHASE);
                            me->SetCanFly(true);
                            me->SetDisableGravity(true);
                            me->SetByteFlag(UNIT_FIELD_BYTES_1, 3, UNIT_BYTE1_FLAG_ALWAYS_STAND | UNIT_BYTE1_FLAG_HOVER);
                            me->SetReactState(REACT_PASSIVE);
                            me->AttackStop();
                            Position pos;
                            pos.Relocate(me);
                            pos.m_positionZ += 17.0f;
                            me->GetMotionMaster()->MoveTakeoff(POINT_TAKEOFF, pos);
                            events.CancelEventGroup(EVENT_GROUP_LAND_PHASE);
                            events.ScheduleEvent(EVENT_AIR_PHASE, 110000);
                            break;
                        }
                        case EVENT_AIR_MOVEMENT:
                            me->GetMotionMaster()->MovePoint(POINT_AIR_PHASE, SindragosaAirPos);
                            break;
                        case EVENT_AIR_MOVEMENT_FAR:
                            me->GetMotionMaster()->MovePoint(POINT_AIR_PHASE_FAR, SindragosaAirPosFar);
                            break;
                        case EVENT_ICE_TOMB:
                            if (Unit* target = SelectTarget(SELECT_TARGET_RANDOM, 1, FrostBeaconSelector(me)))
                            {
                                Talk(EMOTE_WARN_FROZEN_ORB, target);
                                DoCast(target, SPELL_ICE_TOMB_DUMMY, true);
                            }
                            events.ScheduleEvent(EVENT_ICE_TOMB, urand(16000, 23000));
                            break;
                        case EVENT_FROST_BOMB:
                        {
                            float destX, destY, destZ;
                            destX = float(rand_norm()) * 75.0f + 4350.0f;
                            destY = float(rand_norm()) * 75.0f + 2450.0f;
                            destZ = 205.0f; // random number close to ground, get exact in next call
                            me->UpdateGroundPositionZ(destX, destY, destZ);
                            me->CastSpell(destX, destY, destZ, SPELL_FROST_BOMB_TRIGGER, false);
                            events.ScheduleEvent(EVENT_FROST_BOMB, urand(6000, 8000));
                            break;
                        }
                        case EVENT_LAND:
                        {
                            events.CancelEvent(EVENT_FROST_BOMB);
                            me->GetMotionMaster()->MovePoint(POINT_LAND, SindragosaFlyInPos);
                            break;
                        }
                        case EVENT_LAND_GROUND:
                            events.ScheduleEvent(EVENT_CLEAVE, urand(13000, 15000), EVENT_GROUP_LAND_PHASE);
                            events.ScheduleEvent(EVENT_TAIL_SMASH, urand(19000, 23000), EVENT_GROUP_LAND_PHASE);
                            events.ScheduleEvent(EVENT_FROST_BREATH, urand(10000, 15000), EVENT_GROUP_LAND_PHASE);
                            events.ScheduleEvent(EVENT_UNCHAINED_MAGIC, urand(12000, 17000), EVENT_GROUP_LAND_PHASE);
                            events.ScheduleEvent(EVENT_ICY_GRIP, urand(35000, 40000), EVENT_GROUP_LAND_PHASE);
                            me->GetMotionMaster()->MoveLand(POINT_LAND_GROUND, SindragosaLandPos);
                            break;
                        case EVENT_THIRD_PHASE_CHECK:
                        {
                            if (!_isInAirPhase)
                            {
                                Talk(SAY_PHASE_2);
                                events.ScheduleEvent(EVENT_ICE_TOMB, urand(7000, 10000));
                                events.RescheduleEvent(EVENT_ICY_GRIP, urand(35000, 40000));
                                DoCast(me, SPELL_MYSTIC_BUFFET, true);
                            }
                            else
                                events.ScheduleEvent(EVENT_THIRD_PHASE_CHECK, 5000);
                            break;
                        }
                        default:
                            break;
                    }
                }

                DoMeleeAttackIfReady();
            }

        private:
            uint8 _mysticBuffetStack;
            bool _isInAirPhase;
            bool _isThirdPhase;
            bool _summoned;
        };

        CreatureAI* GetAI(Creature* creature) const override
        {
            return GetIcecrownCitadelAI<boss_sindragosaAI>(creature);
        }
};

class npc_ice_tomb : public CreatureScript
{
    public:
        npc_ice_tomb() : CreatureScript("npc_ice_tomb") { }

        struct npc_ice_tombAI : public ScriptedAI
        {
            npc_ice_tombAI(Creature* creature) : ScriptedAI(creature)
            {
                me->ApplySpellImmune(0, IMMUNITY_EFFECT, SPELL_EFFECT_KNOCK_BACK, true);
                _trappedPlayerGUID = 0;
                _existenceCheckTimer = 0;
                SetCombatMovement(false);
            }

            void Reset() override
            {
                me->SetReactState(REACT_PASSIVE);
            }

            void SetGUID(uint64 guid, int32 type/* = 0 */) override
            {
                if (type == DATA_TRAPPED_PLAYER)
                {
                    _trappedPlayerGUID = guid;
                    _existenceCheckTimer = 1000;
                    _asphyxiationTriggered = false;
                    
                    // Intentional initialization
                    _asphyxiationTimer = 20000;
                    
                    if (Player* player = ObjectAccessor::GetPlayer(*me, _trappedPlayerGUID))
                        player->RemoveAura(SPELL_FROST_BEACON);

                    if (InstanceScript* instance = me->GetInstanceScript())
                    if (Creature* sindragosa = ObjectAccessor::GetCreature(*me, instance->GetData64(DATA_SINDRAGOSA)))
                            _asphyxiationTimer = sindragosa->AI()->GetData(DATA_AIR_PHASE) ? 30000 : 20000;
                }
            }

            void JustDied(Unit* /*killer*/) override
            {
                me->RemoveAllGameObjects();

                if (Player* player = ObjectAccessor::GetPlayer(*me, _trappedPlayerGUID))
                {
                    _trappedPlayerGUID = 0;
                    player->RemoveAurasDueToSpell(SPELL_ICE_TOMB_DAMAGE);
                    player->RemoveAurasDueToSpell(SPELL_ASPHYXIATION);
                }
            }

            void UpdateAI(uint32 diff) override
            {
                if (!_trappedPlayerGUID)
                    return;
                    
                    
                if (!_asphyxiationTriggered)
                {
                    if (_asphyxiationTimer <= diff)
                    {
                        if (Player* player = ObjectAccessor::GetPlayer(*me, _trappedPlayerGUID))
                            player->CastSpell(player, SPELL_ASPHYXIATION, true);
                        _asphyxiationTriggered = true;
                    }
                    else
                        _asphyxiationTimer -= diff;
                }

                if (_existenceCheckTimer <= diff)
                {
                    Player* player = ObjectAccessor::GetPlayer(*me, _trappedPlayerGUID);
                    if (!player || player->isDead() || !player->HasAura(SPELL_ICE_TOMB_DAMAGE))
                    {
                        // Remove object
                        JustDied(me);
                        me->DespawnOrUnsummon();
                        return;
                    }
                    _existenceCheckTimer = 1000;
                }
                else
                    _existenceCheckTimer -= diff;
            }

        private:
            uint64 _trappedPlayerGUID;
            uint32 _existenceCheckTimer;
            uint32 _asphyxiationTimer;
            bool _asphyxiationTriggered;
        };

        CreatureAI* GetAI(Creature* creature) const override
        {
            return GetIcecrownCitadelAI<npc_ice_tombAI>(creature);
        }
};

class npc_spinestalker : public CreatureScript
{
    public:
        npc_spinestalker() : CreatureScript("npc_spinestalker") { }

        struct npc_spinestalkerAI : public ScriptedAI
        {
            npc_spinestalkerAI(Creature* creature) : ScriptedAI(creature), _instance(creature->GetInstanceScript()), _summoned(false)
            {
            }

            void InitializeAI() override
            {
                // Increase add count
                if (!me->isDead())
                {
                    _instance->SetData(DATA_SINDRAGOSA_FROSTWYRMS, me->GetDBTableGUIDLow());  // this cannot be in Reset because reset also happens on evade
                    Reset();
                }
            }

            void Reset() override
            {
                _events.Reset();
                _events.ScheduleEvent(EVENT_BELLOWING_ROAR, urand(20000, 25000));
                _events.ScheduleEvent(EVENT_CLEAVE_SPINESTALKER, urand(10000, 15000));
                _events.ScheduleEvent(EVENT_TAIL_SWEEP, urand(8000, 12000));
                me->SetReactState(REACT_DEFENSIVE);

                if (!_summoned)
                {
                    me->SetCanFly(true);
                    me->SetDisableGravity(true);
                }
            }

            void JustRespawned() override
            {
                ScriptedAI::JustRespawned();
                _instance->SetData(DATA_SINDRAGOSA_FROSTWYRMS, me->GetDBTableGUIDLow());  // this cannot be in Reset because reset also happens on evade
            }

            void JustDied(Unit* /*killer*/) override
            {
                _events.Reset();
            }

            void DoAction(int32 action) override
            {
                if (action == ACTION_START_FROSTWYRM)
                {
                    if (_summoned)
                        return;

                    _summoned = true;
                    if (me->isDead())
                        return;

                    me->setActive(true);
                    me->SetSpeed(MOVE_FLIGHT, 2.0f);
                    me->SetFlag(UNIT_FIELD_FLAGS, UNIT_FLAG_NON_ATTACKABLE);
                    float moveTime = me->GetExactDist(&SpinestalkerFlyPos) / (me->GetSpeed(MOVE_FLIGHT) * 0.001f);
                    me->m_Events.AddEvent(new FrostwyrmLandEvent(*me, SpinestalkerLandPos), me->m_Events.CalculateTime(uint64(moveTime) + 250));
                    me->SetDefaultMovementType(IDLE_MOTION_TYPE);
                    me->GetMotionMaster()->MoveIdle();
                    me->StopMoving();
                    me->GetMotionMaster()->MovePoint(POINT_FROSTWYRM_FLY_IN, SpinestalkerFlyPos);
                }
            }

            void MovementInform(uint32 type, uint32 point) override
            {
                if (type != EFFECT_MOTION_TYPE || point != POINT_FROSTWYRM_LAND)
                    return;

                me->setActive(false);
                me->SetCanFly(false);
                me->SetDisableGravity(false);
                me->RemoveByteFlag(UNIT_FIELD_BYTES_1, 3, UNIT_BYTE1_FLAG_ALWAYS_STAND | UNIT_BYTE1_FLAG_HOVER);
                me->SetHomePosition(SpinestalkerLandPos);
                me->SetFacingTo(SpinestalkerLandPos.GetOrientation());
                me->RemoveFlag(UNIT_FIELD_FLAGS, UNIT_FLAG_NON_ATTACKABLE);
            }

            void UpdateAI(uint32 diff) override
            {
                if (!UpdateVictim())
                    return;

                _events.Update(diff);

                if (me->HasUnitState(UNIT_STATE_CASTING))
                    return;

                while (uint32 eventId = _events.ExecuteEvent())
                {
                    switch (eventId)
                    {
                        case EVENT_BELLOWING_ROAR:
                            DoCast(me, SPELL_BELLOWING_ROAR);
                            _events.ScheduleEvent(EVENT_BELLOWING_ROAR, urand(25000, 30000));
                            break;
                        case EVENT_CLEAVE_SPINESTALKER:
                            DoCastVictim(SPELL_CLEAVE_SPINESTALKER);
                            _events.ScheduleEvent(EVENT_CLEAVE_SPINESTALKER, urand(10000, 15000));
                            break;
                        case EVENT_TAIL_SWEEP:
                            DoCast(me, SPELL_TAIL_SWEEP);
                            _events.ScheduleEvent(EVENT_TAIL_SWEEP, urand(22000, 25000));
                            break;
                        default:
                            break;
                    }
                }

                DoMeleeAttackIfReady();
            }

        private:
            EventMap _events;
            InstanceScript* _instance;
            bool _summoned;
        };

        CreatureAI* GetAI(Creature* creature) const override
        {
            return GetIcecrownCitadelAI<npc_spinestalkerAI>(creature);
        }
};

class npc_rimefang : public CreatureScript
{
    public:
        npc_rimefang() : CreatureScript("npc_rimefang_icc") { }

        struct npc_rimefangAI : public ScriptedAI
        {
            npc_rimefangAI(Creature* creature) : ScriptedAI(creature), _instance(creature->GetInstanceScript()), _summoned(false)
            {
                Initialize();
            }

            void Initialize()
            {
                _icyBlastCounter = 0;
            }

            void InitializeAI() override
            {
                // Increase add count
                if (!me->isDead())
                {
                    _instance->SetData(DATA_SINDRAGOSA_FROSTWYRMS, me->GetDBTableGUIDLow());  // this cannot be in Reset because reset also happens on evade
                    Reset();
                }
            }

            void Reset() override
            {
                _events.Reset();
                _events.ScheduleEvent(EVENT_FROST_BREATH_RIMEFANG, urand(12000, 15000));
                _events.ScheduleEvent(EVENT_ICY_BLAST, urand(30000, 35000));
                me->SetReactState(REACT_DEFENSIVE);
                Initialize();

                if (!_summoned)
                {
                    me->SetCanFly(true);
                    me->SetDisableGravity(true);
                }
            }

            void JustRespawned() override
            {
                ScriptedAI::JustRespawned();
                _instance->SetData(DATA_SINDRAGOSA_FROSTWYRMS, me->GetDBTableGUIDLow());  // this cannot be in Reset because reset also happens on evade
            }

            void JustDied(Unit* /*killer*/) override
            {
                _events.Reset();
            }

            void DoAction(int32 action) override
            {
                if (action == ACTION_START_FROSTWYRM)
                {
                    if (_summoned)
                        return;

                    _summoned = true;
                    if (me->isDead())
                        return;

                    me->setActive(true);
                    me->SetSpeed(MOVE_FLIGHT, 2.0f);
                    me->SetFlag(UNIT_FIELD_FLAGS, UNIT_FLAG_IMMUNE_TO_PC);
                    float moveTime = me->GetExactDist(&RimefangFlyPos) / (me->GetSpeed(MOVE_FLIGHT) * 0.001f);
                    me->m_Events.AddEvent(new FrostwyrmLandEvent(*me, RimefangLandPos), me->m_Events.CalculateTime(uint64(moveTime) + 250));
                    me->SetDefaultMovementType(IDLE_MOTION_TYPE);
                    me->GetMotionMaster()->MoveIdle();
                    me->StopMoving();
                    me->GetMotionMaster()->MovePoint(POINT_FROSTWYRM_FLY_IN, RimefangFlyPos);
                }
            }

            void MovementInform(uint32 type, uint32 point) override
            {
                if (type != EFFECT_MOTION_TYPE || point != POINT_FROSTWYRM_LAND)
                    return;

                me->setActive(false);
                me->SetCanFly(false);
                me->SetDisableGravity(false);
                me->RemoveByteFlag(UNIT_FIELD_BYTES_1, 3, UNIT_BYTE1_FLAG_ALWAYS_STAND | UNIT_BYTE1_FLAG_HOVER);
                me->SetHomePosition(RimefangLandPos);
                me->SetFacingTo(RimefangLandPos.GetOrientation());
                me->RemoveFlag(UNIT_FIELD_FLAGS, UNIT_FLAG_IMMUNE_TO_PC);
            }

            void EnterCombat(Unit* /*victim*/) override
            {
                DoCast(me, SPELL_FROST_AURA_RIMEFANG, true);
            }

            void UpdateAI(uint32 diff) override
            {
                if (!UpdateVictim())
                    return;

                _events.Update(diff);

                if (me->HasUnitState(UNIT_STATE_CASTING))
                    return;

                while (uint32 eventId = _events.ExecuteEvent())
                {
                    switch (eventId)
                    {
                        case EVENT_FROST_BREATH_RIMEFANG:
                            DoCast(me, SPELL_FROST_BREATH);
                            _events.ScheduleEvent(EVENT_FROST_BREATH_RIMEFANG, urand(35000, 40000));
                            break;
                        case EVENT_ICY_BLAST:
                        {
                            _icyBlastCounter = RAID_MODE<uint8>(5, 7, 6, 8);
                            me->SetReactState(REACT_PASSIVE);
                            me->AttackStop();
                            me->SetCanFly(true);
                            me->GetMotionMaster()->MovePoint(POINT_FROSTWYRM_FLY_IN, RimefangFlyPos);
                            float moveTime = me->GetExactDist(&RimefangFlyPos)/(me->GetSpeed(MOVE_FLIGHT)*0.001f);
                            _events.ScheduleEvent(EVENT_ICY_BLAST, uint64(moveTime) + urand(60000, 70000));
                            _events.ScheduleEvent(EVENT_ICY_BLAST_CAST, uint64(moveTime) + 250);
                            break;
                        }
                        case EVENT_ICY_BLAST_CAST:
                            if (--_icyBlastCounter)
                            {
                                if (Unit* target = SelectTarget(SELECT_TARGET_RANDOM, 0, 0.0f, true))
                                {
                                    me->SetFacingToObject(target);
                                    DoCast(target, SPELL_ICY_BLAST);
                                }
                                _events.ScheduleEvent(EVENT_ICY_BLAST_CAST, 3000);
                            }
                            else if (Unit* victim = me->SelectVictim())
                            {
                                me->SetReactState(REACT_DEFENSIVE);
                                AttackStart(victim);
                                me->SetCanFly(false);
                            }
                            break;
                        default:
                            break;
                    }
                }

                DoMeleeAttackIfReady();
            }

        private:
            EventMap _events;
            InstanceScript* _instance;
            uint8 _icyBlastCounter;
            bool _summoned;
        };

        CreatureAI* GetAI(Creature* creature) const override
        {
            return GetIcecrownCitadelAI<npc_rimefangAI>(creature);
        }
};

class npc_sindragosa_trash : public CreatureScript
{
    public:
        npc_sindragosa_trash() : CreatureScript("npc_sindragosa_trash") { }

        struct npc_sindragosa_trashAI : public ScriptedAI
        {
            npc_sindragosa_trashAI(Creature* creature) : ScriptedAI(creature)
            {
                Initialize();
                _instance = creature->GetInstanceScript();
                _frostwyrmId = 0;
            }

            void Initialize()
            {
                _isTaunted = false;
            }

            void InitializeAI() override
            {
                _frostwyrmId = (me->GetHomePosition().GetPositionY() < 2484.35f) ? DATA_RIMEFANG : DATA_SPINESTALKER;
                // Increase add count
                if (!me->isDead())
                {
                    if (me->GetEntry() == NPC_FROSTWING_WHELP)
                        _instance->SetData(_frostwyrmId, me->GetDBTableGUIDLow());  // this cannot be in Reset because reset also happens on evade
                    Reset();
                }
            }

            void Reset() override
            {
                // This is shared AI for handler and whelps
                if (me->GetEntry() == NPC_FROSTWARDEN_HANDLER)
                {
                    _events.ScheduleEvent(EVENT_FROSTWARDEN_ORDER_WHELP, 3000);
                    _events.ScheduleEvent(EVENT_CONCUSSIVE_SHOCK, urand(8000, 10000));
                }

                Initialize();
            }

            void JustRespawned() override
            {
                ScriptedAI::JustRespawned();

                // Increase add count
                if (me->GetEntry() == NPC_FROSTWING_WHELP)
                    _instance->SetData(_frostwyrmId, me->GetDBTableGUIDLow());  // this cannot be in Reset because reset also happens on evade
            }

            void SetData(uint32 type, uint32 data) override
            {
                if (type == DATA_WHELP_MARKER)
                    _isTaunted = data != 0;
            }

            uint32 GetData(uint32 type) const override
            {
                if (type == DATA_FROSTWYRM_OWNER)
                    return _frostwyrmId;
                else if (type == DATA_WHELP_MARKER)
                    return uint32(_isTaunted);
                return 0;
            }

            void UpdateAI(uint32 diff) override
            {
                if (!UpdateVictim())
                    return;

                _events.Update(diff);

                if (me->HasUnitState(UNIT_STATE_CASTING))
                    return;

                while (uint32 eventId = _events.ExecuteEvent())
                {
                    switch (eventId)
                    {
                        case EVENT_FROSTWARDEN_ORDER_WHELP:
                            DoCast(me, SPELL_ORDER_WHELP);
                            _events.ScheduleEvent(EVENT_FROSTWARDEN_ORDER_WHELP, 3000);
                            break;
                        case EVENT_CONCUSSIVE_SHOCK:
                            DoCast(me, SPELL_CONCUSSIVE_SHOCK);
                            _events.ScheduleEvent(EVENT_CONCUSSIVE_SHOCK, urand(10000, 13000));
                            break;
                        default:
                            break;
                    }
                }

                DoMeleeAttackIfReady();
            }

        private:
            EventMap _events;
            InstanceScript* _instance;
            uint32 _frostwyrmId;
            bool _isTaunted; // Frostwing Whelp only
        };

        CreatureAI* GetAI(Creature* creature) const override
        {
            return GetIcecrownCitadelAI<npc_sindragosa_trashAI>(creature);
        }
};

class spell_sindragosa_s_fury : public SpellScriptLoader
{
    public:
        spell_sindragosa_s_fury() : SpellScriptLoader("spell_sindragosa_s_fury") { }

        class spell_sindragosa_s_fury_SpellScript : public SpellScript
        {
            PrepareSpellScript(spell_sindragosa_s_fury_SpellScript);

            bool Load() override
            {
                _targetCount = 0;

                // This script should execute only in Icecrown Citadel
                if (InstanceMap* instance = GetCaster()->GetMap()->ToInstanceMap())
                    if (instance->GetInstanceScript())
                        if (instance->GetScriptId() == sObjectMgr->GetScriptId(ICCScriptName))
                            return true;

                return false;
            }

            void SelectDest()
            {
                if (Position* dest = const_cast<WorldLocation*>(GetExplTargetDest()))
                {
                    float destX = float(rand_norm()) * 75.0f + 4350.0f;
                    float destY = float(rand_norm()) * 75.0f + 2450.0f;
                    float destZ = 205.0f; // random number close to ground, get exact in next call
                    GetCaster()->UpdateGroundPositionZ(destX, destY, destZ);
                    dest->Relocate(destX, destY, destZ);
                }
            }

            void CountTargets(std::list<WorldObject*>& targets)
            {
                _targetCount = targets.size();
            }

            void HandleDummy(SpellEffIndex effIndex)
            {
                PreventHitDefaultEffect(effIndex);

                if (!GetHitUnit()->IsAlive() || !_targetCount)
                    return;

                float resistance = float(GetHitUnit()->GetResistance(SpellSchoolMask(GetSpellInfo()->SchoolMask)));
                uint32 minResistFactor = uint32((resistance / (resistance + 510.0f)) * 10.0f) * 2;
                uint32 randomResist = urand(0, (9 - minResistFactor) * 100) / 100 + minResistFactor;

                uint32 damage = (uint32(GetEffectValue() / _targetCount) * randomResist) / 10;

                SpellNonMeleeDamage damageInfo(GetCaster(), GetHitUnit(), GetSpellInfo()->Id, GetSpellInfo()->SchoolMask);
                damageInfo.damage = damage;
                GetCaster()->SendSpellNonMeleeDamageLog(&damageInfo);
                GetCaster()->DealSpellDamage(&damageInfo, false);
            }

            void Register() override
            {
                BeforeCast += SpellCastFn(spell_sindragosa_s_fury_SpellScript::SelectDest);
                OnObjectAreaTargetSelect += SpellObjectAreaTargetSelectFn(spell_sindragosa_s_fury_SpellScript::CountTargets, EFFECT_1, TARGET_UNIT_DEST_AREA_ENTRY);
                OnEffectHitTarget += SpellEffectFn(spell_sindragosa_s_fury_SpellScript::HandleDummy, EFFECT_1, SPELL_EFFECT_DUMMY);
            }

            uint32 _targetCount;
        };

        SpellScript* GetSpellScript() const override
        {
            return new spell_sindragosa_s_fury_SpellScript();
        }
};

class UnchainedMagicTargetSelector
{
    public:
        UnchainedMagicTargetSelector() { }

        bool operator()(WorldObject* object) const
        {
            if (Unit* unit = object->ToUnit())
                return unit->getPowerType() != POWER_MANA;
            return true;
        }
};

class spell_sindragosa_unchained_magic : public SpellScriptLoader
{
    public:
        spell_sindragosa_unchained_magic() : SpellScriptLoader("spell_sindragosa_unchained_magic") { }

        class spell_sindragosa_unchained_magic_SpellScript : public SpellScript
        {
            PrepareSpellScript(spell_sindragosa_unchained_magic_SpellScript);

            void FilterTargets(std::list<WorldObject*>& unitList)
            {
                unitList.remove_if(UnchainedMagicTargetSelector());
                uint32 maxSize = uint32(GetCaster()->GetMap()->GetSpawnMode() & 1 ? 6 : 2);
                if (unitList.size() > maxSize)
                    Trinity::Containers::RandomResizeList(unitList, maxSize);
            }

            void Register() override
            {
                OnObjectAreaTargetSelect += SpellObjectAreaTargetSelectFn(spell_sindragosa_unchained_magic_SpellScript::FilterTargets, EFFECT_0, TARGET_UNIT_SRC_AREA_ENEMY);
            }
        };

        SpellScript* GetSpellScript() const override
        {
            return new spell_sindragosa_unchained_magic_SpellScript();
        }
};

class spell_sindragosa_frost_breath : public SpellScriptLoader
{
    public:
        spell_sindragosa_frost_breath() : SpellScriptLoader("spell_sindragosa_frost_breath") { }

        class spell_sindragosa_frost_breath_SpellScript : public SpellScript
        {
            PrepareSpellScript(spell_sindragosa_frost_breath_SpellScript);

            void HandleInfusion()
            {
                Player* target = GetHitPlayer();
                if (!target)
                    return;

                // Check difficulty and quest status
                if (!(target->GetRaidDifficulty() & RAID_DIFFICULTY_MASK_25MAN) || target->GetQuestStatus(QUEST_FROST_INFUSION) != QUEST_STATUS_INCOMPLETE)
                    return;

                // Check if player has Shadow's Edge equipped and not ready for infusion
                if (!target->HasAura(SPELL_UNSATED_CRAVING) || target->HasAura(SPELL_FROST_IMBUED_BLADE))
                    return;

                Aura* infusion = target->GetAura(SPELL_FROST_INFUSION, target->GetGUID());
                if (infusion && infusion->GetStackAmount() >= 3)
                {
                    target->RemoveAura(infusion);
                    target->CastSpell(target, SPELL_FROST_IMBUED_BLADE, TRIGGERED_FULL_MASK);
                }
                else
                    target->CastSpell(target, SPELL_FROST_INFUSION, TRIGGERED_FULL_MASK);
            }

            void Register() override
            {
                AfterHit += SpellHitFn(spell_sindragosa_frost_breath_SpellScript::HandleInfusion);
            }
        };

        SpellScript* GetSpellScript() const override
        {
            return new spell_sindragosa_frost_breath_SpellScript();
        }
};

class spell_sindragosa_instability : public SpellScriptLoader
{
    public:
        spell_sindragosa_instability() : SpellScriptLoader("spell_sindragosa_instability") { }

        class spell_sindragosa_instability_AuraScript : public AuraScript
        {
            PrepareAuraScript(spell_sindragosa_instability_AuraScript);

            bool Validate(SpellInfo const* /*spell*/) override
            {
                if (!sSpellMgr->GetSpellInfo(SPELL_BACKLASH))
                    return false;
                return true;
            }

            void OnRemove(AuraEffect const* aurEff, AuraEffectHandleModes /*mode*/)
            {
                if (GetTargetApplication()->GetRemoveMode() == AURA_REMOVE_BY_EXPIRE)
                    GetTarget()->CastCustomSpell(SPELL_BACKLASH, SPELLVALUE_BASE_POINT0, aurEff->GetAmount(), GetTarget(), true, NULL, aurEff, GetCasterGUID());
            }

            void Register() override
            {
                AfterEffectRemove += AuraEffectRemoveFn(spell_sindragosa_instability_AuraScript::OnRemove, EFFECT_0, SPELL_AURA_DUMMY, AURA_EFFECT_HANDLE_REAL);
            }
        };

        AuraScript* GetAuraScript() const override
        {
            return new spell_sindragosa_instability_AuraScript();
        }
};

class spell_sindragosa_frost_beacon : public SpellScriptLoader
{
    public:
        spell_sindragosa_frost_beacon() : SpellScriptLoader("spell_sindragosa_frost_beacon") { }

        class spell_sindragosa_frost_beacon_AuraScript : public AuraScript
        {
            PrepareAuraScript(spell_sindragosa_frost_beacon_AuraScript);

            bool Validate(SpellInfo const* /*spell*/) override
            {
                if (!sSpellMgr->GetSpellInfo(SPELL_ICE_TOMB_DAMAGE))
                    return false;
                return true;
            }

            void PeriodicTick(AuraEffect const* /*aurEff*/)
            {
                PreventDefaultAction();
                if (Unit* caster = GetCaster())
                    caster->CastSpell(GetTarget(), SPELL_ICE_TOMB_DAMAGE, true);
            }

            void Register() override
            {
                OnEffectPeriodic += AuraEffectPeriodicFn(spell_sindragosa_frost_beacon_AuraScript::PeriodicTick, EFFECT_0, SPELL_AURA_PERIODIC_TRIGGER_SPELL);
            }
        };

        AuraScript* GetAuraScript() const override
        {
            return new spell_sindragosa_frost_beacon_AuraScript();
        }
};

class spell_sindragosa_ice_tomb : public SpellScriptLoader
{
    public:
        spell_sindragosa_ice_tomb() : SpellScriptLoader("spell_sindragosa_ice_tomb_trap") { }

        class spell_sindragosa_ice_tomb_SpellScript : public SpellScript
        {
            PrepareSpellScript(spell_sindragosa_ice_tomb_SpellScript);

            bool Validate(SpellInfo const* /*spell*/) override
            {
                if (!sObjectMgr->GetCreatureTemplate(NPC_ICE_TOMB))
                    return false;
                if (!sObjectMgr->GetGameObjectTemplate(GO_ICE_BLOCK))
                    return false;
                return true;
            }

            void SummonTomb()
            {
                Position pos = GetHitUnit()->GetPosition();
                if (TempSummon* summon = GetCaster()->SummonCreature(NPC_ICE_TOMB, pos))
                {
                    summon->AI()->SetGUID(GetHitUnit()->GetGUID(), DATA_TRAPPED_PLAYER);
                    if (GameObject* go = summon->SummonGameObject(GO_ICE_BLOCK, pos.GetPositionX(), pos.GetPositionY(), pos.GetPositionZ(), pos.GetOrientation(), 0.0f, 0.0f, 0.0f, 0.0f, 0))
                    {
                        go->SetSpellId(SPELL_ICE_TOMB_DAMAGE);
                        summon->AddGameObject(go);
                    }
                }
            }

            void Register() override
            {
                AfterHit += SpellHitFn(spell_sindragosa_ice_tomb_SpellScript::SummonTomb);
            }
        };

        class spell_sindragosa_ice_tomb_AuraScript : public AuraScript
        {
            PrepareAuraScript(spell_sindragosa_ice_tomb_AuraScript);

            void PeriodicTick(AuraEffect const* /*aurEff*/)
            {
                PreventDefaultAction();
            }

            void Register() override
            {
                OnEffectPeriodic += AuraEffectPeriodicFn(spell_sindragosa_ice_tomb_AuraScript::PeriodicTick, EFFECT_2, SPELL_AURA_PERIODIC_TRIGGER_SPELL);
            }
        };

        SpellScript* GetSpellScript() const override
        {
            return new spell_sindragosa_ice_tomb_SpellScript();
        }

        AuraScript* GetAuraScript() const override
        {
            return new spell_sindragosa_ice_tomb_AuraScript();
        }
};

class spell_sindragosa_icy_grip : public SpellScriptLoader
{
    public:
        spell_sindragosa_icy_grip() : SpellScriptLoader("spell_sindragosa_icy_grip") { }

        class spell_sindragosa_icy_grip_SpellScript : public SpellScript
        {
            PrepareSpellScript(spell_sindragosa_icy_grip_SpellScript);

            bool Validate(SpellInfo const* /*spell*/) override
            {
                if (!sSpellMgr->GetSpellInfo(SPELL_ICY_GRIP_JUMP))
                    return false;
                return true;
            }

            void HandleScript(SpellEffIndex effIndex)
            {
                PreventHitDefaultEffect(effIndex);
                // Hack - Beaconed players shouldn't get gripped with this
                if (Unit* unit = GetHitUnit())
                    if (unit->HasAura(SPELL_FROST_BEACON))
                        return;

                GetHitUnit()->CastSpell(GetCaster(), SPELL_ICY_GRIP_JUMP, true);
            }

            void Register() override
            {
                OnEffectHitTarget += SpellEffectFn(spell_sindragosa_icy_grip_SpellScript::HandleScript, EFFECT_0, SPELL_EFFECT_SCRIPT_EFFECT);
            }
        };

        SpellScript* GetSpellScript() const override
        {
            return new spell_sindragosa_icy_grip_SpellScript();
        }
};

class MysticBuffetTargetFilter
{
    public:
        explicit MysticBuffetTargetFilter(Unit* caster) : _caster(caster) { }

        bool operator()(WorldObject* unit) const
        {
            return !unit->IsWithinLOSInMap(_caster);
        }

    private:
        Unit* _caster;
};

class spell_sindragosa_mystic_buffet : public SpellScriptLoader
{
    public:
        spell_sindragosa_mystic_buffet() : SpellScriptLoader("spell_sindragosa_mystic_buffet") { }

        class spell_sindragosa_mystic_buffet_SpellScript : public SpellScript
        {
            PrepareSpellScript(spell_sindragosa_mystic_buffet_SpellScript);

            void FilterTargets(std::list<WorldObject*>& targets)
            {
                targets.remove_if(MysticBuffetTargetFilter(GetCaster()));
            }

            void Register() override
            {
                OnObjectAreaTargetSelect += SpellObjectAreaTargetSelectFn(spell_sindragosa_mystic_buffet_SpellScript::FilterTargets, EFFECT_0, TARGET_UNIT_SRC_AREA_ENEMY);
            }
        };

        SpellScript* GetSpellScript() const override
        {
            return new spell_sindragosa_mystic_buffet_SpellScript();
        }
};

class spell_rimefang_icy_blast : public SpellScriptLoader
{
    public:
        spell_rimefang_icy_blast() : SpellScriptLoader("spell_rimefang_icy_blast") { }

        class spell_rimefang_icy_blast_SpellScript : public SpellScript
        {
            PrepareSpellScript(spell_rimefang_icy_blast_SpellScript);

            bool Validate(SpellInfo const* /*spell*/) override
            {
                if (!sSpellMgr->GetSpellInfo(SPELL_ICY_BLAST_AREA))
                    return false;
                return true;
            }

            void HandleTriggerMissile(SpellEffIndex effIndex)
            {
                PreventHitDefaultEffect(effIndex);
                if (Position const* pos = GetExplTargetDest())
                    if (TempSummon* summon = GetCaster()->SummonCreature(NPC_ICY_BLAST, *pos, TEMPSUMMON_TIMED_DESPAWN, 40000))
                        summon->CastSpell(summon, SPELL_ICY_BLAST_AREA, true);
            }

            void Register() override
            {
                OnEffectHit += SpellEffectFn(spell_rimefang_icy_blast_SpellScript::HandleTriggerMissile, EFFECT_1, SPELL_EFFECT_TRIGGER_MISSILE);
            }
        };

        SpellScript* GetSpellScript() const override
        {
            return new spell_rimefang_icy_blast_SpellScript();
        }
};

class OrderWhelpTargetSelector
{
    public:
        explicit OrderWhelpTargetSelector(Creature* owner) : _owner(owner) { }

        bool operator()(Creature* creature)
        {
            if (!creature->AI()->GetData(DATA_WHELP_MARKER) && creature->AI()->GetData(DATA_FROSTWYRM_OWNER) == _owner->AI()->GetData(DATA_FROSTWYRM_OWNER))
                return false;
            return true;
        }

    private:
        Creature* _owner;
};

class spell_frostwarden_handler_order_whelp : public SpellScriptLoader
{
    public:
        spell_frostwarden_handler_order_whelp() : SpellScriptLoader("spell_frostwarden_handler_order_whelp") { }

        class spell_frostwarden_handler_order_whelp_SpellScript : public SpellScript
        {
            PrepareSpellScript(spell_frostwarden_handler_order_whelp_SpellScript);

            bool Validate(SpellInfo const* /*spell*/) override
            {
                if (!sSpellMgr->GetSpellInfo(SPELL_FOCUS_FIRE))
                    return false;
                return true;
            }

            void FilterTargets(std::list<WorldObject*>& targets)
            {
                targets.remove_if(Trinity::ObjectTypeIdCheck(TYPEID_PLAYER, false));
                if (targets.empty())
                    return;

                WorldObject* target = Trinity::Containers::SelectRandomContainerElement(targets);
                targets.clear();
                targets.push_back(target);
            }

            void HandleForcedCast(SpellEffIndex effIndex)
            {
                // caster is Frostwarden Handler, target is player, caster of triggered is whelp
                PreventHitDefaultEffect(effIndex);
                std::list<Creature*> unitList;
                GetCreatureListWithEntryInGrid(unitList, GetCaster(), NPC_FROSTWING_WHELP, 150.0f);
                if (Creature* creature = GetCaster()->ToCreature())
                    unitList.remove_if(OrderWhelpTargetSelector(creature));

                if (unitList.empty())
                    return;

                Trinity::Containers::SelectRandomContainerElement(unitList)->CastSpell(GetHitUnit(), uint32(GetEffectValue()), true);
            }

            void Register() override
            {
                OnEffectHitTarget += SpellEffectFn(spell_frostwarden_handler_order_whelp_SpellScript::HandleForcedCast, EFFECT_0, SPELL_EFFECT_FORCE_CAST);
                OnObjectAreaTargetSelect += SpellObjectAreaTargetSelectFn(spell_frostwarden_handler_order_whelp_SpellScript::FilterTargets, EFFECT_0, TARGET_UNIT_DEST_AREA_ENEMY);
            }
        };

        SpellScript* GetSpellScript() const override
        {
            return new spell_frostwarden_handler_order_whelp_SpellScript();
        }
};

class spell_frostwarden_handler_focus_fire : public SpellScriptLoader
{
    public:
        spell_frostwarden_handler_focus_fire() : SpellScriptLoader("spell_frostwarden_handler_focus_fire") { }

        class spell_frostwarden_handler_focus_fire_SpellScript : public SpellScript
        {
            PrepareSpellScript(spell_frostwarden_handler_focus_fire_SpellScript);

            void HandleScript(SpellEffIndex effIndex)
            {
                PreventHitDefaultEffect(effIndex);
                GetCaster()->AddThreat(GetHitUnit(), float(GetEffectValue()));
                GetCaster()->GetAI()->SetData(DATA_WHELP_MARKER, 1);
            }

            void Register() override
            {
                OnEffectHitTarget += SpellEffectFn(spell_frostwarden_handler_focus_fire_SpellScript::HandleScript, EFFECT_1, SPELL_EFFECT_SCRIPT_EFFECT);
            }
        };

        class spell_frostwarden_handler_focus_fire_AuraScript : public AuraScript
        {
            PrepareAuraScript(spell_frostwarden_handler_focus_fire_AuraScript);

            void PeriodicTick(AuraEffect const* /*aurEff*/)
            {
                PreventDefaultAction();
                if (Unit* caster = GetCaster())
                {
                    caster->AddThreat(GetTarget(), -float(GetSpellInfo()->Effects[EFFECT_1].CalcValue()));
                    caster->GetAI()->SetData(DATA_WHELP_MARKER, 0);
                }
            }

            void Register() override
            {
                OnEffectPeriodic += AuraEffectPeriodicFn(spell_frostwarden_handler_focus_fire_AuraScript::PeriodicTick, EFFECT_0, SPELL_AURA_PERIODIC_DUMMY);
            }
        };

        SpellScript* GetSpellScript() const override
        {
            return new spell_frostwarden_handler_focus_fire_SpellScript();
        }

        AuraScript* GetAuraScript() const override
        {
            return new spell_frostwarden_handler_focus_fire_AuraScript();
        }
};

class at_sindragosa_lair : public AreaTriggerScript
{
    public:
        at_sindragosa_lair() : AreaTriggerScript("at_sindragosa_lair") { }

        bool OnTrigger(Player* player, AreaTriggerEntry const* /*areaTrigger*/) override
        {
            if (InstanceScript* instance = player->GetInstanceScript())
            {
                if (!instance->GetData(DATA_SPINESTALKER))
                    if (Creature* spinestalker = ObjectAccessor::GetCreature(*player, instance->GetData64(DATA_SPINESTALKER)))
                        spinestalker->AI()->DoAction(ACTION_START_FROSTWYRM);

                if (!instance->GetData(DATA_RIMEFANG))
                    if (Creature* rimefang = ObjectAccessor::GetCreature(*player, instance->GetData64(DATA_RIMEFANG)))
                        rimefang->AI()->DoAction(ACTION_START_FROSTWYRM);

                if (!instance->GetData(DATA_SINDRAGOSA_FROSTWYRMS) && !instance->GetData64(DATA_SINDRAGOSA) && instance->GetBossState(DATA_SINDRAGOSA) != DONE)
                {
                    if (player->GetMap()->IsHeroic() && !instance->GetData(DATA_HEROIC_ATTEMPTS))
                        return true;

                    player->GetMap()->LoadGrid(SindragosaSpawnPos.GetPositionX(), SindragosaSpawnPos.GetPositionY());
                    if (Creature* sindragosa = player->GetMap()->SummonCreature(NPC_SINDRAGOSA, SindragosaSpawnPos))
                        sindragosa->AI()->DoAction(ACTION_START_FROSTWYRM);
                }
            }

            return true;
        }
};

class achievement_all_you_can_eat : public AchievementCriteriaScript
{
    public:
        achievement_all_you_can_eat() : AchievementCriteriaScript("achievement_all_you_can_eat") { }

        bool OnCheck(Player* /*source*/, Unit* target) override
        {
            if (!target)
                return false;
            return target->GetAI()->GetData(DATA_MYSTIC_BUFFET_STACK) <= 5;
        }
};

void AddSC_boss_sindragosa()
{
    new boss_sindragosa();
    new npc_ice_tomb();
    new npc_spinestalker();
    new npc_rimefang();
    new npc_sindragosa_trash();
    new spell_sindragosa_s_fury();
    new spell_sindragosa_unchained_magic();
    new spell_sindragosa_frost_breath();
    new spell_sindragosa_instability();
    new spell_sindragosa_frost_beacon();
    new spell_sindragosa_ice_tomb();
    new spell_sindragosa_icy_grip();
    new spell_sindragosa_mystic_buffet();
    new spell_rimefang_icy_blast();
    new spell_frostwarden_handler_order_whelp();
    new spell_frostwarden_handler_focus_fire();
    new spell_trigger_spell_from_caster("spell_sindragosa_ice_tomb", SPELL_ICE_TOMB_DUMMY);
    new spell_trigger_spell_from_caster("spell_sindragosa_ice_tomb_dummy", SPELL_FROST_BEACON);
    new at_sindragosa_lair();
    new achievement_all_you_can_eat();
}<|MERGE_RESOLUTION|>--- conflicted
+++ resolved
@@ -222,12 +222,10 @@
         {
             boss_sindragosaAI(Creature* creature) : BossAI(creature, DATA_SINDRAGOSA), _summoned(false)
             {
-<<<<<<< HEAD
                 me->ApplySpellImmune(0, IMMUNITY_ID, 70127, true);
                 me->ApplySpellImmune(0, IMMUNITY_ID, 72528, true);
                 me->ApplySpellImmune(0, IMMUNITY_ID, 72529, true);
                 me->ApplySpellImmune(0, IMMUNITY_ID, 72530, true);
-=======
                 Initialize();
             }
 
@@ -236,7 +234,6 @@
                 _mysticBuffetStack = 0;
                 _isInAirPhase = false;
                 _isThirdPhase = false;
->>>>>>> 54e201b8
             }
 
             void Reset() override
