/*
 * Copyright (C) 2008-2014 TrinityCore <http://www.trinitycore.org/>
 *
 * This program is free software; you can redistribute it and/or modify it
 * under the terms of the GNU General Public License as published by the
 * Free Software Foundation; either version 2 of the License, or (at your
 * option) any later version.
 *
 * This program is distributed in the hope that it will be useful, but WITHOUT
 * ANY WARRANTY; without even the implied warranty of MERCHANTABILITY or
 * FITNESS FOR A PARTICULAR PURPOSE. See the GNU General Public License for
 * more details.
 *
 * You should have received a copy of the GNU General Public License along
 * with this program. If not, see <http://www.gnu.org/licenses/>.
 */

#include "ObjectMgr.h"
#include "ScriptMgr.h"
#include "ScriptedCreature.h"
#include "SpellScript.h"
#include "SpellAuraEffects.h"
#include "Spell.h"
#include "Vehicle.h"
#include "Cell.h"
#include "CellImpl.h"
#include "GridNotifiers.h"
#include "GridNotifiersImpl.h"
#include "CreatureTextMgr.h"
#include "icecrown_citadel.h"

enum Texts
{
    // The Lich King
    SAY_LK_INTRO_1                  = 0,
    SAY_LK_INTRO_2                  = 1,
    SAY_LK_INTRO_3                  = 2,
    SAY_LK_REMORSELESS_WINTER       = 4,
    SAY_LK_QUAKE                    = 5,
    SAY_LK_SUMMON_VALKYR            = 6,
    SAY_LK_HARVEST_SOUL             = 7,
    SAY_LK_FROSTMOURNE_ESCAPE       = 8,    // not said on heroic
    SAY_LK_FROSTMOURNE_KILL         = 9,    // not said on heroic
    SAY_LK_KILL                     = 10,
    SAY_LK_BERSERK                  = 11,
    EMOTE_DEFILE_WARNING            = 12,
    EMOTE_NECROTIC_PLAGUE_WARNING   = 13,
    SAY_LK_OUTRO_1                  = 14,
    SAY_LK_OUTRO_2                  = 15,
    SAY_LK_OUTRO_3                  = 16,
    SAY_LK_OUTRO_4                  = 17,
    SAY_LK_OUTRO_5                  = 18,
    SAY_LK_OUTRO_6                  = 19,
    SAY_LK_OUTRO_7                  = 20,
    SAY_LK_OUTRO_8                  = 21,

    // Highlord Tirion Fordring
    SAY_TIRION_INTRO_1              = 0,
    SAY_TIRION_INTRO_2              = 1,
    SAY_TIRION_OUTRO_1              = 2,
    SAY_TIRION_OUTRO_2              = 3,

    // Terenas Menethil (outro)
    SAY_TERENAS_OUTRO_1             = 0,
    SAY_TERENAS_OUTRO_2             = 1,

    // Terenas Menethil (Frostmourne)
    SAY_TERENAS_INTRO_1             = 0,
    SAY_TERENAS_INTRO_2             = 1,
    SAY_TERENAS_INTRO_3             = 2,
};

enum Spells
{
    // The Lich King
    SPELL_PLAGUE_AVOIDANCE              = 72846,    // raging spirits also get it
    SPELL_EMOTE_SIT_NO_SHEATH           = 73220,
    SPELL_BOSS_HITTIN_YA                = 73878,
    SPELL_EMOTE_SHOUT_NO_SHEATH         = 73213,
    SPELL_ICE_LOCK                      = 71614,

    // Phase 1
    SPELL_SUMMON_SHAMBLING_HORROR       = 70372,
    SPELL_RISEN_WITCH_DOCTOR_SPAWN      = 69639,
    SPELL_SUMMON_DRUDGE_GHOULS          = 70358,
    SPELL_INFEST                        = 70541,
    SPELL_NECROTIC_PLAGUE               = 70337,
    SPELL_NECROTIC_PLAGUE_JUMP          = 70338,
    SPELL_PLAGUE_SIPHON                 = 74074,
    SPELL_SHADOW_TRAP                   = 73539,
    SPELL_SHADOW_TRAP_AURA              = 73525,
    SPELL_SHADOW_TRAP_KNOCKBACK         = 73529,

    // Phase Transition
    SPELL_REMORSELESS_WINTER_1          = 68981,
    SPELL_REMORSELESS_WINTER_2          = 72259,
    SPELL_PAIN_AND_SUFFERING            = 72133,
    SPELL_SUMMON_ICE_SPHERE             = 69104,
    SPELL_ICE_SPHERE                    = 69090,
    SPELL_ICE_BURST_TARGET_SEARCH       = 69109,
    SPELL_ICE_PULSE                     = 69091,
    SPELL_ICE_BURST                     = 69108,
    SPELL_RAGING_SPIRIT                 = 69200,
    SPELL_RAGING_SPIRIT_VISUAL          = 69197,
    SPELL_RAGING_SPIRIT_VISUAL_CLONE    = 69198,
    SPELL_SOUL_SHRIEK                   = 69242,
    SPELL_QUAKE                         = 72262,

    // Phase 2
    SPELL_DEFILE                        = 72762,
    SPELL_DEFILE_AURA                   = 72743,
    SPELL_DEFILE_GROW                   = 72756,
    SPELL_SUMMON_VALKYR                 = 69037,
    SPELL_SUMMON_VALKYR_PERIODIC        = 74361,
    SPELL_HARVEST_SOUL_VALKYR           = 68985,    // Val'kyr Shadowguard vehicle aura
    SPELL_SOUL_REAPER                   = 69409,
    SPELL_SOUL_REAPER_BUFF              = 69410,
    SPELL_WINGS_OF_THE_DAMNED           = 74352,
    SPELL_VALKYR_TARGET_SEARCH          = 69030,
    SPELL_CHARGE                        = 74399,    // cast on selected target
    SPELL_VALKYR_CARRY                  = 74445,    // removes unselectable flag
    SPELL_LIFE_SIPHON                   = 73488,
    SPELL_LIFE_SIPHON_HEAL              = 73489,
    SPELL_EJECT_ALL_PASSENGERS          = 68576,

    // Phase 3
    SPELL_VILE_SPIRITS                  = 70498,
    SPELL_VILE_SPIRIT_MOVE_SEARCH       = 70501,
    SPELL_VILE_SPIRIT_DAMAGE_SEARCH     = 70502,
    SPELL_SPIRIT_BURST                  = 70503,
    SPELL_HARVEST_SOUL                  = 68980,
    SPELL_HARVEST_SOULS                 = 73654,    // Heroic version, weird because it has all 4 difficulties just like above spell
    SPELL_HARVEST_SOUL_VEHICLE          = 68984,
    SPELL_HARVEST_SOUL_VISUAL           = 71372,
    SPELL_HARVEST_SOUL_TELEPORT         = 72546,
    SPELL_HARVEST_SOULS_TELEPORT        = 73655,
    SPELL_HARVEST_SOUL_TELEPORT_BACK    = 72597,
    SPELL_IN_FROSTMOURNE_ROOM           = 74276,
    SPELL_KILL_FROSTMOURNE_PLAYERS      = 75127,
    SPELL_HARVESTED_SOUL                = 72679,
    SPELL_TRIGGER_VILE_SPIRIT_HEROIC    = 73582,    /// @todo Cast every 3 seconds during Frostmourne phase, targets a Wicked Spirit amd activates it

    // Frostmourne
    SPELL_LIGHTS_FAVOR                  = 69382,
    SPELL_RESTORE_SOUL                  = 72595,
    SPELL_RESTORE_SOULS                 = 73650,    // Heroic
    SPELL_DARK_HUNGER                   = 69383,    // Passive proc healing
    SPELL_DARK_HUNGER_HEAL              = 69384,
    SPELL_DESTROY_SOUL                  = 74086,    // Used when Terenas Menethil dies
    SPELL_SOUL_RIP                      = 69397,    // Deals increasing damage
    SPELL_SOUL_RIP_DAMAGE               = 69398,
    SPELL_TERENAS_LOSES_INSIDE          = 72572,
    SPELL_SUMMON_SPIRIT_BOMB_1          = 73581,    // (Heroic)
    SPELL_SUMMON_SPIRIT_BOMB_2          = 74299,    // (Heroic)
    SPELL_EXPLOSION                     = 73576,    // Spirit Bomb (Heroic)
    SPELL_HARVEST_SOUL_DAMAGE_AURA      = 73655,

    // Outro
    SPELL_FURY_OF_FROSTMOURNE           = 72350,
    SPELL_FURY_OF_FROSTMOURNE_NO_REZ    = 72351,
    SPELL_EMOTE_QUESTION_NO_SHEATH      = 73330,
    SPELL_RAISE_DEAD                    = 71769,
    SPELL_LIGHTS_BLESSING               = 71797,
    SPELL_JUMP                          = 71809,
    SPELL_JUMP_TRIGGERED                = 71811,
    SPELL_JUMP_2                        = 72431,
    SPELL_SUMMON_BROKEN_FROSTMOURNE     = 74081,    // visual
    SPELL_SUMMON_BROKEN_FROSTMOURNE_2   = 72406,    // animation
    SPELL_SUMMON_BROKEN_FROSTMOURNE_3   = 73017,    // real summon
    SPELL_BROKEN_FROSTMOURNE            = 72398,
    SPELL_BROKEN_FROSTMOURNE_KNOCK      = 72405,
    SPELL_SOUL_BARRAGE                  = 72305,
    SPELL_SUMMON_TERENAS                = 72420,
    SPELL_MASS_RESURRECTION             = 72429,
    SPELL_MASS_RESURRECTION_REAL        = 72423,
    SPELL_PLAY_MOVIE                    = 73159,

    // Shambling Horror
    SPELL_SHOCKWAVE                     = 72149,
    SPELL_ENRAGE                        = 72143,
    SPELL_FRENZY                        = 28747,
};

#define NECROTIC_PLAGUE_LK   RAID_MODE<uint32>(70337, 73912, 73913, 73914)
#define NECROTIC_PLAGUE_PLR  RAID_MODE<uint32>(70338, 73785, 73786, 73787)
#define REMORSELESS_WINTER_1 RAID_MODE<uint32>(68981, 74270, 74271, 74272)
#define REMORSELESS_WINTER_2 RAID_MODE<uint32>(72259, 74273, 74274, 74275)
#define SUMMON_VALKYR        RAID_MODE<uint32>(69037, 74361, 69037, 74361)
#define HARVEST_SOUL         RAID_MODE<uint32>(68980, 74325, 74296, 74297)

enum Events
{
    // The Lich King
    // intro events
    EVENT_INTRO_MOVE_1              = 1,
    EVENT_INTRO_MOVE_2              = 2,
    EVENT_INTRO_MOVE_3              = 3,
    EVENT_INTRO_TALK_1              = 4,
    EVENT_EMOTE_CAST_SHOUT          = 5,
    EVENT_INTRO_EMOTE_1             = 6,
    EVENT_INTRO_CHARGE              = 7,
    EVENT_INTRO_CAST_FREEZE         = 8,
    EVENT_FINISH_INTRO              = 9,

    // combat events
    EVENT_SUMMON_SHAMBLING_HORROR   = 10,
    EVENT_SUMMON_DRUDGE_GHOUL       = 11,
    EVENT_INFEST                    = 12,
    EVENT_NECROTIC_PLAGUE           = 13,
    EVENT_SHADOW_TRAP               = 14,   // heroic only
    EVENT_SOUL_REAPER               = 15,
    EVENT_DEFILE                    = 16,
    EVENT_HARVEST_SOUL              = 17,   // normal mode only
    EVENT_PAIN_AND_SUFFERING        = 18,
    EVENT_SUMMON_ICE_SPHERE         = 19,
    EVENT_SUMMON_RAGING_SPIRIT      = 20,
    EVENT_QUAKE                     = 21,
    EVENT_SUMMON_VALKYR             = 22,
    EVENT_GRAB_PLAYER               = 23,
    EVENT_MOVE_TO_DROP_POS          = 24,
    EVENT_LIFE_SIPHON               = 25,   // heroic only
    EVENT_START_ATTACK              = 26,
    EVENT_QUAKE_2                   = 27,
    EVENT_VILE_SPIRITS              = 28,
    EVENT_HARVEST_SOULS             = 29,   // heroic only
    EVENT_BERSERK                   = 30,
    EVENT_SOUL_RIP                  = 31,
    EVENT_DESTROY_SOUL              = 32,
    EVENT_FROSTMOURNE_TALK_1        = 33,
    EVENT_FROSTMOURNE_TALK_2        = 34,
    EVENT_FROSTMOURNE_TALK_3        = 35,
    EVENT_TELEPORT_BACK             = 36,
    EVENT_FROSTMOURNE_HEROIC        = 37,
    EVENT_OUTRO_TALK_1              = 38,
    EVENT_OUTRO_TALK_2              = 39,
    EVENT_OUTRO_EMOTE_TALK          = 40,
    EVENT_OUTRO_TALK_3              = 41,
    EVENT_OUTRO_MOVE_CENTER         = 42,
    EVENT_OUTRO_TALK_4              = 43,
    EVENT_OUTRO_RAISE_DEAD          = 44,
    EVENT_OUTRO_TALK_5              = 45,
    EVENT_OUTRO_BLESS               = 46,
    EVENT_OUTRO_REMOVE_ICE          = 47,
    EVENT_OUTRO_MOVE_1              = 48,
    EVENT_OUTRO_JUMP                = 49,
    EVENT_OUTRO_TALK_6              = 50,
    EVENT_OUTRO_KNOCK_BACK          = 51,
    EVENT_OUTRO_SOUL_BARRAGE        = 52,
    EVENT_OUTRO_SUMMON_TERENAS      = 53,
    EVENT_OUTRO_TERENAS_TALK_1      = 54,
    EVENT_OUTRO_TERENAS_TALK_2      = 55,
    EVENT_OUTRO_TALK_7              = 56,
    EVENT_OUTRO_TALK_8              = 57,

    // Shambling Horror
    EVENT_SHOCKWAVE                 = 58,
    EVENT_ENRAGE                    = 59,

    // Raging Spirit
    EVENT_SOUL_SHRIEK               = 60,

    // Strangulate Vehicle (Harvest Soul)
    EVENT_TELEPORT                  = 61,
    EVENT_MOVE_TO_LICH_KING         = 62,
    EVENT_DESPAWN_SELF              = 63,
};

enum EventGroups
{
    EVENT_GROUP_BERSERK         = 1,
    EVENT_GROUP_VILE_SPIRITS    = 2,
};

enum Phases
{
    PHASE_INTRO                 = 1,
    PHASE_ONE                   = 2,
    PHASE_TWO                   = 3,
    PHASE_THREE                 = 4,
    PHASE_TRANSITION            = 5,
    PHASE_FROSTMOURNE           = 6,    // only set on heroic mode when all players are sent into frostmourne
    PHASE_OUTRO                 = 7
};

#define PHASE_TWO_THREE  (events.IsInPhase(PHASE_TWO) ? PHASE_TWO : PHASE_THREE)

Position const CenterPosition     = {503.6282f, -2124.655f, 840.8569f, 0.0f};
Position const TirionIntro        = {489.2970f, -2124.840f, 840.8569f, 0.0f};
Position const TirionCharge       = {482.9019f, -2124.479f, 840.8570f, 0.0f};
Position const LichKingIntro[3]   =
{
    {432.0851f, -2123.673f, 864.6582f, 0.0f},
    {457.8351f, -2123.423f, 841.1582f, 0.0f},
    {465.0730f, -2123.470f, 840.8569f, 0.0f},
};
Position const OutroPosition1     = {493.6286f, -2124.569f, 840.8569f, 0.0f};
Position const OutroFlying        = {508.9897f, -2124.561f, 845.3565f, 0.0f};
Position const TerenasSpawn       = {495.5542f, -2517.012f, 1050.000f, 4.6993f};
Position const TerenasSpawnHeroic = {495.7080f, -2523.760f, 1050.000f, 0.0f};
Position const SpiritWardenSpawn  = {495.3406f, -2529.983f, 1050.000f, 1.5592f};

enum MovePoints
{
    POINT_CENTER_1          = 1,
    POINT_CENTER_2          = 2,
    POINT_TIRION_INTRO      = 3,
    POINT_LK_INTRO_1        = 4,
    POINT_LK_INTRO_2        = 5,
    POINT_LK_INTRO_3        = 6,
    POINT_TIRION_CHARGE     = 7,
    POINT_DROP_PLAYER       = 8,
    POINT_LK_OUTRO_1        = 9,
    POINT_TIRION_OUTRO_1    = 10,
    POINT_OUTRO_JUMP        = 11,
    POINT_LK_OUTRO_2        = 12,
    POINT_GROUND            = 13,
    POINT_CHARGE            = 1003, // globally used number for charge spell effects
};

enum EncounterActions
{
    ACTION_START_ENCOUNTER      = 0,
    ACTION_CONTINUE_INTRO       = 1,
    ACTION_START_ATTACK         = 2,
    ACTION_OUTRO                = 3,
    ACTION_PLAY_MUSIC           = 4,
    ACTION_BREAK_FROSTMOURNE    = 5,
    ACTION_SUMMON_TERENAS       = 6,
    ACTION_FINISH_OUTRO         = 7,
    ACTION_TELEPORT_BACK        = 8,
};

enum MiscData
{
    LIGHT_SNOWSTORM             = 2490,
    LIGHT_SOULSTORM             = 2508,

    MUSIC_FROZEN_THRONE         = 17457,
    MUSIC_SPECIAL               = 17458,    // Summon Shambling Horror, Remorseless Winter, Quake, Summon Val'kyr Periodic, Harvest Soul, Vile Spirits
    MUSIC_FURY_OF_FROSTMOURNE   = 17459,
    MUSIC_FINAL                 = 17460,    // Raise Dead, Light's Blessing

    SOUND_PAIN                  = 17360,    // separate sound, not attached to any text

    EQUIP_ASHBRINGER_GLOWING    = 50442,
    EQUIP_BROKEN_FROSTMOURNE    = 50840,

    MOVIE_FALL_OF_THE_LICH_KING = 16,
};

enum Misc
{
    DATA_PLAGUE_STACK           = 70337,
    DATA_VILE                   = 45814622,
    DATA_HEROIC_FROSTMOURNE     = 3
};

class NecroticPlagueTargetCheck : public std::unary_function<Unit*, bool>
{
    public:
        NecroticPlagueTargetCheck(Unit const* obj, uint32 notAura1 = 0, uint32 notAura2 = 0)
            : _sourceObj(obj), _notAura1(notAura1), _notAura2(notAura2)
        {
        }

        bool operator()(Unit* unit) const
        {
            if (!unit || unit == _sourceObj || !unit->isTargetableForAttack() || unit->IsTotem() || unit->HasAura(SPELL_PLAGUE_AVOIDANCE))
                return false;
            if ((_notAura1 && unit->HasAura(_notAura1)) || (_notAura2 && unit->HasAura(_notAura2)))
                return false;
            return true;
        }

    private:
        Unit const* _sourceObj;
        uint32 _notAura1;
        uint32 _notAura2;
};

class HeightDifferenceCheck
{
    public:
        HeightDifferenceCheck(GameObject* go, float diff, bool reverse)
            : _baseObject(go), _difference(diff), _reverse(reverse)
        {
        }

        bool operator()(WorldObject* unit) const
        {
            return (unit->GetPositionZ() - _baseObject->GetPositionZ() > _difference) != _reverse;
        }

    private:
        GameObject* _baseObject;
        float _difference;
        bool _reverse;
};

class FrozenThroneResetWorker
{
    public:
        FrozenThroneResetWorker() { }

        bool operator()(GameObject* go)
        {
            switch (go->GetEntry())
            {
                case GO_ARTHAS_PLATFORM:
                    go->SetDestructibleState(GO_DESTRUCTIBLE_REBUILDING);
                    break;
                case GO_DOODAD_ICECROWN_THRONEFROSTYWIND01:
                    go->SetGoState(GO_STATE_ACTIVE);
                    break;
                case GO_DOODAD_ICECROWN_THRONEFROSTYEDGE01:
                    go->SetGoState(GO_STATE_READY);
                    break;
                case GO_DOODAD_ICESHARD_STANDING02:
                case GO_DOODAD_ICESHARD_STANDING01:
                case GO_DOODAD_ICESHARD_STANDING03:
                case GO_DOODAD_ICESHARD_STANDING04:
                    go->ResetDoorOrButton();
                    break;
                default:
                    break;
            }

            return false;
        }
};

class StartMovementEvent : public BasicEvent
{
    public:
        StartMovementEvent(Creature* summoner, Creature* owner)
            : _summoner(summoner), _owner(owner)
        {
        }

        bool Execute(uint64 /*time*/, uint32 /*diff*/)
        {
            _owner->SetReactState(REACT_AGGRESSIVE);
            if (Unit* target = _summoner->AI()->SelectTarget(SELECT_TARGET_RANDOM, 0, NonTankTargetSelector(_summoner)))
                _owner->AI()->AttackStart(target);
            return true;
        }

    private:
        Creature* _summoner;
        Creature* _owner;
};

class VileSpiritActivateEvent : public BasicEvent
{
    public:
        explicit VileSpiritActivateEvent(Creature* owner)
            : _owner(owner)
        {
        }

        bool Execute(uint64 /*time*/, uint32 /*diff*/)
        {
            _owner->SetReactState(REACT_AGGRESSIVE);
            _owner->CastSpell(_owner, SPELL_VILE_SPIRIT_MOVE_SEARCH, true);
            _owner->CastSpell((Unit*)NULL, SPELL_VILE_SPIRIT_DAMAGE_SEARCH, true);
            return true;
        }

    private:
        Creature* _owner;
};

class TriggerWickedSpirit : public BasicEvent
{
    public:
        explicit TriggerWickedSpirit(Creature* owner)
            : _owner(owner), _counter(13)
        {
        }

        bool Execute(uint64 /*time*/, uint32 /*diff*/)
        {
            _owner->CastCustomSpell(SPELL_TRIGGER_VILE_SPIRIT_HEROIC, SPELLVALUE_MAX_TARGETS, 1, NULL, true);

            if (--_counter)
            {
                _owner->m_Events.AddEvent(this, _owner->m_Events.CalculateTime(3000));
                return false;
            }

            return true;
        }

    private:
        Creature* _owner;
        uint32 _counter;
};

class boss_the_lich_king : public CreatureScript
{
    public:
        boss_the_lich_king() : CreatureScript("boss_the_lich_king") { }

        struct boss_the_lich_kingAI : public BossAI
        {
            boss_the_lich_kingAI(Creature* creature) : BossAI(creature, DATA_THE_LICH_KING)
            {
                Initialize();
            }

            void Initialize()
            {
                _necroticPlagueStack = 0;
                _vileSpiritExplosions = 0;
            }

            void Reset() override
            {
                _Reset();
                me->SetReactState(REACT_PASSIVE);
                events.SetPhase(PHASE_INTRO);
                Initialize();
                SetEquipmentSlots(true);
                _isInHeroicFrostmournEvent = false;
            }

            void JustDied(Unit* killer) override
            {
                _JustDied();
                DoCastAOE(SPELL_PLAY_MOVIE, false);
                me->SetDisableGravity(false);
                me->RemoveByteFlag(UNIT_FIELD_BYTES_1, 3, UNIT_BYTE1_FLAG_ALWAYS_STAND | UNIT_BYTE1_FLAG_HOVER);
                me->GetMotionMaster()->MoveFall();
                if (Creature* frostmourne = me->FindNearestCreature(NPC_FROSTMOURNE_TRIGGER, 50.0f))
                    frostmourne->DespawnOrUnsummon();

                // !Hack - Reward credit for the Lich King's Last Stand (24748) to all raid members
                if (Is25ManRaid())
                    if (Player* player = killer->ToPlayer())
                        player->RewardPlayerAndGroupAtEvent(38153, player);
            }

            void EnterCombat(Unit* target) override
            {
                if (!instance->CheckRequiredBosses(DATA_THE_LICH_KING, target->ToPlayer()))
                {
                    EnterEvadeMode();
                    instance->DoCastSpellOnPlayers(LIGHT_S_HAMMER_TELEPORT);
                    return;
                }

                me->setActive(true);
                DoZoneInCombat();

                events.SetPhase(PHASE_ONE);
                events.ScheduleEvent(EVENT_SUMMON_SHAMBLING_HORROR, 20000, 0, PHASE_ONE);
                events.ScheduleEvent(EVENT_SUMMON_DRUDGE_GHOUL, 10000, 0, PHASE_ONE);
                events.ScheduleEvent(EVENT_INFEST, 5000, 0, PHASE_ONE);
                events.ScheduleEvent(EVENT_NECROTIC_PLAGUE, urand(30000, 33000), 0, PHASE_ONE);
                events.ScheduleEvent(EVENT_BERSERK, 900000, EVENT_GROUP_BERSERK);
                if (IsHeroic())
                    events.ScheduleEvent(EVENT_SHADOW_TRAP, 15500, 0, PHASE_ONE);
            }

            void JustReachedHome() override
            {
                _JustReachedHome();
                instance->SetBossState(DATA_THE_LICH_KING, NOT_STARTED);

                // Reset The Frozen Throne gameobjects
                FrozenThroneResetWorker reset;
                Trinity::GameObjectWorker<FrozenThroneResetWorker> worker(me, reset);
                me->VisitNearbyGridObject(333.0f, worker);

                // Restore Tirion's gossip only after The Lich King fully resets to prevent
                // restarting the encounter while LK still runs back to spawn point
                if (Creature* tirion = ObjectAccessor::GetCreature(*me, instance->GetGuidData(DATA_HIGHLORD_TIRION_FORDRING)))
                    tirion->SetFlag(UNIT_NPC_FLAGS, UNIT_NPC_FLAG_GOSSIP);

                // Reset any light override
                me->GetMap()->SetZoneOverrideLight(AREA_THE_FROZEN_THRONE, 0, 5000);
            }

            bool CanAIAttack(Unit const* target) const override
            {
                // The Lich King must not select targets in frostmourne room if he killed everyone outside
                return !target->HasAura(SPELL_IN_FROSTMOURNE_ROOM);
            }

            void EnterEvadeMode() override
            {
                instance->SetBossState(DATA_THE_LICH_KING, FAIL);
                BossAI::EnterEvadeMode();
                if (Creature* tirion = ObjectAccessor::GetCreature(*me, instance->GetGuidData(DATA_HIGHLORD_TIRION_FORDRING)))
                    tirion->AI()->EnterEvadeMode();
                DoCastAOE(SPELL_KILL_FROSTMOURNE_PLAYERS);
                EntryCheckPredicate pred(NPC_STRANGULATE_VEHICLE);
                summons.DoAction(ACTION_TELEPORT_BACK, pred);
            }

            void KilledUnit(Unit* victim) override
            {
                if (victim->GetTypeId() == TYPEID_PLAYER && !me->IsInEvadeMode() && !events.IsInPhase(PHASE_OUTRO))
                    Talk(SAY_LK_KILL);
            }

            void DoAction(int32 action) override
            {
                switch (action)
                {
                    case ACTION_START_ENCOUNTER:
                        instance->SetBossState(DATA_THE_LICH_KING, IN_PROGRESS);
                        Talk(SAY_LK_INTRO_1);
                        me->GetMap()->SetZoneMusic(AREA_THE_FROZEN_THRONE, MUSIC_FROZEN_THRONE);
                        // schedule talks
                        me->SetStandState(UNIT_STAND_STATE_STAND);
                        events.ScheduleEvent(EVENT_INTRO_MOVE_1, 4000);
                        break;
                    case ACTION_START_ATTACK:
                        events.ScheduleEvent(EVENT_START_ATTACK, 5000);
                        break;
                    case ACTION_PLAY_MUSIC:
                        me->GetMap()->SetZoneMusic(AREA_THE_FROZEN_THRONE, MUSIC_FINAL);
                        break;
                    case ACTION_RESTORE_LIGHT:
                        me->GetMap()->SetZoneOverrideLight(AREA_THE_FROZEN_THRONE, 0, 5000);
                        break;
                    case ACTION_BREAK_FROSTMOURNE:
                        me->CastSpell((Unit*)NULL, SPELL_SUMMON_BROKEN_FROSTMOURNE, TRIGGERED_IGNORE_CAST_IN_PROGRESS);
                        me->CastSpell((Unit*)NULL, SPELL_SUMMON_BROKEN_FROSTMOURNE_2, TRIGGERED_IGNORE_CAST_IN_PROGRESS);
                        SetEquipmentSlots(false, EQUIP_BROKEN_FROSTMOURNE);
                        events.ScheduleEvent(EVENT_OUTRO_TALK_6, 2500, 0, PHASE_OUTRO);
                        break;
                    case ACTION_FINISH_OUTRO:
                        events.ScheduleEvent(EVENT_OUTRO_TALK_7, 7000, 0, PHASE_OUTRO);
                        events.ScheduleEvent(EVENT_OUTRO_TALK_8, 17000, 0, PHASE_OUTRO);
                        break;
                    case ACTION_TELEPORT_BACK:
                    {
                        EntryCheckPredicate pred(NPC_STRANGULATE_VEHICLE);
                        summons.DoAction(ACTION_TELEPORT_BACK, pred);
                        if (!IsHeroic())
                            Talk(SAY_LK_FROSTMOURNE_ESCAPE);
                        _isInHeroicFrostmournEvent = false;
                        for (SummonList::iterator i = summons.begin(); i != summons.end(); ++i)
                        {
                            Creature* summon = ObjectAccessor::GetCreature(*me, *i);
                            if (summon && summon->GetEntry() == NPC_RAGING_SPIRIT)
                                summon->AI()->DoAction(ACTION_TELEPORT_BACK);
                        }
                        break;
                    }
                    default:
                        break;
                }
            }

            uint32 GetData(uint32 type) const override
            {
                switch (type)
                {
                    case DATA_PLAGUE_STACK:
                        return _necroticPlagueStack;
                    case DATA_VILE:
                        return _vileSpiritExplosions;
                    case DATA_HEROIC_FROSTMOURNE:
                        return _isInHeroicFrostmournEvent;
                    default:
                        break;
                }

                return 0;
            }

            void SetData(uint32 type, uint32 value) override
            {
                switch (type)
                {
                    case DATA_PLAGUE_STACK:
                        _necroticPlagueStack = std::max(value, _necroticPlagueStack);
                        break;
                    case DATA_VILE:
                        _vileSpiritExplosions += value;
                        break;
                    default:
                        break;
                }
            }

            void DamageTaken(Unit* /*attacker*/, uint32& /*damage*/) override
            {
                if (events.IsInPhase(PHASE_ONE) && !HealthAbovePct(70))
                {
                    events.SetPhase(PHASE_TRANSITION);
                    me->SetReactState(REACT_PASSIVE);
                    me->AttackStop();
                    me->GetMotionMaster()->MovePoint(POINT_CENTER_1, CenterPosition);
                    return;
                }

                if (events.IsInPhase(PHASE_TWO) && !HealthAbovePct(40))
                {
                    events.SetPhase(PHASE_TRANSITION);
                    me->SetReactState(REACT_PASSIVE);
                    me->AttackStop();
                    me->GetMotionMaster()->MovePoint(POINT_CENTER_2, CenterPosition);
                    return;
                }

                if (events.IsInPhase(PHASE_THREE) && !HealthAbovePct(10))
                {
                    me->SetReactState(REACT_PASSIVE);
                    me->AttackStop();
                    events.Reset();
                    events.SetPhase(PHASE_OUTRO);
                    summons.DespawnAll();
                    me->GetMap()->SetZoneMusic(AREA_THE_FROZEN_THRONE, MUSIC_FURY_OF_FROSTMOURNE);
                    me->InterruptNonMeleeSpells(true);
                    me->CastSpell((Unit*)NULL, SPELL_FURY_OF_FROSTMOURNE, TRIGGERED_NONE);
                    me->SetWalk(true);
                    events.ScheduleEvent(EVENT_OUTRO_TALK_1, 2600, 0, PHASE_OUTRO);
                    events.ScheduleEvent(EVENT_OUTRO_EMOTE_TALK, 6600, 0, PHASE_OUTRO);
                    events.ScheduleEvent(EVENT_OUTRO_EMOTE_TALK, 17600, 0, PHASE_OUTRO);
                    events.ScheduleEvent(EVENT_OUTRO_EMOTE_TALK, 27600, 0, PHASE_OUTRO);
                    events.ScheduleEvent(EVENT_OUTRO_TALK_2, 34600, 0, PHASE_OUTRO);
                    events.ScheduleEvent(EVENT_OUTRO_TALK_3, 43600, 0, PHASE_OUTRO);
                    events.ScheduleEvent(EVENT_EMOTE_CAST_SHOUT, 54600, 0, PHASE_OUTRO);
                    events.ScheduleEvent(EVENT_OUTRO_EMOTE_TALK, 58600, 0, PHASE_OUTRO);
                    events.ScheduleEvent(EVENT_OUTRO_MOVE_CENTER, 69600, 0, PHASE_OUTRO);
                    // stop here. rest will get scheduled from MovementInform
                    return;
                }
            }

            void JustSummoned(Creature* summon) override
            {
                switch (summon->GetEntry())
                {
                    case NPC_SHAMBLING_HORROR:
                    case NPC_DRUDGE_GHOUL:
                        summon->CastSpell(summon, SPELL_RISEN_WITCH_DOCTOR_SPAWN, true);
                        summon->SetReactState(REACT_PASSIVE);
                        summon->HandleEmoteCommand(EMOTE_ONESHOT_EMERGE);
                        summon->m_Events.AddEvent(new StartMovementEvent(me, summon), summon->m_Events.CalculateTime(5000));
                        break;
                    case NPC_ICE_SPHERE:
                    {
                        if (Unit* target = SelectTarget(SELECT_TARGET_RANDOM, 0, 0.0f, true))
                        {
                            summon->SetReactState(REACT_PASSIVE);
                            summon->CastSpell(summon, SPELL_ICE_SPHERE, false);
                            summon->CastSpell(summon, SPELL_ICE_BURST_TARGET_SEARCH, false);
                            summon->CastSpell(target, SPELL_ICE_PULSE, false);
                            summon->ClearUnitState(UNIT_STATE_CASTING);
                            summon->GetMotionMaster()->MoveFollow(target, 0.0f, 0.0f);
                        }
                        else
                            summon->DespawnOrUnsummon();
                        break;
                    }
                    case NPC_DEFILE:
                        summon->SetReactState(REACT_PASSIVE);
                        summon->CastSpell(summon, SPELL_DEFILE_AURA, false);
                        break;
                    case NPC_FROSTMOURNE_TRIGGER:
                    {
                        summon->CastSpell((Unit*)NULL, SPELL_BROKEN_FROSTMOURNE, true);

                        me->GetMap()->SetZoneOverrideLight(AREA_THE_FROZEN_THRONE, LIGHT_SOULSTORM, 10000);
                        me->GetMap()->SetZoneWeather(AREA_THE_FROZEN_THRONE, WEATHER_STATE_BLACKSNOW, 0.5f);

                        events.ScheduleEvent(EVENT_OUTRO_SOUL_BARRAGE, 5000, 0, PHASE_OUTRO);
                        return;
                    }
                    case NPC_VILE_SPIRIT:
                    {
                        summons.Summon(summon);
                        summon->SetReactState(REACT_PASSIVE);
                        summon->SetSpeed(MOVE_FLIGHT, 0.5f);
                        summon->GetMotionMaster()->MoveRandom(10.0f);
                        if (!events.IsInPhase(PHASE_FROSTMOURNE))
                            summon->m_Events.AddEvent(new VileSpiritActivateEvent(summon), summon->m_Events.CalculateTime(15000));
                        return;
                    }
                    case NPC_STRANGULATE_VEHICLE:
                        summons.Summon(summon);
                        return;
                    default:
                        break;
                }

                BossAI::JustSummoned(summon);
            }

            void SummonedCreatureDies(Creature* summon, Unit* /*killer*/) override
            {
                switch (summon->GetEntry())
                {
                    case NPC_SHAMBLING_HORROR:
                    case NPC_DRUDGE_GHOUL:
                    case NPC_ICE_SPHERE:
                    case NPC_VALKYR_SHADOWGUARD:
                    case NPC_RAGING_SPIRIT:
                    case NPC_VILE_SPIRIT:
                        summon->ToTempSummon()->SetTempSummonType(TEMPSUMMON_CORPSE_DESPAWN);
                        break;
                    default:
                        break;
                }
            }

            void SpellHit(Unit* /*caster*/, SpellInfo const* spell) override
            {
                if (spell->Id == SPELL_HARVESTED_SOUL && me->IsInCombat() && !IsHeroic())
                    Talk(SAY_LK_FROSTMOURNE_KILL);
            }

            void SpellHitTarget(Unit* /*target*/, SpellInfo const* spell) override
            {
                if (spell->Id == REMORSELESS_WINTER_1 || spell->Id == REMORSELESS_WINTER_2)
                {
                    me->GetMap()->SetZoneOverrideLight(AREA_THE_FROZEN_THRONE, LIGHT_SNOWSTORM, 5000);
                    me->GetMap()->SetZoneWeather(AREA_THE_FROZEN_THRONE, WEATHER_STATE_LIGHT_SNOW, 0.5f);
                }
            }

            void MovementInform(uint32 type, uint32 pointId) override
            {
                if (type != POINT_MOTION_TYPE)
                    return;

                switch (pointId)
                {
                    case POINT_LK_INTRO_1:
                        // schedule for next update cycle, current update must finalize movement
                        events.ScheduleEvent(EVENT_INTRO_MOVE_2, 1, 0, PHASE_INTRO);
                        break;
                    case POINT_LK_INTRO_2:
                        events.ScheduleEvent(EVENT_INTRO_MOVE_3, 1, 0, PHASE_INTRO);
                        break;
                    case POINT_LK_INTRO_3:
                        if (Creature* tirion = ObjectAccessor::GetCreature(*me, instance->GetGuidData(DATA_HIGHLORD_TIRION_FORDRING)))
                            tirion->AI()->DoAction(ACTION_CONTINUE_INTRO);
                        events.ScheduleEvent(EVENT_INTRO_TALK_1, 9000, 0, PHASE_INTRO);
                        break;
                    case POINT_CENTER_1:
                        me->SetFacingTo(0.0f);
                        Talk(SAY_LK_REMORSELESS_WINTER);
                        me->GetMap()->SetZoneMusic(AREA_THE_FROZEN_THRONE, MUSIC_SPECIAL);
                        DoCast(me, SPELL_REMORSELESS_WINTER_1);
                        events.DelayEvents(62500, EVENT_GROUP_BERSERK); // delay berserk timer, its not ticking during phase transitions
                        events.ScheduleEvent(EVENT_QUAKE, 62500, 0, PHASE_TRANSITION);
                        events.ScheduleEvent(EVENT_PAIN_AND_SUFFERING, 4000, 0, PHASE_TRANSITION);
                        events.ScheduleEvent(EVENT_SUMMON_ICE_SPHERE, 8000, 0, PHASE_TRANSITION);
                        events.ScheduleEvent(EVENT_SUMMON_RAGING_SPIRIT, 3000, 0, PHASE_TRANSITION);
                        events.ScheduleEvent(EVENT_SUMMON_VALKYR, 78000, 0, PHASE_TWO);
                        events.ScheduleEvent(EVENT_INFEST, 70000, 0, PHASE_TWO);
                        events.ScheduleEvent(EVENT_DEFILE, 97000, 0, PHASE_TWO);
                        events.ScheduleEvent(EVENT_SOUL_REAPER, 94000, 0, PHASE_TWO);
                        break;
                    case POINT_CENTER_2:
                        me->SetFacingTo(0.0f);
                        Talk(SAY_LK_REMORSELESS_WINTER);
                        me->GetMap()->SetZoneMusic(AREA_THE_FROZEN_THRONE, MUSIC_SPECIAL);
                        DoCast(me, SPELL_REMORSELESS_WINTER_2);
                        summons.DespawnEntry(NPC_VALKYR_SHADOWGUARD);
                        events.DelayEvents(62500, EVENT_GROUP_BERSERK); // delay berserk timer, its not ticking during phase transitions
                        events.ScheduleEvent(EVENT_QUAKE_2, 62500, 0, PHASE_TRANSITION);
                        events.ScheduleEvent(EVENT_PAIN_AND_SUFFERING, 6000, 0, PHASE_TRANSITION);
                        events.ScheduleEvent(EVENT_SUMMON_ICE_SPHERE, 8000, 0, PHASE_TRANSITION);
                        events.ScheduleEvent(EVENT_SUMMON_RAGING_SPIRIT, 5000, 0, PHASE_TRANSITION);
                        events.ScheduleEvent(EVENT_DEFILE, 95500, 0, PHASE_THREE);
                        events.ScheduleEvent(EVENT_SOUL_REAPER, 99500, 0, PHASE_THREE);
                        events.ScheduleEvent(EVENT_VILE_SPIRITS, 79500, EVENT_GROUP_VILE_SPIRITS, PHASE_THREE);
                        events.ScheduleEvent(IsHeroic() ? EVENT_HARVEST_SOULS : EVENT_HARVEST_SOUL, 73500, 0, PHASE_THREE);
                        break;
                    case POINT_LK_OUTRO_1:
                        events.ScheduleEvent(EVENT_OUTRO_TALK_4, 1, 0, PHASE_OUTRO);
                        events.ScheduleEvent(EVENT_OUTRO_RAISE_DEAD, 1000, 0, PHASE_OUTRO);
                        events.ScheduleEvent(EVENT_OUTRO_TALK_5, 29000, 0, PHASE_OUTRO);
                        break;
                    case POINT_LK_OUTRO_2:
                        if (Creature* tirion = ObjectAccessor::GetCreature(*me, instance->GetGuidData(DATA_HIGHLORD_TIRION_FORDRING)))
                            tirion->AI()->Talk(SAY_TIRION_OUTRO_2);
                        if (Creature* frostmourne = me->FindNearestCreature(NPC_FROSTMOURNE_TRIGGER, 50.0f))
                            frostmourne->AI()->DoAction(ACTION_SUMMON_TERENAS);
                        break;
                    default:
                        break;
                }
            }

            void UpdateAI(uint32 diff) override
            {
                // check phase first to prevent updating victim and entering evade mode when not wanted
                if (!(events.IsInPhase(PHASE_OUTRO) || events.IsInPhase(PHASE_INTRO) || events.IsInPhase(PHASE_FROSTMOURNE)))
                    if (!UpdateVictim())
                        return;

                events.Update(diff);

                // during Remorseless Winter phases The Lich King is channeling a spell, but we must continue casting other spells
                if (me->HasUnitState(UNIT_STATE_CASTING) && !(events.IsInPhase(PHASE_TRANSITION) || events.IsInPhase(PHASE_OUTRO) || events.IsInPhase(PHASE_FROSTMOURNE)))
                    return;

                while (uint32 eventId = events.ExecuteEvent())
                {
                    switch (eventId)
                    {
                        case EVENT_INTRO_MOVE_1:
                            me->SetSheath(SHEATH_STATE_MELEE);
                            me->RemoveAurasDueToSpell(SPELL_EMOTE_SIT_NO_SHEATH);
                            me->SetWalk(true);
                            me->GetMotionMaster()->MovePoint(POINT_LK_INTRO_1, LichKingIntro[0]);
                            break;
                        case EVENT_INTRO_MOVE_2:
                            me->GetMotionMaster()->MovePoint(POINT_LK_INTRO_2, LichKingIntro[1]);
                            break;
                        case EVENT_INTRO_MOVE_3:
                            me->GetMotionMaster()->MovePoint(POINT_LK_INTRO_3, LichKingIntro[2]);
                            break;
                        case EVENT_INTRO_TALK_1:
                            Talk(SAY_LK_INTRO_2);
                            // for some reason blizz sends 2 emotes in row here so (we handle one in Talk)
                            me->HandleEmoteCommand(EMOTE_ONESHOT_TALK_NO_SHEATHE);
                            events.ScheduleEvent(EVENT_EMOTE_CAST_SHOUT, 7000, 0, PHASE_INTRO);
                            events.ScheduleEvent(EVENT_INTRO_EMOTE_1, 13000, 0, PHASE_INTRO);
                            events.ScheduleEvent(EVENT_EMOTE_CAST_SHOUT, 18000, 0, PHASE_INTRO);
                            events.ScheduleEvent(EVENT_INTRO_CAST_FREEZE, 31000, 0, PHASE_INTRO);
                            break;
                        case EVENT_EMOTE_CAST_SHOUT:
                            DoCast(me, SPELL_EMOTE_SHOUT_NO_SHEATH, false);
                            break;
                        case EVENT_INTRO_EMOTE_1:
                            me->HandleEmoteCommand(EMOTE_ONESHOT_POINT_NO_SHEATHE);
                            break;
                        case EVENT_INTRO_CAST_FREEZE:
                            Talk(SAY_LK_INTRO_3);
                            DoCastAOE(SPELL_ICE_LOCK, false);
                            events.ScheduleEvent(EVENT_FINISH_INTRO, 1000, 0, PHASE_INTRO);
                            break;
                        case EVENT_FINISH_INTRO:
                            me->SetWalk(false);
                            me->RemoveFlag(UNIT_FIELD_FLAGS, UNIT_FLAG_IMMUNE_TO_PC);
                            me->SetReactState(REACT_AGGRESSIVE);
                            events.SetPhase(PHASE_ONE);
                            break;
                        case EVENT_SUMMON_SHAMBLING_HORROR:
                            DoCast(me, SPELL_SUMMON_SHAMBLING_HORROR);
                            me->GetMap()->SetZoneMusic(AREA_THE_FROZEN_THRONE, MUSIC_SPECIAL);
                            events.ScheduleEvent(EVENT_SUMMON_SHAMBLING_HORROR, 60000, 0, PHASE_ONE);
                            break;
                        case EVENT_SUMMON_DRUDGE_GHOUL:
                            DoCast(me, SPELL_SUMMON_DRUDGE_GHOULS);
                            events.ScheduleEvent(EVENT_SUMMON_DRUDGE_GHOUL, 30000, 0, PHASE_ONE);
                            break;
                        case EVENT_INFEST:
                            DoCast(me, SPELL_INFEST);
                            events.ScheduleEvent(EVENT_INFEST, urand(21000, 24000), 0, events.IsInPhase(PHASE_ONE) ? PHASE_ONE : PHASE_TWO);
                            break;
                        case EVENT_NECROTIC_PLAGUE:
                            if (Unit* target = SelectTarget(SELECT_TARGET_RANDOM, 1, NecroticPlagueTargetCheck(me, NECROTIC_PLAGUE_LK, NECROTIC_PLAGUE_PLR)))
                            {
                                Talk(EMOTE_NECROTIC_PLAGUE_WARNING, target);
                                DoCast(target, SPELL_NECROTIC_PLAGUE);
                            }
                            events.ScheduleEvent(EVENT_NECROTIC_PLAGUE, urand(30000, 33000), 0, PHASE_ONE);
                            break;
                        case EVENT_SHADOW_TRAP:
                            if (Unit* target = SelectTarget(SELECT_TARGET_RANDOM, 0, NonTankTargetSelector(me)))
                                DoCast(target, SPELL_SHADOW_TRAP);
                            events.ScheduleEvent(EVENT_SHADOW_TRAP, 15500, 0, PHASE_ONE);
                            break;
                        case EVENT_SOUL_REAPER:
                            DoCastVictim(SPELL_SOUL_REAPER);
                            events.ScheduleEvent(EVENT_SOUL_REAPER, urand(33000, 35000), 0, PHASE_TWO_THREE);
                            break;
                        case EVENT_DEFILE:
                            if (Unit* target = SelectTarget(SELECT_TARGET_RANDOM, 1, 0.0f, true, -SPELL_HARVEST_SOUL_VALKYR))
                            {
                                Talk(EMOTE_DEFILE_WARNING);
                                DoCast(target, SPELL_DEFILE);
                            }
                            events.ScheduleEvent(EVENT_DEFILE, urand(32000, 35000), 0, PHASE_TWO_THREE);
                            break;
                        case EVENT_HARVEST_SOUL:
                            Talk(SAY_LK_HARVEST_SOUL);
                            if (Unit* target = SelectTarget(SELECT_TARGET_RANDOM, 0, SpellTargetSelector(me, SPELL_HARVEST_SOUL)))
                                DoCast(target, SPELL_HARVEST_SOUL);
                            events.ScheduleEvent(EVENT_HARVEST_SOUL, 75000, 0, PHASE_THREE);
                            break;
                        case EVENT_PAIN_AND_SUFFERING:
                            if (Unit* target = SelectTarget(SELECT_TARGET_RANDOM, 0, 0.0f, true))
                                me->CastSpell(target, SPELL_PAIN_AND_SUFFERING, TRIGGERED_NONE);
                            events.ScheduleEvent(EVENT_PAIN_AND_SUFFERING, urand(1500, 4000), 0, PHASE_TRANSITION);
                            break;
                        case EVENT_SUMMON_ICE_SPHERE:
                            DoCastAOE(SPELL_SUMMON_ICE_SPHERE);
                            events.ScheduleEvent(EVENT_SUMMON_ICE_SPHERE, urand(7500, 8500), 0, PHASE_TRANSITION);
                            break;
                        case EVENT_SUMMON_RAGING_SPIRIT:
                            if (Unit* target = SelectTarget(SELECT_TARGET_RANDOM, 0, 0.0f, true))
                                me->CastSpell(target, SPELL_RAGING_SPIRIT, TRIGGERED_NONE);
                            events.ScheduleEvent(EVENT_SUMMON_RAGING_SPIRIT, urand(22000, 23000), 0, PHASE_TRANSITION);
                            break;
                        case EVENT_QUAKE:
                            events.SetPhase(PHASE_TWO);
                            me->ClearUnitState(UNIT_STATE_CASTING);  // clear state to ensure check in DoCastAOE passes
                            DoCastAOE(SPELL_QUAKE);
                            me->GetMap()->SetZoneMusic(AREA_THE_FROZEN_THRONE, MUSIC_SPECIAL);
                            Talk(SAY_LK_QUAKE);
                            break;
                        case EVENT_QUAKE_2:
                            events.SetPhase(PHASE_THREE);
                            me->ClearUnitState(UNIT_STATE_CASTING);  // clear state to ensure check in DoCastAOE passes
                            DoCastAOE(SPELL_QUAKE);
                            me->GetMap()->SetZoneMusic(AREA_THE_FROZEN_THRONE, MUSIC_SPECIAL);
                            Talk(SAY_LK_QUAKE);
                            break;
                        case EVENT_SUMMON_VALKYR:
                            me->GetMap()->SetZoneMusic(AREA_THE_FROZEN_THRONE, MUSIC_SPECIAL);
                            Talk(SAY_LK_SUMMON_VALKYR);
                            DoCastAOE(SUMMON_VALKYR);
                            events.ScheduleEvent(EVENT_SUMMON_VALKYR, urand(45000, 50000), 0, PHASE_TWO);
                            break;
                        case EVENT_START_ATTACK:
                            me->SetReactState(REACT_AGGRESSIVE);
                            if (events.IsInPhase(PHASE_FROSTMOURNE))
                                events.SetPhase(PHASE_THREE);
                            break;
                        case EVENT_VILE_SPIRITS:
                            me->GetMap()->SetZoneMusic(AREA_THE_FROZEN_THRONE, MUSIC_SPECIAL);
                            DoCastAOE(SPELL_VILE_SPIRITS);
                            events.ScheduleEvent(EVENT_VILE_SPIRITS, urand(35000, 40000), EVENT_GROUP_VILE_SPIRITS, PHASE_THREE);
                            break;
                        case EVENT_HARVEST_SOULS:
                            // Stop vile sprits at start of cast not after
                            for (SummonList::iterator i = summons.begin(); i != summons.end(); ++i)
                            {
                                Creature* summon = ObjectAccessor::GetCreature(*me, *i);
                                if (summon && summon->GetEntry() == NPC_VILE_SPIRIT)
                                {
                                    summon->m_Events.KillAllEvents(true);
                                    summon->m_Events.AddEvent(new VileSpiritActivateEvent(summon), summon->m_Events.CalculateTime(70000));
                                    summon->GetMotionMaster()->MoveRandom(10.0f);
                                    summon->SetReactState(REACT_PASSIVE);
                                }
                                else if (summon && summon->GetEntry() == NPC_RAGING_SPIRIT)
                                {
                                    summon->m_Events.KillAllEvents(true); // this should prevent instant Soul Shrieks that get pilled up since we freeze events during Frostmourne phase.
                                    summon->SetReactState(REACT_PASSIVE);
                                    summon->AddUnitState(UNIT_STATE_ROOT);
                                }
                            }
                            _isInHeroicFrostmournEvent = true;
                            Talk(SAY_LK_HARVEST_SOUL);
                            DoCastAOE(SPELL_HARVEST_SOULS);
                            events.ScheduleEvent(EVENT_HARVEST_SOULS, urand(100000, 110000), 0, PHASE_THREE);
                            events.SetPhase(PHASE_FROSTMOURNE); // will stop running UpdateVictim (no evading)
                            me->SetReactState(REACT_PASSIVE);
                            me->AttackStop();
                            events.DelayEvents(50000, EVENT_GROUP_VILE_SPIRITS);
                            events.RescheduleEvent(EVENT_DEFILE, 50000, 0, PHASE_THREE);
                            events.RescheduleEvent(EVENT_SOUL_REAPER, urand(57000, 62000), 0, PHASE_THREE);
                            events.ScheduleEvent(EVENT_START_ATTACK, 49000);
                            events.ScheduleEvent(EVENT_FROSTMOURNE_HEROIC, 6500);
                            break;
                        case EVENT_FROSTMOURNE_HEROIC:
                            if (TempSummon* terenas = me->GetMap()->SummonCreature(NPC_TERENAS_MENETHIL_FROSTMOURNE_H, TerenasSpawnHeroic, NULL, 50000))
                            {
                                terenas->AI()->DoAction(ACTION_FROSTMOURNE_INTRO);
                                std::list<Creature*> triggers;
                                GetCreatureListWithEntryInGrid(triggers, terenas, NPC_WORLD_TRIGGER_INFINITE_AOI, 100.0f);
                                if (!triggers.empty())
                                {
                                    triggers.sort(Trinity::ObjectDistanceOrderPred(terenas, true));
                                    Creature* spawner = triggers.front();
                                    spawner->CastSpell(spawner, SPELL_SUMMON_SPIRIT_BOMB_1, true);  // summons bombs randomly
                                    spawner->CastSpell(spawner, SPELL_SUMMON_SPIRIT_BOMB_2, true);  // summons bombs on players
                                    spawner->m_Events.AddEvent(new TriggerWickedSpirit(spawner), spawner->m_Events.CalculateTime(3000));
                                }
                            }
                            break;
                        case EVENT_OUTRO_TALK_1:
                            Talk(SAY_LK_OUTRO_1);
                            DoCastAOE(SPELL_FURY_OF_FROSTMOURNE_NO_REZ, true);
                            break;
                        case EVENT_OUTRO_TALK_2:
                            Talk(SAY_LK_OUTRO_2);
                            DoCastAOE(SPELL_EMOTE_QUESTION_NO_SHEATH);
                            break;
                        case EVENT_OUTRO_EMOTE_TALK:
                            me->HandleEmoteCommand(EMOTE_ONESHOT_TALK_NO_SHEATHE);
                            break;
                        case EVENT_OUTRO_TALK_3:
                            if (Creature* tirion = ObjectAccessor::GetCreature(*me, instance->GetGuidData(DATA_HIGHLORD_TIRION_FORDRING)))
                                me->SetFacingToObject(tirion);
                            Talk(SAY_LK_OUTRO_3);
                            break;
                        case EVENT_OUTRO_MOVE_CENTER:
                            me->GetMotionMaster()->MovePoint(POINT_LK_OUTRO_1, CenterPosition);
                            break;
                        case EVENT_OUTRO_TALK_4:
                            me->SetFacingTo(0.01745329f);
                            Talk(SAY_LK_OUTRO_4);
                            break;
                        case EVENT_OUTRO_RAISE_DEAD:
                            DoCastAOE(SPELL_RAISE_DEAD);
                            me->ClearUnitState(UNIT_STATE_CASTING);
                            me->GetMap()->SetZoneMusic(AREA_THE_FROZEN_THRONE, MUSIC_FINAL);
                            break;
                        case EVENT_OUTRO_TALK_5:
                            Talk(SAY_LK_OUTRO_5);
                            if (Creature* tirion = ObjectAccessor::GetCreature(*me, instance->GetGuidData(DATA_HIGHLORD_TIRION_FORDRING)))
                                tirion->AI()->DoAction(ACTION_OUTRO);
                            break;
                        case EVENT_OUTRO_TALK_6:
                            Talk(SAY_LK_OUTRO_6);
                            if (Creature* tirion = ObjectAccessor::GetCreature(*me, instance->GetGuidData(DATA_HIGHLORD_TIRION_FORDRING)))
                                tirion->SetFacingToObject(me);
                            me->CastSpell((Unit*)NULL, SPELL_SUMMON_BROKEN_FROSTMOURNE_3, TRIGGERED_IGNORE_CAST_IN_PROGRESS);
                            SetEquipmentSlots(false, EQUIP_UNEQUIP);
                            break;
                        case EVENT_OUTRO_SOUL_BARRAGE:
                            me->CastSpell((Unit*)NULL, SPELL_SOUL_BARRAGE, TRIGGERED_IGNORE_CAST_IN_PROGRESS);
                            sCreatureTextMgr->SendSound(me, SOUND_PAIN, CHAT_MSG_MONSTER_YELL, 0, TEXT_RANGE_NORMAL, TEAM_OTHER, false);
                            // set flight
                            me->SetDisableGravity(true);
                            me->SetByteFlag(UNIT_FIELD_BYTES_1, 3, UNIT_BYTE1_FLAG_ALWAYS_STAND | UNIT_BYTE1_FLAG_HOVER);
                            me->GetMotionMaster()->MovePoint(POINT_LK_OUTRO_2, OutroFlying);
                            break;
                        case EVENT_OUTRO_TALK_7:
                            Talk(SAY_LK_OUTRO_7);
                            break;
                        case EVENT_OUTRO_TALK_8:
                            Talk(SAY_LK_OUTRO_8);
                            break;
                        case EVENT_BERSERK:
                            Talk(SAY_LK_BERSERK);
                            DoCast(me, SPELL_BERSERK2);
                            break;
                        default:
                            break;
                    }
                }

                DoMeleeAttackIfReady();
            }

        private:
            uint32 _necroticPlagueStack;
            uint32 _vileSpiritExplosions;
            bool _isInHeroicFrostmournEvent;
        };

        CreatureAI* GetAI(Creature* creature) const override
        {
            return GetIcecrownCitadelAI<boss_the_lich_kingAI>(creature);
        }
};

class npc_tirion_fordring_tft : public CreatureScript
{
    public:
        npc_tirion_fordring_tft() : CreatureScript("npc_tirion_fordring_tft") { }

        struct npc_tirion_fordringAI : public ScriptedAI
        {
            npc_tirion_fordringAI(Creature* creature) : ScriptedAI(creature),
                _instance(creature->GetInstanceScript())
            {
            }

            void Reset() override
            {
                _events.Reset();
                if (_instance->GetBossState(DATA_THE_LICH_KING) == DONE)
                    me->RemoveFlag(UNIT_NPC_FLAGS, UNIT_NPC_FLAG_GOSSIP);
            }

            void MovementInform(uint32 type, uint32 id) override
            {
                if (type != POINT_MOTION_TYPE)
                    return;

                switch (id)
                {
                    case POINT_TIRION_INTRO:
                        me->SetUInt32Value(UNIT_NPC_EMOTESTATE, EMOTE_STATE_READY2H);
                        if (Creature* theLichKing = ObjectAccessor::GetCreature(*me, _instance->GetGuidData(DATA_THE_LICH_KING)))
                            theLichKing->AI()->DoAction(ACTION_START_ENCOUNTER);
                        break;
                    case POINT_TIRION_OUTRO_1:
                        _events.ScheduleEvent(EVENT_OUTRO_JUMP, 1, 0, PHASE_OUTRO);
                        break;
                }
            }

            void DoAction(int32 action) override
            {
                switch (action)
                {
                    case ACTION_CONTINUE_INTRO:
                        Talk(SAY_TIRION_INTRO_1);
                        _events.ScheduleEvent(EVENT_INTRO_TALK_1, 34000, 0, PHASE_INTRO);
                        break;
                    case ACTION_OUTRO:
                        _events.SetPhase(PHASE_OUTRO);
                        _events.ScheduleEvent(EVENT_OUTRO_TALK_1, 7000, 0, PHASE_OUTRO);
                        _events.ScheduleEvent(EVENT_OUTRO_BLESS, 18000, 0, PHASE_OUTRO);
                        _events.ScheduleEvent(EVENT_OUTRO_REMOVE_ICE, 23000, 0, PHASE_OUTRO);
                        _events.ScheduleEvent(EVENT_OUTRO_MOVE_1, 25000, 0, PHASE_OUTRO);
                        break;
                }
            }

            void SpellHit(Unit* /*caster*/, SpellInfo const* spell) override
            {
                if (spell->Id == SPELL_ICE_LOCK)
                    me->SetFacingTo(3.085098f);
                else if (spell->Id == SPELL_BROKEN_FROSTMOURNE_KNOCK)
                    SetEquipmentSlots(true);    // remove glow on ashbringer
            }

            void sGossipSelect(Player* /*player*/, uint32 sender, uint32 action) override
            {
                if (me->GetCreatureTemplate()->GossipMenuId == sender && !action)
                {
                    _events.SetPhase(PHASE_INTRO);
                    me->RemoveFlag(UNIT_NPC_FLAGS, UNIT_NPC_FLAG_GOSSIP);
                    me->SetWalk(true);
                    me->GetMotionMaster()->MovePoint(POINT_TIRION_INTRO, TirionIntro);
                }
            }

            void JustReachedHome() override
            {
                me->SetUInt32Value(UNIT_NPC_EMOTESTATE, EMOTE_ONESHOT_NONE);
            }

            void UpdateAI(uint32 diff) override
            {
                if (!UpdateVictim() && !(_events.IsInPhase(PHASE_OUTRO) || _events.IsInPhase(PHASE_INTRO)))
                    return;

                _events.Update(diff);

                if (me->HasUnitState(UNIT_STATE_CASTING))
                    return;

                while (uint32 eventId = _events.ExecuteEvent())
                {
                    switch (eventId)
                    {
                        case EVENT_INTRO_TALK_1:
                            Talk(SAY_TIRION_INTRO_2);
                            _events.ScheduleEvent(EVENT_INTRO_EMOTE_1, 2000, 0, PHASE_INTRO);
                            _events.ScheduleEvent(EVENT_INTRO_CHARGE, 5000, 0, PHASE_INTRO);
                            break;
                        case EVENT_INTRO_EMOTE_1:
                            me->HandleEmoteCommand(EMOTE_ONESHOT_POINT_NO_SHEATHE);
                            break;
                        case EVENT_INTRO_CHARGE:
                            me->SetWalk(false);
                            me->GetMotionMaster()->MovePoint(POINT_TIRION_CHARGE, TirionCharge);
                            break;
                        case EVENT_OUTRO_TALK_1:
                            Talk(SAY_TIRION_OUTRO_1);
                            break;
                        case EVENT_OUTRO_BLESS:
                            DoCast(me, SPELL_LIGHTS_BLESSING);
                            break;
                        case EVENT_OUTRO_REMOVE_ICE:
                            me->RemoveAurasDueToSpell(SPELL_ICE_LOCK);
                            SetEquipmentSlots(false, EQUIP_ASHBRINGER_GLOWING);
                            if (Creature* lichKing = ObjectAccessor::GetCreature(*me, _instance->GetGuidData(DATA_THE_LICH_KING)))
                            {
                                me->SetFacingToObject(lichKing);
                                lichKing->AI()->DoAction(ACTION_PLAY_MUSIC);
                            }
                            break;
                        case EVENT_OUTRO_MOVE_1:
                            me->GetMotionMaster()->MovePoint(POINT_TIRION_OUTRO_1, OutroPosition1);
                            break;
                        case EVENT_OUTRO_JUMP:
                            DoCastAOE(SPELL_JUMP);
                            break;
                        default:
                            break;
                    }
                }

                DoMeleeAttackIfReady();
            }

        private:
            EventMap _events;
            InstanceScript* _instance;
        };

        CreatureAI* GetAI(Creature* creature) const override
        {
            return GetIcecrownCitadelAI<npc_tirion_fordringAI>(creature);
        }
};

class npc_shambling_horror_icc : public CreatureScript
{
    public:
        npc_shambling_horror_icc() :  CreatureScript("npc_shambling_horror_icc") { }

        struct npc_shambling_horror_iccAI : public ScriptedAI
        {
            npc_shambling_horror_iccAI(Creature* creature) : ScriptedAI(creature)
            {
                _frenzied = false;
            }

            void Reset() override
            {
                _events.Reset();
                _events.ScheduleEvent(EVENT_SHOCKWAVE, urand(20000, 25000));
                _events.ScheduleEvent(EVENT_ENRAGE, urand(11000, 14000));
            }

            void DamageTaken(Unit* /*attacker*/, uint32& damage) override
            {
                if (!_frenzied && IsHeroic() && me->HealthBelowPctDamaged(20, damage))
                {
                    _frenzied = true;
                    DoCast(me, SPELL_FRENZY, true);
                }
            }

            void UpdateAI(uint32 diff) override
            {
                if (!UpdateVictim())
                    return;

                _events.Update(diff);

                if (me->HasUnitState(UNIT_STATE_CASTING))
                    return;

                while (uint32 eventId = _events.ExecuteEvent())
                {
                    switch (eventId)
                    {
                        case EVENT_SHOCKWAVE:
                            DoCast(me, SPELL_SHOCKWAVE);
                            _events.ScheduleEvent(EVENT_SHOCKWAVE, urand(20000, 25000));
                            break;
                        case EVENT_ENRAGE:
                            DoCast(me, SPELL_ENRAGE);
                            _events.ScheduleEvent(EVENT_ENRAGE, urand(20000, 25000));
                            break;
                        default:
                            break;
                    }
                }

                DoMeleeAttackIfReady();
            }

        private:
            EventMap _events;
            bool _frenzied;
        };

        CreatureAI* GetAI(Creature* creature) const override
        {
            return GetIcecrownCitadelAI<npc_shambling_horror_iccAI>(creature);
        }
};

class npc_raging_spirit : public CreatureScript
{
    public:
        npc_raging_spirit() : CreatureScript("npc_raging_spirit") { }

        struct npc_raging_spiritAI : public ScriptedAI
        {
            npc_raging_spiritAI(Creature* creature) : ScriptedAI(creature),
                _instance(creature->GetInstanceScript())
            {
            }

            void Reset() override
            {
                _events.Reset();
                _events.ScheduleEvent(EVENT_SOUL_SHRIEK, urand(12000, 15000));
                DoCast(me, SPELL_PLAGUE_AVOIDANCE, true);
                DoCast(me, SPELL_RAGING_SPIRIT_VISUAL, true);
                if (TempSummon* summon = me->ToTempSummon())
                    if (Unit* summoner = summon->GetSummoner())
                        summoner->CastSpell(me, SPELL_RAGING_SPIRIT_VISUAL_CLONE, true);
                DoCast(me, SPELL_BOSS_HITTIN_YA, true);
            }

            bool CanAIAttack(Unit const* target) const override
            {
                // The spirit must not select targets in frostmourne room if he killed everyone outside
                return !target->HasAura(SPELL_IN_FROSTMOURNE_ROOM) || target->HasAura(SPELL_HARVEST_SOULS);
            }

            void IsSummonedBy(Unit* /*summoner*/) override
            {
                // player is the spellcaster so register summon manually
                if (Creature* lichKing = ObjectAccessor::GetCreature(*me, _instance->GetGuidData(DATA_THE_LICH_KING)))
                    lichKing->AI()->JustSummoned(me);
            }

            void JustDied(Unit* /*killer*/) override
            {
                if (Creature* lichKing = ObjectAccessor::GetCreature(*me, _instance->GetGuidData(DATA_THE_LICH_KING)))
                    lichKing->AI()->SummonedCreatureDespawn(me);
                if (TempSummon* summon = me->ToTempSummon())
                    summon->SetTempSummonType(TEMPSUMMON_CORPSE_DESPAWN);
            }

            void DoAction(int32 action) override
            {
                if (action != ACTION_TELEPORT_BACK)
                    return;

                _events.ScheduleEvent(EVENT_SOUL_SHRIEK, urand(12000, 15000));
                me->SetReactState(REACT_DEFENSIVE);
                me->ClearUnitState(UNIT_STATE_ROOT);
            }

            void UpdateAI(uint32 diff) override
            {
                if (Creature* lichKing = ObjectAccessor::GetCreature(*me, _instance->GetData64(DATA_THE_LICH_KING)))
                    if (!lichKing->AI()->GetData(DATA_HEROIC_FROSTMOURNE))
                        if (!UpdateVictim())
                            return;

                _events.Update(diff);

                if (Creature* lichKing = ObjectAccessor::GetCreature(*me, _instance->GetData64(DATA_THE_LICH_KING)))
                    if (me->HasUnitState(UNIT_STATE_CASTING) || lichKing->AI()->GetData(DATA_HEROIC_FROSTMOURNE))
                        return;

                while (uint32 eventId = _events.ExecuteEvent())
                {
                    switch (eventId)
                    {
                        case EVENT_SOUL_SHRIEK:
                            DoCastAOE(SPELL_SOUL_SHRIEK);
                            _events.ScheduleEvent(EVENT_SOUL_SHRIEK, urand(12000, 15000));
                            break;
                        default:
                            break;
                    }
                }

                DoMeleeAttackIfReady();
            }

        private:
            EventMap _events;
            InstanceScript* _instance;
        };

        CreatureAI* GetAI(Creature* creature) const override
        {
            return GetIcecrownCitadelAI<npc_raging_spiritAI>(creature);
        }
};

class npc_valkyr_shadowguard : public CreatureScript
{
    public:
        npc_valkyr_shadowguard() : CreatureScript("npc_valkyr_shadowguard") { }

        struct npc_valkyr_shadowguardAI : public ScriptedAI
        {
            npc_valkyr_shadowguardAI(Creature* creature) : ScriptedAI(creature),
                _instance(creature->GetInstanceScript())
            {
            }

            void Reset() override
            {
                _events.Reset();
                me->SetReactState(REACT_PASSIVE);
                me->SetDisableGravity(true);
                DoCast(me, SPELL_WINGS_OF_THE_DAMNED, false);
            }

            void IsSummonedBy(Unit* /*summoner*/) override
            {
                _events.Reset();
                _events.ScheduleEvent(EVENT_GRAB_PLAYER, 2500);
            }

            void DamageTaken(Unit* /*attacker*/, uint32& damage) override
            {
                if (!IsHeroic())
                    return;

                if (!me->HasAuraType(SPELL_AURA_CONTROL_VEHICLE))
                    return;

                if (me->HealthBelowPctDamaged(50, damage))
                {
                    _events.Reset();
                    DoCastAOE(SPELL_EJECT_ALL_PASSENGERS);
                    me->GetMotionMaster()->MoveTargetedHome();
                    me->ClearUnitState(UNIT_STATE_EVADE);
                }
            }

            void JustReachedHome() override
            {
                // schedule siphon life event (heroic only)
                DoZoneInCombat();
                _events.Reset();
                _events.ScheduleEvent(EVENT_LIFE_SIPHON, 2000);
            }

            void AttackStart(Unit* /*target*/) override
            {
            }

            void MovementInform(uint32 type, uint32 id) override
            {
                if (type != POINT_MOTION_TYPE)
                    return;

                switch (id)
                {
                    case POINT_DROP_PLAYER:
                        // If valkyr is not actually at drop point move to it again
                        if (me->GetDistance(_dropPoint) > 1.0f)
                            _events.ScheduleEvent(EVENT_MOVE_TO_DROP_POS, 0);
                        else
                        {
                            DoCastAOE(SPELL_EJECT_ALL_PASSENGERS);
                            me->DespawnOrUnsummon(1000);
                        }
                        break;
                    case POINT_CHARGE:
                        if (Player* target = ObjectAccessor::GetPlayer(*me, _grabbedPlayer))
                        {
<<<<<<< HEAD
                            if (GameObject* platform = ObjectAccessor::GetGameObject(*me, _instance->GetData64(DATA_ARTHAS_PLATFORM)))
=======
                            me->RemoveFlag(UNIT_FIELD_FLAGS, UNIT_FLAG_NOT_SELECTABLE);
                            if (GameObject* platform = ObjectAccessor::GetGameObject(*me, _instance->GetGuidData(DATA_ARTHAS_PLATFORM)))
>>>>>>> ad49bd51
                            {
                                std::list<Creature*> triggers;
                                GetCreatureListWithEntryInGrid(triggers, me, NPC_WORLD_TRIGGER, 150.0f);
                                triggers.remove_if(HeightDifferenceCheck(platform, 5.0f, true));
                                if (triggers.empty())
                                    return;

                                triggers.sort(Trinity::ObjectDistanceOrderPred(me));
                                DoCast(target, SPELL_VALKYR_CARRY);
                                _dropPoint.Relocate(triggers.front());
                                _events.ScheduleEvent(EVENT_MOVE_TO_DROP_POS, 1500);
                            }
                        }
                        else
                            me->DespawnOrUnsummon();
                        break;
                    default:
                        break;
                }
            }

            void SetGUID(ObjectGuid guid, int32 /* = 0*/) override
            {
                _grabbedPlayer = guid;
            }

            void UpdateAI(uint32 diff) override
            {
                if (!UpdateVictim())
                    return;

                _events.Update(diff);

                if (me->HasUnitState(UNIT_STATE_CASTING))
                    return;

                while (uint32 eventId = _events.ExecuteEvent())
                {
                    switch (eventId)
                    {
                        case EVENT_GRAB_PLAYER:
                            if (!_grabbedPlayer)
                            {
                                DoCastAOE(SPELL_VALKYR_TARGET_SEARCH);
                                _events.ScheduleEvent(EVENT_GRAB_PLAYER, 2000);
                            }
                            break;
                        case EVENT_MOVE_TO_DROP_POS:
                            me->RemoveFlag(UNIT_FIELD_FLAGS, UNIT_FLAG_NOT_SELECTABLE);
                            me->GetMotionMaster()->MovePoint(POINT_DROP_PLAYER, _dropPoint);
                            break;
                        case EVENT_LIFE_SIPHON:
                            if (Unit* target = SelectTarget(SELECT_TARGET_RANDOM, 1))
                                DoCast(target, SPELL_LIFE_SIPHON);
                            _events.ScheduleEvent(EVENT_LIFE_SIPHON, 2500);
                            break;
                        default:
                            break;
                    }
                }

                // no melee attacks
            }

        private:
            EventMap _events;
            Position _dropPoint;
            ObjectGuid _grabbedPlayer;
            InstanceScript* _instance;
        };

        CreatureAI* GetAI(Creature* creature) const override
        {
            return GetIcecrownCitadelAI<npc_valkyr_shadowguardAI>(creature);
        }
};

class npc_strangulate_vehicle : public CreatureScript
{
    public:
        npc_strangulate_vehicle() : CreatureScript("npc_strangulate_vehicle") { }

        struct npc_strangulate_vehicleAI : public ScriptedAI
        {
            npc_strangulate_vehicleAI(Creature* creature) : ScriptedAI(creature),
                _instance(creature->GetInstanceScript())
            {
            }

            void IsSummonedBy(Unit* summoner) override
            {
                me->SetFacingToObject(summoner);
                DoCast(summoner, SPELL_HARVEST_SOUL_VEHICLE);
                _events.Reset();
                _events.ScheduleEvent(EVENT_MOVE_TO_LICH_KING, 2000);
                _events.ScheduleEvent(EVENT_TELEPORT, 6000);

                // this will let us easily access all creatures of this entry on heroic mode when its time to teleport back
                if (Creature* lichKing = ObjectAccessor::GetCreature(*me, _instance->GetGuidData(DATA_THE_LICH_KING)))
                    lichKing->AI()->JustSummoned(me);
            }

            void DoAction(int32 action) override
            {
                if (action != ACTION_TELEPORT_BACK)
                    return;

                if (TempSummon* summ = me->ToTempSummon())
                {
                    if (Unit* summoner = summ->GetSummoner())
                    {
                        DoCast(summoner, SPELL_HARVEST_SOUL_TELEPORT_BACK);
                        summoner->RemoveAurasDueToSpell(SPELL_HARVEST_SOUL_DAMAGE_AURA);
                    }
                }

                if (Creature* lichKing = ObjectAccessor::GetCreature(*me, _instance->GetGuidData(DATA_THE_LICH_KING)))
                    lichKing->AI()->SummonedCreatureDespawn(me);
            }

            void UpdateAI(uint32 diff) override
            {
                UpdateVictim();

                _events.Update(diff);

                while (uint32 eventId = _events.ExecuteEvent())
                {
                    switch (eventId)
                    {
                        case EVENT_TELEPORT:
                            me->GetMotionMaster()->Clear(false);
                            me->GetMotionMaster()->MoveIdle();
                            if (TempSummon* summ = me->ToTempSummon())
                            {
                                if (Unit* summoner = summ->GetSummoner())
                                {
                                    summoner->CastSpell((Unit*)NULL, SPELL_HARVEST_SOUL_VISUAL, true);
                                    summoner->ExitVehicle(summoner);
                                    if (!IsHeroic())
                                        summoner->CastSpell(summoner, SPELL_HARVEST_SOUL_TELEPORT, true);
                                    else
                                    {
                                        summoner->CastSpell(summoner, SPELL_HARVEST_SOULS_TELEPORT, true);
                                        summoner->RemoveAurasDueToSpell(HARVEST_SOUL, ObjectGuid::Empty, 0, AURA_REMOVE_BY_EXPIRE);
                                    }
                                }
                            }

                            _events.ScheduleEvent(EVENT_DESPAWN_SELF, 65000);
                            break;
                        case EVENT_MOVE_TO_LICH_KING:
                            if (Creature* lichKing = ObjectAccessor::GetCreature(*me, _instance->GetGuidData(DATA_THE_LICH_KING)))
                            {
                                if (me->GetExactDist(lichKing) > 10.0f)
                                {
                                    Position pos = lichKing->GetNearPosition(float(rand_norm()) * 5.0f  + 7.5f, lichKing->GetAngle(me));
                                    me->GetMotionMaster()->MovePoint(0, pos);
                                }
                            }
                            break;
                        case EVENT_DESPAWN_SELF:
                            if (Creature* lichKing = ObjectAccessor::GetCreature(*me, _instance->GetGuidData(DATA_THE_LICH_KING)))
                                lichKing->AI()->SummonedCreatureDespawn(me);
                            me->DespawnOrUnsummon(1);
                            break;
                        default:
                            break;
                    }
                }
            }

        private:
            EventMap _events;
            InstanceScript* _instance;
        };

        CreatureAI* GetAI(Creature* creature) const override
        {
            return GetIcecrownCitadelAI<npc_strangulate_vehicleAI>(creature);
        }
};

class npc_terenas_menethil : public CreatureScript
{
    public:
        npc_terenas_menethil() : CreatureScript("npc_terenas_menethil") { }

        struct npc_terenas_menethilAI : public ScriptedAI
        {
            npc_terenas_menethilAI(Creature* creature) : ScriptedAI(creature),
                _instance(creature->GetInstanceScript())
            {
            }

            bool CanAIAttack(Unit const* target) const override
            {
                return target->GetEntry() != NPC_THE_LICH_KING;
            }

            void DoAction(int32 action) override
            {
                switch (action)
                {
                    case ACTION_FROSTMOURNE_INTRO:
                        me->setActive(true);
                        if (!IsHeroic())
                            me->SetHealth(me->GetMaxHealth() / 2);
                        DoCast(me, SPELL_LIGHTS_FAVOR);
                        _events.Reset();
                        _events.ScheduleEvent(EVENT_FROSTMOURNE_TALK_1, 2000, PHASE_FROSTMOURNE);
                        _events.ScheduleEvent(EVENT_FROSTMOURNE_TALK_2, 11000, PHASE_FROSTMOURNE);
                        if (!IsHeroic())
                        {
                            _events.ScheduleEvent(EVENT_DESTROY_SOUL, 60000, PHASE_FROSTMOURNE);
                            _events.ScheduleEvent(EVENT_FROSTMOURNE_TALK_3, 25000);
                        }
                        break;
                    case ACTION_TELEPORT_BACK:
                        me->CastSpell((Unit*)NULL, SPELL_RESTORE_SOUL, TRIGGERED_NONE);
                        me->DespawnOrUnsummon(3000);
                        break;
                    default:
                        break;
                }
            }

            void EnterEvadeMode() override
            {
                // no running back home
                if (!me->IsAlive())
                    return;

                me->DeleteThreatList();
                me->CombatStop(false);
            }

            void DamageTaken(Unit* /*attacker*/, uint32& damage) override
            {
                if (damage >= me->GetHealth())
                {
                    damage = me->GetHealth() - 1;
                    if (!me->HasAura(SPELL_TERENAS_LOSES_INSIDE) && !IsHeroic())
                    {
                        me->SetFlag(UNIT_FIELD_FLAGS, UNIT_FLAG_NOT_SELECTABLE);
                        DoCast(SPELL_TERENAS_LOSES_INSIDE);
                        _events.ScheduleEvent(EVENT_TELEPORT_BACK, 1000);
                        if (Creature* warden = me->FindNearestCreature(NPC_SPIRIT_WARDEN, 20.0f))
                        {
                            warden->CastSpell((Unit*)NULL, SPELL_DESTROY_SOUL, TRIGGERED_NONE);
                            warden->DespawnOrUnsummon(2000);
                        }

                        me->DespawnOrUnsummon(2000);
                    }
                }
            }

            void IsSummonedBy(Unit* /*summoner*/) override
            {
                _events.Reset();
                _events.SetPhase(PHASE_OUTRO);
                if (Creature* lichKing = ObjectAccessor::GetCreature(*me, _instance->GetGuidData(DATA_THE_LICH_KING)))
                    me->SetFacingToObject(lichKing);

                _events.ScheduleEvent(EVENT_OUTRO_TERENAS_TALK_1, 2000, 0, PHASE_OUTRO);
                _events.ScheduleEvent(EVENT_OUTRO_TERENAS_TALK_2, 14000, 0, PHASE_OUTRO);
            }

            void UpdateAI(uint32 diff) override
            {
                UpdateVictim();

                _events.Update(diff);

                while (uint32 eventId = _events.ExecuteEvent())
                {
                    switch (eventId)
                    {
                        case EVENT_FROSTMOURNE_TALK_1:
                            Talk(SAY_TERENAS_INTRO_1);
                            if (IsHeroic())
                                DoCastAOE(SPELL_RESTORE_SOULS);
                            break;
                        case EVENT_FROSTMOURNE_TALK_2:
                            Talk(SAY_TERENAS_INTRO_2);
                            break;
                        case EVENT_FROSTMOURNE_TALK_3:
                            Talk(SAY_TERENAS_INTRO_3);
                            break;
                        case EVENT_OUTRO_TERENAS_TALK_1:
                            Talk(SAY_TERENAS_OUTRO_1);
                            break;
                        case EVENT_OUTRO_TERENAS_TALK_2:
                            Talk(SAY_TERENAS_OUTRO_2);
                            DoCastAOE(SPELL_MASS_RESURRECTION);
                            if (Creature* lichKing = ObjectAccessor::GetCreature(*me, _instance->GetGuidData(DATA_THE_LICH_KING)))
                            {
                                lichKing->AI()->DoAction(ACTION_FINISH_OUTRO);
                                lichKing->RemoveFlag(UNIT_FIELD_FLAGS, UNIT_FLAG_IMMUNE_TO_NPC);
                                if (Creature* tirion = ObjectAccessor::GetCreature(*me, _instance->GetGuidData(DATA_HIGHLORD_TIRION_FORDRING)))
                                    tirion->AI()->AttackStart(lichKing);
                            }
                            break;
                        case EVENT_DESTROY_SOUL:
                            me->SetFlag(UNIT_FIELD_FLAGS, UNIT_FLAG_NOT_SELECTABLE);
                            if (Creature* warden = me->FindNearestCreature(NPC_SPIRIT_WARDEN, 20.0f))
                                warden->CastSpell((Unit*)NULL, SPELL_DESTROY_SOUL, TRIGGERED_NONE);
                            DoCast(SPELL_TERENAS_LOSES_INSIDE);
                            _events.ScheduleEvent(EVENT_TELEPORT_BACK, 1000);
                            break;
                        case EVENT_TELEPORT_BACK:
                            if (Creature* lichKing = ObjectAccessor::GetCreature(*me, _instance->GetGuidData(DATA_THE_LICH_KING)))
                                lichKing->AI()->DoAction(ACTION_TELEPORT_BACK);
                            break;
                        default:
                            break;
                    }
                }

                // fighting Spirit Warden
                if (me->IsInCombat())
                    DoMeleeAttackIfReady();
            }

        private:
            EventMap _events;
            InstanceScript* _instance;
        };

        CreatureAI* GetAI(Creature* creature) const override
        {
            return GetIcecrownCitadelAI<npc_terenas_menethilAI>(creature);
        }
};

class npc_spirit_warden : public CreatureScript
{
    public:
        npc_spirit_warden() : CreatureScript("npc_spirit_warden") { }

        struct npc_spirit_wardenAI : public ScriptedAI
        {
            npc_spirit_wardenAI(Creature* creature) : ScriptedAI(creature),
                _instance(creature->GetInstanceScript())
            {
            }

            void Reset() override
            {
                _events.Reset();
                _events.ScheduleEvent(EVENT_SOUL_RIP, urand(12000, 15000));
                DoCast(SPELL_DARK_HUNGER);
            }

            void JustDied(Unit* /*killer*/) override
            {
                if (Creature* terenas = ObjectAccessor::GetCreature(*me, _instance->GetGuidData(DATA_TERENAS_MENETHIL)))
                    terenas->AI()->DoAction(ACTION_TELEPORT_BACK);
            }

            void UpdateAI(uint32 diff) override
            {
                if (!UpdateVictim())
                    return;

                _events.Update(diff);

                while (uint32 eventId = _events.ExecuteEvent())
                {
                    switch (eventId)
                    {
                        case EVENT_SOUL_RIP:
                            DoCastVictim(SPELL_SOUL_RIP);
                            _events.ScheduleEvent(EVENT_SOUL_RIP, urand(23000, 27000));
                            break;
                        default:
                            break;
                    }
                }

                DoMeleeAttackIfReady();
            }

        private:
            EventMap _events;
            InstanceScript* _instance;
        };

        CreatureAI* GetAI(Creature* creature) const override
        {
            return GetIcecrownCitadelAI<npc_spirit_wardenAI>(creature);
        }
};

class npc_spirit_bomb : public CreatureScript
{
    public:
        npc_spirit_bomb() : CreatureScript("npc_spirit_bomb") { }

        struct npc_spirit_bombAI : public CreatureAI
        {
            npc_spirit_bombAI(Creature* creature) : CreatureAI(creature)
            {
            }

            void IsSummonedBy(Unit* /*summoner*/) override
            {
                float destX, destY, destZ;
                me->GetPosition(destX, destY);
                destZ = 1055.0f;    // approximation, gets more precise later
                me->UpdateGroundPositionZ(destX, destY, destZ);
                me->GetMotionMaster()->MovePoint(POINT_GROUND, destX, destY, destZ);
            }

            void MovementInform(uint32 type, uint32 point) override
            {
                if (type != POINT_MOTION_TYPE || point != POINT_GROUND)
                    return;

                me->RemoveAllAuras();
                DoCastAOE(SPELL_EXPLOSION);
                me->DespawnOrUnsummon(1000);
            }

            void AttackStart(Unit* /*victim*/) override
            {
            }

            void UpdateAI(uint32 /*diff*/) override
            {
                UpdateVictim();
                // no melee attacks
            }
        };

        CreatureAI* GetAI(Creature* creature) const override
        {
            return GetIcecrownCitadelAI<npc_spirit_bombAI>(creature);
        }
};

class npc_broken_frostmourne : public CreatureScript
{
    public:
        npc_broken_frostmourne() : CreatureScript("npc_broken_frostmourne") { }

        struct npc_broken_frostmourneAI : public CreatureAI
        {
            npc_broken_frostmourneAI(Creature* creature) : CreatureAI(creature)
            {
            }

            void Reset() override
            {
                _events.Reset();
            }

            void IsSummonedBy(Unit* /*summoner*/) override
            {
                _events.SetPhase(PHASE_OUTRO);
                _events.ScheduleEvent(EVENT_OUTRO_KNOCK_BACK, 3000, 0, PHASE_OUTRO);
            }

            void DoAction(int32 action) override
            {
                if (action == ACTION_SUMMON_TERENAS)
                    _events.ScheduleEvent(EVENT_OUTRO_SUMMON_TERENAS, 6000, 0, PHASE_OUTRO);
            }

            void EnterEvadeMode() override
            {
            }

            void UpdateAI(uint32 diff) override
            {
                UpdateVictim();

                _events.Update(diff);

                while (uint32 eventId = _events.ExecuteEvent())
                {
                    switch (eventId)
                    {
                        case EVENT_OUTRO_KNOCK_BACK:
                            DoCastAOE(SPELL_BROKEN_FROSTMOURNE_KNOCK);
                            break;
                        case EVENT_OUTRO_SUMMON_TERENAS:
                            DoCastAOE(SPELL_SUMMON_TERENAS);
                            break;
                        default:
                            break;
                    }
                }

                // no melee attacks
            }

        private:
            EventMap _events;
        };

        CreatureAI* GetAI(Creature* creature) const override
        {
            return GetIcecrownCitadelAI<npc_broken_frostmourneAI>(creature);
        }
};

class spell_the_lich_king_infest : public SpellScriptLoader
{
    public:
        spell_the_lich_king_infest() :  SpellScriptLoader("spell_the_lich_king_infest") { }

        class spell_the_lich_king_infest_AuraScript : public AuraScript
        {
            PrepareAuraScript(spell_the_lich_king_infest_AuraScript);

            void OnPeriodic(AuraEffect const* /*aurEff*/)
            {
                if (GetUnitOwner()->HealthAbovePct(90))
                {
                    PreventDefaultAction();
                    Remove(AURA_REMOVE_BY_ENEMY_SPELL);
                }
            }

            void OnUpdate(AuraEffect* aurEff)
            {
                // multiply, starting from 2nd tick
                if (aurEff->GetTickNumber() == 1)
                    return;

                aurEff->SetAmount(int32(aurEff->GetAmount() * 1.15f));
            }

            void Register() override
            {
                OnEffectPeriodic += AuraEffectPeriodicFn(spell_the_lich_king_infest_AuraScript::OnPeriodic, EFFECT_0, SPELL_AURA_PERIODIC_DAMAGE);
                OnEffectUpdatePeriodic += AuraEffectUpdatePeriodicFn(spell_the_lich_king_infest_AuraScript::OnUpdate, EFFECT_0, SPELL_AURA_PERIODIC_DAMAGE);
            }
        };

        AuraScript* GetAuraScript() const override
        {
            return new spell_the_lich_king_infest_AuraScript();
        }
};

class spell_the_lich_king_necrotic_plague : public SpellScriptLoader
{
    public:
        spell_the_lich_king_necrotic_plague() :  SpellScriptLoader("spell_the_lich_king_necrotic_plague") { }

        class spell_the_lich_king_necrotic_plague_AuraScript : public AuraScript
        {
            PrepareAuraScript(spell_the_lich_king_necrotic_plague_AuraScript);

            bool Validate(SpellInfo const* /*spell*/) override
            {
                if (!sSpellMgr->GetSpellInfo(SPELL_NECROTIC_PLAGUE_JUMP))
                    return false;
                return true;
            }

            void OnRemove(AuraEffect const* /*aurEff*/, AuraEffectHandleModes /*mode*/)
            {
                switch (GetTargetApplication()->GetRemoveMode())
                {
                    case AURA_REMOVE_BY_ENEMY_SPELL:
                    case AURA_REMOVE_BY_EXPIRE:
                    case AURA_REMOVE_BY_DEATH:
                        break;
                    default:
                        return;
                }

                CustomSpellValues values;
                //values.AddSpellMod(SPELLVALUE_AURA_STACK, 2);
                values.AddSpellMod(SPELLVALUE_MAX_TARGETS, 1);
                GetTarget()->CastCustomSpell(SPELL_NECROTIC_PLAGUE_JUMP, values, NULL, TRIGGERED_FULL_MASK, NULL, NULL, GetCasterGUID());
                if (Unit* caster = GetCaster())
                    caster->CastSpell(caster, SPELL_PLAGUE_SIPHON, true);
            }

            void Register() override
            {
                AfterEffectRemove += AuraEffectRemoveFn(spell_the_lich_king_necrotic_plague_AuraScript::OnRemove, EFFECT_0, SPELL_AURA_PERIODIC_DAMAGE, AURA_EFFECT_HANDLE_REAL);
            }
        };

        AuraScript* GetAuraScript() const override
        {
            return new spell_the_lich_king_necrotic_plague_AuraScript();
        }
};

class spell_the_lich_king_necrotic_plague_jump : public SpellScriptLoader
{
    public:
        spell_the_lich_king_necrotic_plague_jump() :  SpellScriptLoader("spell_the_lich_king_necrotic_plague_jump") { }

        class spell_the_lich_king_necrotic_plague_SpellScript : public SpellScript
        {
            PrepareSpellScript(spell_the_lich_king_necrotic_plague_SpellScript);

            bool Load() override
            {
                _hadAura = false;
                return true;
            }

            void SelectTarget(std::list<Unit*>& targets)
            {
                targets.sort(Trinity::ObjectDistanceOrderPred(GetCaster()));
                if (targets.size() < 2)
                    return;

                targets.resize(1);
            }

            void CheckAura()
            {
                if (GetHitUnit()->HasAura(GetSpellInfo()->Id))
                    _hadAura = true;
            }

            void AddMissingStack()
            {
                if (GetHitAura() && !_hadAura && GetSpellValue()->EffectBasePoints[EFFECT_1] != AURA_REMOVE_BY_ENEMY_SPELL)
                    GetHitAura()->ModStackAmount(1);
            }

            void Register() override
            {
                BeforeHit += SpellHitFn(spell_the_lich_king_necrotic_plague_SpellScript::CheckAura);
                OnHit += SpellHitFn(spell_the_lich_king_necrotic_plague_SpellScript::AddMissingStack);
            }

            bool _hadAura;
        };

        class spell_the_lich_king_necrotic_plague_AuraScript : public AuraScript
        {
            PrepareAuraScript(spell_the_lich_king_necrotic_plague_AuraScript);

            bool Load() override
            {
                _lastAmount = 0;
                return true;
            }

            void OnApply(AuraEffect const* /*aurEff*/, AuraEffectHandleModes /*mode*/)
            {
                if (Unit* caster = GetCaster())
                    if (caster->GetAI())
                        caster->GetAI()->SetData(DATA_PLAGUE_STACK, GetStackAmount());
            }

            void OnRemove(AuraEffect const* aurEff, AuraEffectHandleModes /*mode*/)
            {
                _lastAmount = aurEff->GetAmount();
                switch (GetTargetApplication()->GetRemoveMode())
                {
                    case AURA_REMOVE_BY_EXPIRE:
                    case AURA_REMOVE_BY_DEATH:
                        break;
                    default:
                        return;
                }

                CustomSpellValues values;
                values.AddSpellMod(SPELLVALUE_AURA_STACK, GetStackAmount());
                GetTarget()->CastCustomSpell(SPELL_NECROTIC_PLAGUE_JUMP, values, NULL, TRIGGERED_FULL_MASK, NULL, NULL, GetCasterGUID());
                if (Unit* caster = GetCaster())
                    caster->CastSpell(caster, SPELL_PLAGUE_SIPHON, true);
            }

            void OnDispel(AuraEffect const* aurEff, AuraEffectHandleModes /*mode*/)
            {
                _lastAmount = aurEff->GetAmount();
            }

            void AfterDispel(AuraEffect const* aurEff, AuraEffectHandleModes /*mode*/)
            {
                // this means the stack increased so don't process as if dispelled
                if (aurEff->GetAmount() > _lastAmount)
                    return;

                CustomSpellValues values;
                values.AddSpellMod(SPELLVALUE_AURA_STACK, GetStackAmount());
                values.AddSpellMod(SPELLVALUE_BASE_POINT1, AURA_REMOVE_BY_ENEMY_SPELL); // add as marker (spell has no effect 1)
                GetTarget()->CastCustomSpell(SPELL_NECROTIC_PLAGUE_JUMP, values, NULL, TRIGGERED_FULL_MASK, NULL, NULL, GetCasterGUID());
                if (Unit* caster = GetCaster())
                    caster->CastSpell(caster, SPELL_PLAGUE_SIPHON, true);

                Remove(AURA_REMOVE_BY_ENEMY_SPELL);
            }

            void Register() override
            {
                OnEffectApply += AuraEffectApplyFn(spell_the_lich_king_necrotic_plague_AuraScript::OnApply, EFFECT_0, SPELL_AURA_PERIODIC_DAMAGE, AURA_EFFECT_HANDLE_REAL_OR_REAPPLY_MASK);
                AfterEffectRemove += AuraEffectRemoveFn(spell_the_lich_king_necrotic_plague_AuraScript::OnRemove, EFFECT_0, SPELL_AURA_PERIODIC_DAMAGE, AURA_EFFECT_HANDLE_REAL);
                AfterEffectRemove += AuraEffectRemoveFn(spell_the_lich_king_necrotic_plague_AuraScript::OnDispel, EFFECT_0, SPELL_AURA_PERIODIC_DAMAGE, AURA_EFFECT_HANDLE_REAPPLY);
                AfterEffectApply += AuraEffectRemoveFn(spell_the_lich_king_necrotic_plague_AuraScript::AfterDispel, EFFECT_0, SPELL_AURA_PERIODIC_DAMAGE, AURA_EFFECT_HANDLE_REAPPLY);
            }

            int32 _lastAmount;
        };

        SpellScript* GetSpellScript() const override
        {
            return new spell_the_lich_king_necrotic_plague_SpellScript();
        }

        AuraScript* GetAuraScript() const override
        {
            return new spell_the_lich_king_necrotic_plague_AuraScript();
        }
};

class spell_the_lich_king_shadow_trap_visual : public SpellScriptLoader
{
    public:
        spell_the_lich_king_shadow_trap_visual() : SpellScriptLoader("spell_the_lich_king_shadow_trap_visual") { }

        class spell_the_lich_king_shadow_trap_visual_AuraScript : public AuraScript
        {
            PrepareAuraScript(spell_the_lich_king_shadow_trap_visual_AuraScript);

            void OnRemove(AuraEffect const* /*aurEff*/, AuraEffectHandleModes /*mode*/)
            {
                if (GetTargetApplication()->GetRemoveMode() == AURA_REMOVE_BY_EXPIRE)
                    GetTarget()->CastSpell(GetTarget(), SPELL_SHADOW_TRAP_AURA, TRIGGERED_NONE);
            }

            void Register() override
            {
                AfterEffectRemove += AuraEffectRemoveFn(spell_the_lich_king_shadow_trap_visual_AuraScript::OnRemove, EFFECT_0, SPELL_AURA_DUMMY, AURA_EFFECT_HANDLE_REAL);
            }
        };

        AuraScript* GetAuraScript() const override
        {
            return new spell_the_lich_king_shadow_trap_visual_AuraScript();
        }
};

class spell_the_lich_king_shadow_trap_periodic : public SpellScriptLoader
{
    public:
        spell_the_lich_king_shadow_trap_periodic() : SpellScriptLoader("spell_the_lich_king_shadow_trap_periodic") { }

        class spell_the_lich_king_shadow_trap_periodic_SpellScript : public SpellScript
        {
            PrepareSpellScript(spell_the_lich_king_shadow_trap_periodic_SpellScript);

            void CheckTargetCount(std::list<WorldObject*>& targets)
            {
                if (targets.empty())
                    return;

                GetCaster()->CastSpell((Unit*)NULL, SPELL_SHADOW_TRAP_KNOCKBACK, true);
            }

            void Register() override
            {
                OnObjectAreaTargetSelect += SpellObjectAreaTargetSelectFn(spell_the_lich_king_shadow_trap_periodic_SpellScript::CheckTargetCount, EFFECT_0, TARGET_UNIT_SRC_AREA_ENEMY);
            }
        };

        SpellScript* GetSpellScript() const override
        {
            return new spell_the_lich_king_shadow_trap_periodic_SpellScript();
        }
};

class spell_the_lich_king_quake : public SpellScriptLoader
{
    public:
        spell_the_lich_king_quake() : SpellScriptLoader("spell_the_lich_king_quake") { }

        class spell_the_lich_king_quake_SpellScript : public SpellScript
        {
            PrepareSpellScript(spell_the_lich_king_quake_SpellScript);

            bool Load() override
            {
                return GetCaster()->GetInstanceScript() != NULL;
            }

            void FilterTargets(std::list<WorldObject*>& targets)
            {
                if (GameObject* platform = ObjectAccessor::GetGameObject(*GetCaster(), GetCaster()->GetInstanceScript()->GetGuidData(DATA_ARTHAS_PLATFORM)))
                    targets.remove_if(HeightDifferenceCheck(platform, 5.0f, false));
            }

            void HandleSendEvent(SpellEffIndex /*effIndex*/)
            {
                if (GetCaster()->IsAIEnabled)
                    GetCaster()->GetAI()->DoAction(ACTION_START_ATTACK);
            }

            void Register() override
            {
                OnObjectAreaTargetSelect += SpellObjectAreaTargetSelectFn(spell_the_lich_king_quake_SpellScript::FilterTargets, EFFECT_0, TARGET_UNIT_SRC_AREA_ENTRY);
                OnEffectHit += SpellEffectFn(spell_the_lich_king_quake_SpellScript::HandleSendEvent, EFFECT_1, SPELL_EFFECT_SEND_EVENT);
            }
        };

        SpellScript* GetSpellScript() const override
        {
            return new spell_the_lich_king_quake_SpellScript();
        }
};

class spell_the_lich_king_ice_burst_target_search : public SpellScriptLoader
{
    public:
        spell_the_lich_king_ice_burst_target_search() : SpellScriptLoader("spell_the_lich_king_ice_burst_target_search") { }

        class spell_the_lich_king_ice_burst_target_search_SpellScript : public SpellScript
        {
            PrepareSpellScript(spell_the_lich_king_ice_burst_target_search_SpellScript);

            bool Validate(SpellInfo const* /*spell*/) override
            {
                if (!sSpellMgr->GetSpellInfo(SPELL_ICE_BURST))
                    return false;
                return true;
            }

            void CheckTargetCount(std::list<WorldObject*>& unitList)
            {
                if (unitList.empty())
                    return;

                // if there is at least one affected target cast the explosion
                GetCaster()->CastSpell(GetCaster(), SPELL_ICE_BURST, true);
                if (GetCaster()->GetTypeId() == TYPEID_UNIT)
                {
                    GetCaster()->ToCreature()->SetReactState(REACT_PASSIVE);
                    GetCaster()->AttackStop();
                    GetCaster()->ToCreature()->DespawnOrUnsummon(500);
                }
            }

            void Register() override
            {
                OnObjectAreaTargetSelect += SpellObjectAreaTargetSelectFn(spell_the_lich_king_ice_burst_target_search_SpellScript::CheckTargetCount, EFFECT_0, TARGET_UNIT_SRC_AREA_ENEMY);
            }
        };

        SpellScript* GetSpellScript() const override
        {
            return new spell_the_lich_king_ice_burst_target_search_SpellScript();
        }
};

class spell_the_lich_king_raging_spirit : public SpellScriptLoader
{
    public:
        spell_the_lich_king_raging_spirit() : SpellScriptLoader("spell_the_lich_king_raging_spirit") { }

        class spell_the_lich_king_raging_spirit_SpellScript : public SpellScript
        {
            PrepareSpellScript(spell_the_lich_king_raging_spirit_SpellScript);

            bool Validate(SpellInfo const* /*spell*/) override
            {
                if (!sSpellMgr->GetSpellInfo(SPELL_LIFE_SIPHON_HEAL))
                    return false;
                return true;
            }

            void HandleScript(SpellEffIndex effIndex)
            {
                PreventHitDefaultEffect(effIndex);
                GetHitUnit()->CastSpell(GetHitUnit(), uint32(GetEffectValue()), true);
            }

            void Register() override
            {
                OnEffectHitTarget += SpellEffectFn(spell_the_lich_king_raging_spirit_SpellScript::HandleScript, EFFECT_0, SPELL_EFFECT_SCRIPT_EFFECT);
            }
        };

        SpellScript* GetSpellScript() const override
        {
            return new spell_the_lich_king_raging_spirit_SpellScript();
        }
};

class ExactDistanceCheck
{
    public:
        ExactDistanceCheck(Unit* source, float dist) : _source(source), _dist(dist) { }

        bool operator()(WorldObject* unit)
        {
            return _source->GetExactDist2d(unit) > _dist;
        }

    private:
        Unit* _source;
        float _dist;
};

class spell_the_lich_king_defile : public SpellScriptLoader
{
    public:
        spell_the_lich_king_defile() : SpellScriptLoader("spell_the_lich_king_defile") { }

        class spell_the_lich_king_defile_SpellScript : public SpellScript
        {
            PrepareSpellScript(spell_the_lich_king_defile_SpellScript);

            void CorrectRange(std::list<WorldObject*>& targets)
            {
                targets.remove_if(ExactDistanceCheck(GetCaster(), 10.0f * GetCaster()->GetObjectScale()));
            }

            void ChangeDamageAndGrow()
            {
                SetHitDamage(int32(GetHitDamage() * GetCaster()->GetObjectScale()));
                // HACK: target player should cast this spell on defile
                // however with current aura handling auras cast by different units
                // cannot stack on the same aura object increasing the stack count
                GetCaster()->CastSpell(GetCaster(), SPELL_DEFILE_GROW, true);
            }

            void Register() override
            {
                OnObjectAreaTargetSelect += SpellObjectAreaTargetSelectFn(spell_the_lich_king_defile_SpellScript::CorrectRange, EFFECT_0, TARGET_UNIT_SRC_AREA_ENEMY);
                OnObjectAreaTargetSelect += SpellObjectAreaTargetSelectFn(spell_the_lich_king_defile_SpellScript::CorrectRange, EFFECT_1, TARGET_UNIT_SRC_AREA_ENEMY);
                OnHit += SpellHitFn(spell_the_lich_king_defile_SpellScript::ChangeDamageAndGrow);
            }
        };

        SpellScript* GetSpellScript() const override
        {
            return new spell_the_lich_king_defile_SpellScript();
        }
};

class spell_the_lich_king_summon_into_air : public SpellScriptLoader
{
    public:
        spell_the_lich_king_summon_into_air() : SpellScriptLoader("spell_the_lich_king_summon_into_air") { }

        class spell_the_lich_king_summon_into_air_SpellScript : public SpellScript
        {
            PrepareSpellScript(spell_the_lich_king_summon_into_air_SpellScript);

            void ModDestHeight(SpellEffIndex effIndex)
            {
                static Position const offset = {0.0f, 0.0f, 15.0f, 0.0f};
                WorldLocation* dest = const_cast<WorldLocation*>(GetExplTargetDest());
                dest->RelocateOffset(offset);
                GetHitDest()->RelocateOffset(offset);
                // spirit bombs get higher
                if (GetSpellInfo()->Effects[effIndex].MiscValue == NPC_SPIRIT_BOMB)
                {
                    dest->RelocateOffset(offset);
                    GetHitDest()->RelocateOffset(offset);
                }
            }

            void Register() override
            {
                OnEffectHit += SpellEffectFn(spell_the_lich_king_summon_into_air_SpellScript::ModDestHeight, EFFECT_0, SPELL_EFFECT_SUMMON);
            }
        };

        SpellScript* GetSpellScript() const override
        {
            return new spell_the_lich_king_summon_into_air_SpellScript();
        }
};

class spell_the_lich_king_soul_reaper : public SpellScriptLoader
{
    public:
        spell_the_lich_king_soul_reaper() :  SpellScriptLoader("spell_the_lich_king_soul_reaper") { }

        class spell_the_lich_king_soul_reaper_AuraScript : public AuraScript
        {
            PrepareAuraScript(spell_the_lich_king_soul_reaper_AuraScript);

            bool Validate(SpellInfo const* /*spell*/) override
            {
                if (!sSpellMgr->GetSpellInfo(SPELL_SOUL_REAPER_BUFF))
                    return false;
                return true;
            }

            void OnPeriodic(AuraEffect const* /*aurEff*/)
            {
                if (Unit* caster = GetCaster())
                    GetTarget()->CastSpell(caster, SPELL_SOUL_REAPER_BUFF, true);
            }

            void Register() override
            {
                OnEffectPeriodic += AuraEffectPeriodicFn(spell_the_lich_king_soul_reaper_AuraScript::OnPeriodic, EFFECT_1, SPELL_AURA_PERIODIC_DAMAGE);
            }
        };

        AuraScript* GetAuraScript() const override
        {
            return new spell_the_lich_king_soul_reaper_AuraScript();
        }
};

class spell_the_lich_king_valkyr_target_search : public SpellScriptLoader
{
    public:
        spell_the_lich_king_valkyr_target_search() : SpellScriptLoader("spell_the_lich_king_valkyr_target_search") { }

        class spell_the_lich_king_valkyr_target_search_SpellScript : public SpellScript
        {
            PrepareSpellScript(spell_the_lich_king_valkyr_target_search_SpellScript);

            bool Validate(SpellInfo const* /*spell*/) override
            {
                if (!sSpellMgr->GetSpellInfo(SPELL_ICE_BURST))
                    return false;
                return true;
            }

            bool Load() override
            {
                _target = NULL;
                return true;
            }

            void SelectTarget(std::list<WorldObject*>& targets)
            {
                targets.remove_if(Trinity::UnitAuraCheck(true, GetSpellInfo()->Id));
                
                if (targets.empty())
                    return;

                _target = Trinity::Containers::SelectRandomContainerElement(targets);
                targets.clear();
                targets.push_back(_target);
                GetCaster()->GetAI()->SetGUID(_target->GetGUID());
            }

            void ReplaceTarget(std::list<WorldObject*>& targets)
            {
                targets.clear();
                if (_target)
                    targets.push_back(_target);
            }

            void HandleScript(SpellEffIndex effIndex)
            {
                PreventHitDefaultEffect(effIndex);
                GetCaster()->CastSpell(GetHitUnit(), SPELL_CHARGE, true);
            }

            void Register() override
            {
                OnObjectAreaTargetSelect += SpellObjectAreaTargetSelectFn(spell_the_lich_king_valkyr_target_search_SpellScript::SelectTarget, EFFECT_0, TARGET_UNIT_SRC_AREA_ENEMY);
                OnObjectAreaTargetSelect += SpellObjectAreaTargetSelectFn(spell_the_lich_king_valkyr_target_search_SpellScript::ReplaceTarget, EFFECT_1, TARGET_UNIT_SRC_AREA_ENEMY);
                OnEffectHitTarget += SpellEffectFn(spell_the_lich_king_valkyr_target_search_SpellScript::HandleScript, EFFECT_0, SPELL_EFFECT_SCRIPT_EFFECT);
            }

            WorldObject* _target;
        };

        SpellScript* GetSpellScript() const override
        {
            return new spell_the_lich_king_valkyr_target_search_SpellScript();
        }
};

class spell_the_lich_king_cast_back_to_caster : public SpellScriptLoader
{
    public:
        spell_the_lich_king_cast_back_to_caster() :  SpellScriptLoader("spell_the_lich_king_cast_back_to_caster") { }

        class spell_the_lich_king_cast_back_to_caster_SpellScript : public SpellScript
        {
            PrepareSpellScript(spell_the_lich_king_cast_back_to_caster_SpellScript);

            void HandleScript(SpellEffIndex /*effIndex*/)
            {
                GetHitUnit()->CastSpell(GetCaster(), uint32(GetEffectValue()), true);
            }

            void Register() override
            {
                OnEffectHitTarget += SpellEffectFn(spell_the_lich_king_cast_back_to_caster_SpellScript::HandleScript, EFFECT_0, SPELL_EFFECT_SCRIPT_EFFECT);
            }
        };

        SpellScript* GetSpellScript() const override
        {
            return new spell_the_lich_king_cast_back_to_caster_SpellScript();
        }
};

class spell_the_lich_king_life_siphon : public SpellScriptLoader
{
    public:
        spell_the_lich_king_life_siphon() : SpellScriptLoader("spell_the_lich_king_life_siphon") { }

        class spell_the_lich_king_life_siphon_SpellScript : public SpellScript
        {
            PrepareSpellScript(spell_the_lich_king_life_siphon_SpellScript);

            bool Validate(SpellInfo const* /*spell*/) override
            {
                if (!sSpellMgr->GetSpellInfo(SPELL_LIFE_SIPHON_HEAL))
                    return false;
                return true;
            }

            void TriggerHeal()
            {
                GetHitUnit()->CastCustomSpell(SPELL_LIFE_SIPHON_HEAL, SPELLVALUE_BASE_POINT0, GetHitDamage() * 10, GetCaster(), true);
            }

            void Register() override
            {
                AfterHit += SpellHitFn(spell_the_lich_king_life_siphon_SpellScript::TriggerHeal);
            }
        };

        SpellScript* GetSpellScript() const override
        {
            return new spell_the_lich_king_life_siphon_SpellScript();
        }
};

class spell_the_lich_king_vile_spirits : public SpellScriptLoader
{
    public:
        spell_the_lich_king_vile_spirits() : SpellScriptLoader("spell_the_lich_king_vile_spirits") { }

        class spell_the_lich_king_vile_spirits_AuraScript : public AuraScript
        {
            PrepareAuraScript(spell_the_lich_king_vile_spirits_AuraScript);

            bool Load() override
            {
                _is25Man = GetUnitOwner()->GetMap()->Is25ManRaid();
                return true;
            }

            void OnPeriodic(AuraEffect const* aurEff)
            {
                if (_is25Man || ((aurEff->GetTickNumber() - 1) % 5))
                    GetTarget()->CastSpell((Unit*)NULL, GetSpellInfo()->Effects[aurEff->GetEffIndex()].TriggerSpell, true, NULL, aurEff, GetCasterGUID());
            }

            void Register() override
            {
                OnEffectPeriodic += AuraEffectPeriodicFn(spell_the_lich_king_vile_spirits_AuraScript::OnPeriodic, EFFECT_0, SPELL_AURA_PERIODIC_DUMMY);
            }

            bool _is25Man;
        };

        AuraScript* GetAuraScript() const override
        {
            return new spell_the_lich_king_vile_spirits_AuraScript();
        }
};

class spell_the_lich_king_vile_spirits_visual : public SpellScriptLoader
{
    public:
        spell_the_lich_king_vile_spirits_visual() : SpellScriptLoader("spell_the_lich_king_vile_spirits_visual") { }

        class spell_the_lich_king_vile_spirits_visual_SpellScript : public SpellScript
        {
            PrepareSpellScript(spell_the_lich_king_vile_spirits_visual_SpellScript);

            void ModDestHeight(SpellEffIndex /*effIndex*/)
            {
                Position offset = {0.0f, 0.0f, 15.0f, 0.0f};
                const_cast<WorldLocation*>(GetExplTargetDest())->RelocateOffset(offset);
            }

            void Register() override
            {
                OnEffectLaunch += SpellEffectFn(spell_the_lich_king_vile_spirits_visual_SpellScript::ModDestHeight, EFFECT_0, SPELL_EFFECT_DUMMY);
            }
        };

        SpellScript* GetSpellScript() const override
        {
            return new spell_the_lich_king_vile_spirits_visual_SpellScript();
        }
};

class spell_the_lich_king_vile_spirit_move_target_search : public SpellScriptLoader
{
    public:
        spell_the_lich_king_vile_spirit_move_target_search() : SpellScriptLoader("spell_the_lich_king_vile_spirit_move_target_search") { }

        class spell_the_lich_king_vile_spirit_move_target_search_SpellScript : public SpellScript
        {
            PrepareSpellScript(spell_the_lich_king_vile_spirit_move_target_search_SpellScript);

            bool Load() override
            {
                _target = NULL;
                return GetCaster()->GetTypeId() == TYPEID_UNIT;
            }

            void SelectTarget(std::list<WorldObject*>& targets)
            {
                if (targets.empty())
                    return;

                targets.remove_if(Trinity::UnitAuraCheck(true, SPELL_IN_FROSTMOURNE_ROOM));

                _target = Trinity::Containers::SelectRandomContainerElement(targets);
            }

            void HandleScript(SpellEffIndex effIndex)
            {
                PreventHitDefaultEffect(effIndex);
                // for this spell, all units are in target map, however it should select one to attack
                if (GetHitUnit() != _target)
                    return;

                GetCaster()->ToCreature()->AI()->AttackStart(GetHitUnit());
                GetCaster()->AddThreat(GetHitUnit(), 100000.0f);
            }

            void Register() override
            {
                OnObjectAreaTargetSelect += SpellObjectAreaTargetSelectFn(spell_the_lich_king_vile_spirit_move_target_search_SpellScript::SelectTarget, EFFECT_0, TARGET_UNIT_SRC_AREA_ENEMY);
                OnEffectHitTarget += SpellEffectFn(spell_the_lich_king_vile_spirit_move_target_search_SpellScript::HandleScript, EFFECT_0, SPELL_EFFECT_SCRIPT_EFFECT);
            }

            WorldObject* _target;
        };

        SpellScript* GetSpellScript() const override
        {
            return new spell_the_lich_king_vile_spirit_move_target_search_SpellScript();
        }
};

class spell_the_lich_king_vile_spirit_damage_target_search : public SpellScriptLoader
{
    public:
        spell_the_lich_king_vile_spirit_damage_target_search() : SpellScriptLoader("spell_the_lich_king_vile_spirit_damage_target_search") { }

        class spell_the_lich_king_vile_spirit_damage_target_search_SpellScript : public SpellScript
        {
            PrepareSpellScript(spell_the_lich_king_vile_spirit_damage_target_search_SpellScript);

            bool Load() override
            {
                return GetCaster()->GetTypeId() == TYPEID_UNIT;
            }

            void CheckTargetCount(std::list<WorldObject*>& targets)
            {
                if (targets.empty())
                    return;

                // this spell has SPELL_AURA_BLOCK_SPELL_FAMILY so every next cast of this
                // searcher spell will be blocked
                if (TempSummon* summon = GetCaster()->ToTempSummon())
                    if (Unit* summoner = summon->GetSummoner())
                        summoner->GetAI()->SetData(DATA_VILE, 1);
                GetCaster()->CastSpell((Unit*)NULL, SPELL_SPIRIT_BURST, true);
                GetCaster()->ToCreature()->DespawnOrUnsummon(3000);
                GetCaster()->SetFlag(UNIT_FIELD_FLAGS, UNIT_FLAG_NOT_SELECTABLE);
            }

            void Register() override
            {
                OnObjectAreaTargetSelect += SpellObjectAreaTargetSelectFn(spell_the_lich_king_vile_spirit_damage_target_search_SpellScript::CheckTargetCount, EFFECT_0, TARGET_UNIT_SRC_AREA_ENEMY);
            }
        };

        SpellScript* GetSpellScript() const override
        {
            return new spell_the_lich_king_vile_spirit_damage_target_search_SpellScript();
        }
};

class spell_the_lich_king_harvest_soul : public SpellScriptLoader
{
    public:
        spell_the_lich_king_harvest_soul() : SpellScriptLoader("spell_the_lich_king_harvest_soul") { }

        class spell_the_lich_king_harvest_soul_AuraScript : public AuraScript
        {
            PrepareAuraScript(spell_the_lich_king_harvest_soul_AuraScript);

            bool Load() override
            {
                return GetOwner()->GetInstanceScript() != NULL;
            }

            void OnRemove(AuraEffect const* /*aurEff*/, AuraEffectHandleModes /*mode*/)
            {
                // m_originalCaster to allow stacking from different casters, meh
                if (GetTargetApplication()->GetRemoveMode() == AURA_REMOVE_BY_DEATH)
                    GetTarget()->CastSpell((Unit*)NULL, SPELL_HARVESTED_SOUL, true, NULL, NULL, GetTarget()->GetInstanceScript()->GetGuidData(DATA_THE_LICH_KING));
            }

            void Register() override
            {
                AfterEffectRemove += AuraEffectRemoveFn(spell_the_lich_king_harvest_soul_AuraScript::OnRemove, EFFECT_0, SPELL_AURA_PERIODIC_DAMAGE, AURA_EFFECT_HANDLE_REAL);
            }
        };

        AuraScript* GetAuraScript() const override
        {
            return new spell_the_lich_king_harvest_soul_AuraScript();
        }
};

class spell_the_lich_king_lights_favor : public SpellScriptLoader
{
    public:
        spell_the_lich_king_lights_favor() : SpellScriptLoader("spell_the_lich_king_lights_favor") { }

        class spell_the_lich_king_lights_favor_AuraScript : public AuraScript
        {
            PrepareAuraScript(spell_the_lich_king_lights_favor_AuraScript);

            void OnPeriodic(AuraEffect const* /*aurEff*/)
            {
                if (Unit* caster = GetCaster())
                    if (AuraEffect* effect = GetAura()->GetEffect(EFFECT_1))
                        effect->RecalculateAmount(caster);
            }

            void CalculateBonus(AuraEffect const* /*aurEff*/, int32& amount, bool& canBeRecalculated)
            {
                canBeRecalculated = true;
                amount = 0;
                if (Unit* caster = GetCaster())
                    amount = int32(caster->GetHealthPct());
            }

            void Register() override
            {
                OnEffectPeriodic += AuraEffectPeriodicFn(spell_the_lich_king_lights_favor_AuraScript::OnPeriodic, EFFECT_0, SPELL_AURA_PERIODIC_HEAL);
                DoEffectCalcAmount += AuraEffectCalcAmountFn(spell_the_lich_king_lights_favor_AuraScript::CalculateBonus, EFFECT_1, SPELL_AURA_MOD_DAMAGE_PERCENT_DONE);
            }
        };

        AuraScript* GetAuraScript() const override
        {
            return new spell_the_lich_king_lights_favor_AuraScript();
        }
};

class spell_the_lich_king_soul_rip : public SpellScriptLoader
{
    public:
        spell_the_lich_king_soul_rip() : SpellScriptLoader("spell_the_lich_king_soul_rip") { }

        class spell_the_lich_king_soul_rip_AuraScript : public AuraScript
        {
            PrepareAuraScript(spell_the_lich_king_soul_rip_AuraScript);

            void OnPeriodic(AuraEffect const* aurEff)
            {
                PreventDefaultAction();
                // shouldn't be needed, this is channeled
                if (Unit* caster = GetCaster())
                    caster->CastCustomSpell(SPELL_SOUL_RIP_DAMAGE, SPELLVALUE_BASE_POINT0, 5000 * aurEff->GetTickNumber(), GetTarget(), true, NULL, aurEff, GetCasterGUID());
            }

            void Register() override
            {
                OnEffectPeriodic += AuraEffectPeriodicFn(spell_the_lich_king_soul_rip_AuraScript::OnPeriodic, EFFECT_0, SPELL_AURA_PERIODIC_DUMMY);
            }
        };

        AuraScript* GetAuraScript() const override
        {
            return new spell_the_lich_king_soul_rip_AuraScript();
        }
};

class spell_the_lich_king_restore_soul : public SpellScriptLoader
{
    public:
        spell_the_lich_king_restore_soul() : SpellScriptLoader("spell_the_lich_king_restore_soul") { }

        class spell_the_lich_king_restore_soul_SpellScript : public SpellScript
        {
            PrepareSpellScript(spell_the_lich_king_restore_soul_SpellScript);

            bool Load() override
            {
                _instance = GetCaster()->GetInstanceScript();
                return _instance != NULL;
            }

            void HandleScript(SpellEffIndex /*effIndex*/)
            {
                if (Creature* lichKing = ObjectAccessor::GetCreature(*GetCaster(), _instance->GetGuidData(DATA_THE_LICH_KING)))
                    lichKing->AI()->DoAction(ACTION_TELEPORT_BACK);
                if (Creature* spawner = GetCaster()->FindNearestCreature(NPC_WORLD_TRIGGER_INFINITE_AOI, 50.0f))
                    spawner->RemoveAllAuras();

                std::list<Creature*> spirits;
                GetCaster()->GetCreatureListWithEntryInGrid(spirits, NPC_WICKED_SPIRIT, 200.0f);
                for (std::list<Creature*>::iterator itr = spirits.begin(); itr != spirits.end(); ++itr)
                {
                    (*itr)->m_Events.KillAllEvents(true);
                    (*itr)->SetReactState(REACT_PASSIVE);
                    (*itr)->AI()->EnterEvadeMode();
                }
            }

            void RemoveAura()
            {
                if (Unit* target = GetHitUnit())
                    target->RemoveAurasDueToSpell(target->GetMap()->IsHeroic() ? SPELL_HARVEST_SOULS_TELEPORT : SPELL_HARVEST_SOUL_TELEPORT);
            }

            void Register() override
            {
                OnEffectHit += SpellEffectFn(spell_the_lich_king_restore_soul_SpellScript::HandleScript, EFFECT_0, SPELL_EFFECT_APPLY_AURA);
                BeforeHit += SpellHitFn(spell_the_lich_king_restore_soul_SpellScript::RemoveAura);
            }

            InstanceScript* _instance;
        };

        SpellScript* GetSpellScript() const override
        {
            return new spell_the_lich_king_restore_soul_SpellScript();
        }
};

class spell_the_lich_king_dark_hunger : public SpellScriptLoader
{
    public:
        spell_the_lich_king_dark_hunger() : SpellScriptLoader("spell_the_lich_king_dark_hunger") { }

        class spell_the_lich_king_dark_hunger_AuraScript : public AuraScript
        {
            PrepareAuraScript(spell_the_lich_king_dark_hunger_AuraScript);

            bool Validate(SpellInfo const* /*spellInfo*/) override
            {
                if (!sSpellMgr->GetSpellInfo(SPELL_DARK_HUNGER_HEAL))
                    return false;
                return true;
            }

            void HandleProc(AuraEffect const* aurEff, ProcEventInfo& eventInfo)
            {
                PreventDefaultAction();
                int32 heal = int32(eventInfo.GetDamageInfo()->GetDamage() / 2);
                GetTarget()->CastCustomSpell(SPELL_DARK_HUNGER_HEAL, SPELLVALUE_BASE_POINT0, heal, GetTarget(), true, NULL, aurEff);
            }

            void Register() override
            {
                OnEffectProc += AuraEffectProcFn(spell_the_lich_king_dark_hunger_AuraScript::HandleProc, EFFECT_0, SPELL_AURA_DUMMY);
            }
        };

        AuraScript* GetAuraScript() const override
        {
            return new spell_the_lich_king_dark_hunger_AuraScript();
        }
};

class spell_the_lich_king_in_frostmourne_room : public SpellScriptLoader
{
    public:
        spell_the_lich_king_in_frostmourne_room() : SpellScriptLoader("spell_the_lich_king_in_frostmourne_room") { }

        class spell_the_lich_king_in_frostmourne_room_AuraScript : public AuraScript
        {
            PrepareAuraScript(spell_the_lich_king_in_frostmourne_room_AuraScript);

            bool Load() override
            {
                return GetOwner()->GetInstanceScript() != NULL;
            }

            void OnRemove(AuraEffect const* /*aurEff*/, AuraEffectHandleModes /*mode*/)
            {
                // m_originalCaster to allow stacking from different casters, meh
                if (GetTargetApplication()->GetRemoveMode() == AURA_REMOVE_BY_DEATH)
                    GetTarget()->CastSpell((Unit*)NULL, SPELL_HARVESTED_SOUL, true, NULL, NULL, GetTarget()->GetInstanceScript()->GetGuidData(DATA_THE_LICH_KING));
            }

            void Register() override
            {
                AfterEffectRemove += AuraEffectRemoveFn(spell_the_lich_king_in_frostmourne_room_AuraScript::OnRemove, EFFECT_0, SPELL_AURA_DUMMY, AURA_EFFECT_HANDLE_REAL);
            }
        };

        AuraScript* GetAuraScript() const override
        {
            return new spell_the_lich_king_in_frostmourne_room_AuraScript();
        }
};

class spell_the_lich_king_summon_spirit_bomb : public SpellScriptLoader
{
    public:
        spell_the_lich_king_summon_spirit_bomb() : SpellScriptLoader("spell_the_lich_king_summon_spirit_bomb") { }

        class spell_the_lich_king_summon_spirit_bomb_SpellScript : public SpellScript
        {
            PrepareSpellScript(spell_the_lich_king_summon_spirit_bomb_SpellScript);

            void HandleScript(SpellEffIndex effIndex)
            {
                PreventHitDefaultEffect(effIndex);
                GetHitUnit()->CastSpell((Unit*)NULL, uint32(GetEffectValue()), true);
            }

            void Register() override
            {
                OnEffectHitTarget += SpellEffectFn(spell_the_lich_king_summon_spirit_bomb_SpellScript::HandleScript, EFFECT_0, SPELL_EFFECT_SCRIPT_EFFECT);
            }
        };

        SpellScript* GetSpellScript() const override
        {
            return new spell_the_lich_king_summon_spirit_bomb_SpellScript();
        }
};

class spell_the_lich_king_trigger_vile_spirit : public SpellScriptLoader
{
    public:
        spell_the_lich_king_trigger_vile_spirit() : SpellScriptLoader("spell_the_lich_king_trigger_vile_spirit") { }

        class spell_the_lich_king_trigger_vile_spirit_SpellScript : public SpellScript
        {
            PrepareSpellScript(spell_the_lich_king_trigger_vile_spirit_SpellScript);

            void ActivateSpirit()
            {
                Creature* target = GetHitCreature();
                if (!target)
                    return;

                VileSpiritActivateEvent(target).Execute(0, 0);
            }

            void Register() override
            {
                OnHit += SpellHitFn(spell_the_lich_king_trigger_vile_spirit_SpellScript::ActivateSpirit);
            }
        };

        SpellScript* GetSpellScript() const override
        {
            return new spell_the_lich_king_trigger_vile_spirit_SpellScript();
        }
};

class spell_the_lich_king_jump : public SpellScriptLoader
{
    public:
        spell_the_lich_king_jump() : SpellScriptLoader("spell_the_lich_king_jump") { }

        class spell_the_lich_king_jump_SpellScript : public SpellScript
        {
            PrepareSpellScript(spell_the_lich_king_jump_SpellScript);

            void HandleScript(SpellEffIndex effIndex)
            {
                PreventHitDefaultEffect(effIndex);
                GetHitUnit()->RemoveAurasDueToSpell(SPELL_RAISE_DEAD);
                GetHitUnit()->CastSpell((Unit*)NULL, SPELL_JUMP_2, true);
                if (Creature* creature = GetHitCreature())
                    creature->AI()->DoAction(ACTION_BREAK_FROSTMOURNE);
            }

            void Register() override
            {
                OnEffectHitTarget += SpellEffectFn(spell_the_lich_king_jump_SpellScript::HandleScript, EFFECT_0, SPELL_EFFECT_SCRIPT_EFFECT);
            }
        };

        SpellScript* GetSpellScript() const override
        {
            return new spell_the_lich_king_jump_SpellScript();
        }
};

class spell_the_lich_king_jump_remove_aura : public SpellScriptLoader
{
    public:
        spell_the_lich_king_jump_remove_aura() : SpellScriptLoader("spell_the_lich_king_jump_remove_aura") { }

        class spell_the_lich_king_jump_SpellScript : public SpellScript
        {
            PrepareSpellScript(spell_the_lich_king_jump_SpellScript);

            void HandleScript(SpellEffIndex effIndex)
            {
                PreventHitDefaultEffect(effIndex);
                GetHitUnit()->RemoveAurasDueToSpell(uint32(GetEffectValue()));
            }

            void Register() override
            {
                OnEffectHitTarget += SpellEffectFn(spell_the_lich_king_jump_SpellScript::HandleScript, EFFECT_0, SPELL_EFFECT_SCRIPT_EFFECT);
            }
        };

        SpellScript* GetSpellScript() const override
        {
            return new spell_the_lich_king_jump_SpellScript();
        }
};

class spell_the_lich_king_play_movie : public SpellScriptLoader
{
    public:
        spell_the_lich_king_play_movie() : SpellScriptLoader("spell_the_lich_king_play_movie") { }

        class spell_the_lich_king_play_movie_SpellScript : public SpellScript
        {
            PrepareSpellScript(spell_the_lich_king_play_movie_SpellScript);

            bool Validate(SpellInfo const* /*spell*/) override
            {
                if (!sMovieStore.LookupEntry(MOVIE_FALL_OF_THE_LICH_KING))
                    return false;
                return true;
            }

            void HandleScript(SpellEffIndex effIndex)
            {
                PreventHitDefaultEffect(effIndex);
                if (Player* player = GetHitPlayer())
                    player->SendMovieStart(MOVIE_FALL_OF_THE_LICH_KING);
            }

            void Register() override
            {
                OnEffectHitTarget += SpellEffectFn(spell_the_lich_king_play_movie_SpellScript::HandleScript, EFFECT_0, SPELL_EFFECT_SCRIPT_EFFECT);
            }
        };

        SpellScript* GetSpellScript() const override
        {
            return new spell_the_lich_king_play_movie_SpellScript();
        }
};

class achievement_been_waiting_long_time : public AchievementCriteriaScript
{
    public:
        achievement_been_waiting_long_time() : AchievementCriteriaScript("achievement_been_waiting_long_time") { }

        bool OnCheck(Player* /*source*/, Unit* target) override
        {
            if (!target)
                return false;

            return target->GetAI()->GetData(DATA_PLAGUE_STACK) >= 30;
        }
};

class achievement_neck_deep_in_vile : public AchievementCriteriaScript
{
    public:
        achievement_neck_deep_in_vile() : AchievementCriteriaScript("achievement_neck_deep_in_vile") { }

        bool OnCheck(Player* /*source*/, Unit* target) override
        {
            if (!target)
                return false;

            return !target->GetAI()->GetData(DATA_VILE);
        }
};

void AddSC_boss_the_lich_king()
{
    new boss_the_lich_king();
    new npc_tirion_fordring_tft();
    new npc_shambling_horror_icc();
    new npc_raging_spirit();
    new npc_valkyr_shadowguard();
    new npc_strangulate_vehicle();
    new npc_terenas_menethil();
    new npc_spirit_warden();
    new npc_spirit_bomb();
    new npc_broken_frostmourne();
    new spell_the_lich_king_infest();
    new spell_the_lich_king_necrotic_plague();
    new spell_the_lich_king_necrotic_plague_jump();
    new spell_the_lich_king_shadow_trap_visual();
    new spell_the_lich_king_shadow_trap_periodic();
    new spell_the_lich_king_quake();
    new spell_the_lich_king_ice_burst_target_search();
    new spell_the_lich_king_raging_spirit();
    new spell_the_lich_king_defile();
    new spell_the_lich_king_summon_into_air();
    new spell_the_lich_king_soul_reaper();
    new spell_the_lich_king_valkyr_target_search();
    new spell_the_lich_king_cast_back_to_caster();
    new spell_the_lich_king_life_siphon();
    new spell_the_lich_king_vile_spirits();
    new spell_the_lich_king_vile_spirits_visual();
    new spell_the_lich_king_vile_spirit_move_target_search();
    new spell_the_lich_king_vile_spirit_damage_target_search();
    new spell_the_lich_king_harvest_soul();
    new spell_the_lich_king_lights_favor();
    new spell_the_lich_king_soul_rip();
    new spell_the_lich_king_restore_soul();
    new spell_the_lich_king_dark_hunger();
    new spell_the_lich_king_in_frostmourne_room();
    new spell_the_lich_king_summon_spirit_bomb();
    new spell_the_lich_king_trigger_vile_spirit();
    new spell_the_lich_king_jump();
    new spell_the_lich_king_jump_remove_aura();
    new spell_trigger_spell_from_caster("spell_the_lich_king_mass_resurrection", SPELL_MASS_RESURRECTION_REAL);
    new spell_the_lich_king_play_movie();
    new achievement_been_waiting_long_time();
    new achievement_neck_deep_in_vile();
    // Vehicle Hack(Strangulate Vehicle)
    if (VehicleSeatEntry* vehSeat = const_cast<VehicleSeatEntry*>(sVehicleSeatStore.LookupEntry(6166)))
    vehSeat->m_flags |= 0x400;
}<|MERGE_RESOLUTION|>--- conflicted
+++ resolved
@@ -1543,12 +1543,7 @@
                     case POINT_CHARGE:
                         if (Player* target = ObjectAccessor::GetPlayer(*me, _grabbedPlayer))
                         {
-<<<<<<< HEAD
-                            if (GameObject* platform = ObjectAccessor::GetGameObject(*me, _instance->GetData64(DATA_ARTHAS_PLATFORM)))
-=======
-                            me->RemoveFlag(UNIT_FIELD_FLAGS, UNIT_FLAG_NOT_SELECTABLE);
                             if (GameObject* platform = ObjectAccessor::GetGameObject(*me, _instance->GetGuidData(DATA_ARTHAS_PLATFORM)))
->>>>>>> ad49bd51
                             {
                                 std::list<Creature*> triggers;
                                 GetCreatureListWithEntryInGrid(triggers, me, NPC_WORLD_TRIGGER, 150.0f);
