/*
 * Copyright (C) 2008-2013 TrinityCore <http://www.trinitycore.org/>
 *
 * This program is free software; you can redistribute it and/or modify it
 * under the terms of the GNU General Public License as published by the
 * Free Software Foundation; either version 2 of the License, or (at your
 * option) any later version.
 *
 * This program is distributed in the hope that it will be useful, but WITHOUT
 * ANY WARRANTY; without even the implied warranty of MERCHANTABILITY or
 * FITNESS FOR A PARTICULAR PURPOSE. See the GNU General Public License for
 * more details.
 *
 * You should have received a copy of the GNU General Public License along
 * with this program. If not, see <http://www.gnu.org/licenses/>.
 */

#include "ObjectMgr.h"
#include "ScriptMgr.h"
#include "ScriptedCreature.h"
#include "SpellAuras.h"
#include "GridNotifiers.h"
#include "icecrown_citadel.h"

// KNOWN BUGS:
// ~ No Slime Spray animation directly at target spot

enum Texts
{
    SAY_PRECIOUS_DIES           = 0,
    SAY_AGGRO                   = 1,
    EMOTE_SLIME_SPRAY           = 2,
    SAY_SLIME_SPRAY             = 3,
    EMOTE_UNSTABLE_EXPLOSION    = 4,
    SAY_UNSTABLE_EXPLOSION      = 5,
    SAY_KILL                    = 6,
    SAY_BERSERK                 = 7,
    SAY_DEATH                   = 8,
    EMOTE_MUTATED_INFECTION     = 9,

    EMOTE_PRECIOUS_ZOMBIES      = 0,
};

enum Spells
{
    // Rotface
    SPELL_SLIME_SPRAY                       = 69508,    // every 20 seconds
    SPELL_MUTATED_INFECTION                 = 69674,    // hastens every 1:30
    SPELL_VILE_GAS_TRIGGER_SUMMON           = 72287,

    // Oozes
    SPELL_LITTLE_OOZE_COMBINE               = 69537,    // combine 2 Small Oozes
    SPELL_LARGE_OOZE_COMBINE                = 69552,    // combine 2 Large Oozes
    SPELL_LARGE_OOZE_BUFF_COMBINE           = 69611,    // combine Large and Small Ooze
    SPELL_OOZE_MERGE                        = 69889,    // 2 Small Oozes summon a Large Ooze
    SPELL_WEAK_RADIATING_OOZE               = 69750,    // passive damage aura - small
    SPELL_RADIATING_OOZE                    = 69760,    // passive damage aura - large
    SPELL_UNSTABLE_OOZE                     = 69558,    // damage boost and counter for explosion
    SPELL_GREEN_ABOMINATION_HITTIN__YA_PROC = 70001,    // prevents getting hit by infection
    SPELL_UNSTABLE_OOZE_EXPLOSION           = 69839,
    SPELL_STICKY_OOZE                       = 69774,
    SPELL_UNSTABLE_OOZE_EXPLOSION_TRIGGER   = 69832,

    // Precious
    SPELL_MORTAL_WOUND                      = 71127,
    SPELL_DECIMATE                          = 71123,
    SPELL_AWAKEN_PLAGUED_ZOMBIES            = 71159,

    // Professor Putricide
    SPELL_VILE_GAS_H                        = 72272,
    SPELL_VILE_GAS_TRIGGER                  = 72285,
};

#define MUTATED_INFECTION RAID_MODE<int32>(69674, 71224, 73022, 73023)

enum Events
{
    // Rotface
    EVENT_SLIME_SPRAY       = 1,
    EVENT_HASTEN_INFECTIONS = 2,
    EVENT_MUTATED_INFECTION = 3,
    EVENT_VILE_GAS          = 4,

    // Precious
    EVENT_DECIMATE          = 5,
    EVENT_MORTAL_WOUND      = 6,
    EVENT_SUMMON_ZOMBIES    = 7,

    EVENT_STICKY_OOZE       = 8,
};

class boss_rotface : public CreatureScript
{
    public:
        boss_rotface() : CreatureScript("boss_rotface") { }

        struct boss_rotfaceAI : public BossAI
        {
            boss_rotfaceAI(Creature* creature) : BossAI(creature, DATA_ROTFACE)
            {
                infectionStage = 0;
                infectionCooldown = 14000;
            }

            void Reset() OVERRIDE
            {
                _Reset();
                events.ScheduleEvent(EVENT_SLIME_SPRAY, 20000);
                events.ScheduleEvent(EVENT_HASTEN_INFECTIONS, 90000);
                events.ScheduleEvent(EVENT_MUTATED_INFECTION, 14000);
                if (IsHeroic())
                    events.ScheduleEvent(EVENT_VILE_GAS, urand(22000, 27000));

                infectionStage = 0;
                infectionCooldown = 14000;
            }

            void EnterCombat(Unit* who) OVERRIDE
            {
                if (!instance->CheckRequiredBosses(DATA_ROTFACE, who->ToPlayer()))
                {
                    EnterEvadeMode();
                    instance->DoCastSpellOnPlayers(LIGHT_S_HAMMER_TELEPORT);
                    return;
                }

                me->setActive(true);
                Talk(SAY_AGGRO);
                if (Creature* professor = Unit::GetCreature(*me, instance->GetData64(DATA_PROFESSOR_PUTRICIDE)))
                    professor->AI()->DoAction(ACTION_ROTFACE_COMBAT);

                DoZoneInCombat();
                DoCast(me, SPELL_GREEN_ABOMINATION_HITTIN__YA_PROC, true);
            }

            void JustDied(Unit* /*killer*/) OVERRIDE
            {
                instance->DoRemoveAurasDueToSpellOnPlayers(MUTATED_INFECTION);
                _JustDied();
                Talk(SAY_DEATH);
                if (Creature* professor = Unit::GetCreature(*me, instance->GetData64(DATA_PROFESSOR_PUTRICIDE)))
                    professor->AI()->DoAction(ACTION_ROTFACE_DEATH);
            }

            void JustReachedHome() OVERRIDE
            {
                _JustReachedHome();
                instance->SetBossState(DATA_ROTFACE, FAIL);
                instance->SetData(DATA_OOZE_DANCE_ACHIEVEMENT, uint32(true));   // reset
            }

            void KilledUnit(Unit* victim) OVERRIDE
            {
                if (victim->GetTypeId() == TYPEID_PLAYER)
                    Talk(SAY_KILL);
            }

            void EnterEvadeMode() OVERRIDE
            {
                ScriptedAI::EnterEvadeMode();
                if (Creature* professor = Unit::GetCreature(*me, instance->GetData64(DATA_PROFESSOR_PUTRICIDE)))
                    professor->AI()->EnterEvadeMode();
            }

            void SpellHitTarget(Unit* /*target*/, SpellInfo const* spell) OVERRIDE
            {
                if (spell->Id == SPELL_SLIME_SPRAY)
                    Talk(SAY_SLIME_SPRAY);
            }

            void MoveInLineOfSight(Unit* /*who*/) OVERRIDE
            {
                // don't enter combat
            }

            void JustSummoned(Creature* summon) OVERRIDE
            {
                if (summon->GetEntry() == NPC_VILE_GAS_STALKER)
                    if (Creature* professor = Unit::GetCreature(*me, instance->GetData64(DATA_PROFESSOR_PUTRICIDE)))
                        professor->CastSpell(summon, SPELL_VILE_GAS_H, true);
            }

            void UpdateAI(uint32 diff) OVERRIDE
            {
                if (!UpdateVictim() || !CheckInRoom())
                    return;

                events.Update(diff);

                if (me->HasUnitState(UNIT_STATE_CASTING))
                    return;

                while (uint32 eventId = events.ExecuteEvent())
                {
                    switch (eventId)
                    {
                        case EVENT_SLIME_SPRAY:
                            if (Unit* target = SelectTarget(SELECT_TARGET_RANDOM, 1, 0.0f, true))
                            {
                                DoSummon(NPC_OOZE_SPRAY_STALKER, *target, 8000, TEMPSUMMON_TIMED_DESPAWN);
                                Talk(EMOTE_SLIME_SPRAY);
                                DoCast(me, SPELL_SLIME_SPRAY);
                            }
                            events.ScheduleEvent(EVENT_SLIME_SPRAY, 20000);
                            break;
                        case EVENT_HASTEN_INFECTIONS:
                            if (infectionStage++ < 4)
                            {
                                infectionCooldown -= 2000;
                                events.ScheduleEvent(EVENT_HASTEN_INFECTIONS, 90000);
                            }
                            break;
                        case EVENT_MUTATED_INFECTION:
                            me->CastCustomSpell(SPELL_MUTATED_INFECTION, SPELLVALUE_MAX_TARGETS, 1, NULL, false);
                            events.ScheduleEvent(EVENT_MUTATED_INFECTION, infectionCooldown);
                            break;
                        case EVENT_VILE_GAS:
                            DoCastAOE(SPELL_VILE_GAS_TRIGGER);
                            events.ScheduleEvent(EVENT_VILE_GAS, urand(30000, 35000));
                            break;
                        default:
                            break;
                    }
                }

                DoMeleeAttackIfReady();
            }

        private:
            uint32 infectionCooldown;
            uint32 infectionStage;
        };

        CreatureAI* GetAI(Creature* creature) const OVERRIDE
        {
            return GetIcecrownCitadelAI<boss_rotfaceAI>(creature);
        }
};

class npc_little_ooze : public CreatureScript
{
    public:
        npc_little_ooze() : CreatureScript("npc_little_ooze") { }

        struct npc_little_oozeAI : public ScriptedAI
        {
            npc_little_oozeAI(Creature* creature) : ScriptedAI(creature)
            {
            }

            void IsSummonedBy(Unit* summoner) OVERRIDE
            {
                DoCast(me, SPELL_LITTLE_OOZE_COMBINE, true);
                DoCast(me, SPELL_WEAK_RADIATING_OOZE, true);
                DoCast(me, SPELL_GREEN_ABOMINATION_HITTIN__YA_PROC, true);
                events.ScheduleEvent(EVENT_STICKY_OOZE, 5000);
                me->AddThreat(summoner, 500000.0f);
            }

            void JustDied(Unit* /*killer*/) OVERRIDE
            {
                me->DespawnOrUnsummon();
            }

            void UpdateAI(uint32 diff) OVERRIDE
            {
                if (!UpdateVictim())
                    return;

                events.Update(diff);

                if (events.ExecuteEvent() == EVENT_STICKY_OOZE)
                {
                    DoCastVictim(SPELL_STICKY_OOZE);
                    events.ScheduleEvent(EVENT_STICKY_OOZE, 15000);
                }

                DoMeleeAttackIfReady();
            }

        private:
            EventMap events;
        };

        CreatureAI* GetAI(Creature* creature) const OVERRIDE
        {
            return GetIcecrownCitadelAI<npc_little_oozeAI>(creature);
        }
};

class npc_big_ooze : public CreatureScript
{
    public:
        npc_big_ooze() : CreatureScript("npc_big_ooze") { }

        struct npc_big_oozeAI : public ScriptedAI
        {
            npc_big_oozeAI(Creature* creature) : ScriptedAI(creature), instance(creature->GetInstanceScript())
            {
            }

            void IsSummonedBy(Unit* /*summoner*/) OVERRIDE
            {
                DoCast(me, SPELL_LARGE_OOZE_COMBINE, true);
                DoCast(me, SPELL_LARGE_OOZE_BUFF_COMBINE, true);
                DoCast(me, SPELL_RADIATING_OOZE, true);
                DoCast(me, SPELL_UNSTABLE_OOZE, true);
                DoCast(me, SPELL_GREEN_ABOMINATION_HITTIN__YA_PROC, true);
                events.ScheduleEvent(EVENT_STICKY_OOZE, 5000);
                // register in Rotface's summons - not summoned with Rotface as owner
                if (Creature* rotface = Unit::GetCreature(*me, instance->GetData64(DATA_ROTFACE)))
                    rotface->AI()->JustSummoned(me);
            }

            void JustDied(Unit* /*killer*/) OVERRIDE
            {
                if (Creature* rotface = Unit::GetCreature(*me, instance->GetData64(DATA_ROTFACE)))
                    rotface->AI()->SummonedCreatureDespawn(me);
                me->DespawnOrUnsummon();
            }

            void DoAction(int32 action) OVERRIDE
            {
                if (action == EVENT_STICKY_OOZE)
                    events.CancelEvent(EVENT_STICKY_OOZE);
            }

            void UpdateAI(uint32 diff) OVERRIDE
            {
                if (!UpdateVictim())
                    return;

                events.Update(diff);

                while (uint32 eventId = events.ExecuteEvent())
                {
                    switch (eventId)
                    {
                        case EVENT_STICKY_OOZE:
                            DoCastVictim(SPELL_STICKY_OOZE);
                            events.ScheduleEvent(EVENT_STICKY_OOZE, 15000);
                        default:
                            break;
                    }
                }

                if (me->IsVisible())
                    DoMeleeAttackIfReady();
            }

        private:
            EventMap events;
            InstanceScript* instance;
        };

        CreatureAI* GetAI(Creature* creature) const OVERRIDE
        {
            return GetIcecrownCitadelAI<npc_big_oozeAI>(creature);
        }
};

class npc_precious_icc : public CreatureScript
{
    public:
        npc_precious_icc() : CreatureScript("npc_precious_icc") { }

        struct npc_precious_iccAI : public ScriptedAI
        {
            npc_precious_iccAI(Creature* creature) : ScriptedAI(creature), _summons(me)
            {
                _instance = creature->GetInstanceScript();
            }

            void Reset() OVERRIDE
            {
                _events.Reset();
                _events.ScheduleEvent(EVENT_DECIMATE, urand(20000, 25000));
                _events.ScheduleEvent(EVENT_MORTAL_WOUND, urand(3000, 7000));
                _events.ScheduleEvent(EVENT_SUMMON_ZOMBIES, urand(20000, 22000));
                _summons.DespawnAll();
            }

            void JustSummoned(Creature* summon) OVERRIDE
            {
                _summons.Summon(summon);
                if (Unit* target = SelectTarget(SELECT_TARGET_RANDOM, 0))
                    summon->AI()->AttackStart(target);
            }

            void SummonedCreatureDespawn(Creature* summon) OVERRIDE
            {
                _summons.Despawn(summon);
            }

            void JustDied(Unit* /*killer*/) OVERRIDE
            {
                _summons.DespawnAll();
                if (Creature* rotface = Unit::GetCreature(*me, _instance->GetData64(DATA_ROTFACE)))
                    if (rotface->IsAlive())
                        rotface->AI()->Talk(SAY_PRECIOUS_DIES);
            }

            void UpdateAI(uint32 diff) OVERRIDE
            {
                if (!UpdateVictim())
                    return;

                _events.Update(diff);

                if (me->HasUnitState(UNIT_STATE_CASTING))
                    return;

                while (uint32 eventId = _events.ExecuteEvent())
                {
                    switch (eventId)
                    {
                        case EVENT_DECIMATE:
                            DoCastVictim(SPELL_DECIMATE);
                            _events.ScheduleEvent(EVENT_DECIMATE, urand(20000, 25000));
                            break;
                        case EVENT_MORTAL_WOUND:
                            DoCastVictim(SPELL_MORTAL_WOUND);
                            _events.ScheduleEvent(EVENT_MORTAL_WOUND, urand(10000, 12500));
                            break;
                        case EVENT_SUMMON_ZOMBIES:
                            Talk(EMOTE_PRECIOUS_ZOMBIES);
                            for (uint32 i = 0; i < 11; ++i)
                                DoCast(me, SPELL_AWAKEN_PLAGUED_ZOMBIES, false);
                            _events.ScheduleEvent(EVENT_SUMMON_ZOMBIES, urand(20000, 22000));
                            break;
                        default:
                            break;
                    }
                }

                DoMeleeAttackIfReady();
            }

        private:
            EventMap _events;
            SummonList _summons;
            InstanceScript* _instance;
        };

        CreatureAI* GetAI(Creature* creature) const OVERRIDE
        {
            return GetIcecrownCitadelAI<npc_precious_iccAI>(creature);
        }
};

class spell_rotface_ooze_flood : public SpellScriptLoader
{
    public:
        spell_rotface_ooze_flood() : SpellScriptLoader("spell_rotface_ooze_flood") { }

        class spell_rotface_ooze_flood_SpellScript : public SpellScript
        {
            PrepareSpellScript(spell_rotface_ooze_flood_SpellScript);

            void HandleScript(SpellEffIndex /*effIndex*/)
            {
                if (!GetHitUnit())
                    return;

                std::list<Creature*> triggers;
                GetHitUnit()->GetCreatureListWithEntryInGrid(triggers, GetHitUnit()->GetEntry(), 12.5f);

                if (triggers.empty())
                    return;

                triggers.sort(Trinity::ObjectDistanceOrderPred(GetHitUnit()));
                GetHitUnit()->CastSpell(triggers.back(), uint32(GetEffectValue()), false, NULL, NULL, GetOriginalCaster() ? GetOriginalCaster()->GetGUID() : 0);
            }

            void FilterTargets(std::list<WorldObject*>& targets)
            {
                targets.sort(Trinity::ObjectDistanceOrderPred(GetCaster()));
                
                // Selects 5 nearest dummies, including the caster
                // .resize() runs pop_back();
                if (targets.size() > 5)
                    targets.resize(5);

                // Selects 2 farthest ones to cast a spell
                while (targets.size() > 2)
                    targets.pop_front();
            }

            void Register() OVERRIDE
            {
                OnEffectHitTarget += SpellEffectFn(spell_rotface_ooze_flood_SpellScript::HandleScript, EFFECT_0, SPELL_EFFECT_SCRIPT_EFFECT);
                OnObjectAreaTargetSelect += SpellObjectAreaTargetSelectFn(spell_rotface_ooze_flood_SpellScript::FilterTargets, EFFECT_0, TARGET_UNIT_SRC_AREA_ENTRY);
            }
        };

        SpellScript* GetSpellScript() const OVERRIDE
        {
            return new spell_rotface_ooze_flood_SpellScript();
        }
};

class spell_rotface_mutated_infection : public SpellScriptLoader
{
    public:
        spell_rotface_mutated_infection() : SpellScriptLoader("spell_rotface_mutated_infection") { }

        class spell_rotface_mutated_infection_SpellScript : public SpellScript
        {
            PrepareSpellScript(spell_rotface_mutated_infection_SpellScript);

            bool Load() OVERRIDE
            {
                _target = NULL;
                return true;
            }

            void FilterTargets(std::list<WorldObject*>& targets)
            {
                // remove targets with this aura already
                // tank is not on this list
                targets.remove_if(Trinity::UnitAuraCheck(true, GetSpellInfo()->Id));
                if (targets.empty())
                    return;

                WorldObject* target = Trinity::Containers::SelectRandomContainerElement(targets);
                targets.clear();
                targets.push_back(target);
                _target = target;
            }

            void ReplaceTargets(std::list<WorldObject*>& targets)
            {
                targets.clear();
                if (_target)
                    targets.push_back(_target);
            }

            void NotifyTargets()
            {
                if (Creature* caster = GetCaster()->ToCreature())
                    if (Unit* target = GetHitUnit())
                        caster->AI()->Talk(EMOTE_MUTATED_INFECTION, target->GetGUID());
            }

            void Register() OVERRIDE
            {
                OnObjectAreaTargetSelect += SpellObjectAreaTargetSelectFn(spell_rotface_mutated_infection_SpellScript::FilterTargets, EFFECT_0, TARGET_UNIT_SRC_AREA_ENEMY);
                OnObjectAreaTargetSelect += SpellObjectAreaTargetSelectFn(spell_rotface_mutated_infection_SpellScript::ReplaceTargets, EFFECT_1, TARGET_UNIT_SRC_AREA_ENEMY);
                OnObjectAreaTargetSelect += SpellObjectAreaTargetSelectFn(spell_rotface_mutated_infection_SpellScript::ReplaceTargets, EFFECT_2, TARGET_UNIT_SRC_AREA_ENEMY);
                AfterHit += SpellHitFn(spell_rotface_mutated_infection_SpellScript::NotifyTargets);
            }

            WorldObject* _target;
        };

        SpellScript* GetSpellScript() const OVERRIDE
        {
            return new spell_rotface_mutated_infection_SpellScript();
        }
};

class spell_rotface_little_ooze_combine : public SpellScriptLoader
{
    public:
        spell_rotface_little_ooze_combine() : SpellScriptLoader("spell_rotface_little_ooze_combine") { }

        class spell_rotface_little_ooze_combine_SpellScript : public SpellScript
        {
            PrepareSpellScript(spell_rotface_little_ooze_combine_SpellScript);

            void HandleScript(SpellEffIndex /*effIndex*/)
            {
                if (!(GetHitCreature() && GetHitUnit()->IsAlive()))
                    return;

                GetCaster()->RemoveAurasDueToSpell(SPELL_LITTLE_OOZE_COMBINE);
                GetHitCreature()->RemoveAurasDueToSpell(SPELL_LITTLE_OOZE_COMBINE);
                GetHitCreature()->CastSpell(GetCaster(), SPELL_OOZE_MERGE, true);
                GetHitCreature()->DespawnOrUnsummon();
            }

            void Register() OVERRIDE
            {
                OnEffectHitTarget += SpellEffectFn(spell_rotface_little_ooze_combine_SpellScript::HandleScript, EFFECT_0, SPELL_EFFECT_SCRIPT_EFFECT);
            }
        };

        SpellScript* GetSpellScript() const OVERRIDE
        {
            return new spell_rotface_little_ooze_combine_SpellScript();
        }
};

class spell_rotface_large_ooze_combine : public SpellScriptLoader
{
    public:
        spell_rotface_large_ooze_combine() : SpellScriptLoader("spell_rotface_large_ooze_combine") { }

        class spell_rotface_large_ooze_combine_SpellScript : public SpellScript
        {
            PrepareSpellScript(spell_rotface_large_ooze_combine_SpellScript);

            void HandleScript(SpellEffIndex /*effIndex*/)
            {
                if (!(GetHitCreature() && GetHitCreature()->IsAlive()))
                    return;

                if (Aura* unstable = GetCaster()->GetAura(SPELL_UNSTABLE_OOZE))
                {
                    if (Aura* targetAura = GetHitCreature()->GetAura(SPELL_UNSTABLE_OOZE))
                        unstable->ModStackAmount(targetAura->GetStackAmount());
                    else
                        unstable->ModStackAmount(1);

                    // no idea why, but this does not trigger explosion on retail (only small+large do)
                }

                // just for safety
                GetHitCreature()->RemoveAurasDueToSpell(SPELL_LARGE_OOZE_BUFF_COMBINE);
                GetHitCreature()->RemoveAurasDueToSpell(SPELL_LARGE_OOZE_COMBINE);
                GetHitCreature()->DespawnOrUnsummon();
            }

            void Register() OVERRIDE
            {
                OnEffectHitTarget += SpellEffectFn(spell_rotface_large_ooze_combine_SpellScript::HandleScript, EFFECT_0, SPELL_EFFECT_SCRIPT_EFFECT);
            }
        };

        SpellScript* GetSpellScript() const OVERRIDE
        {
            return new spell_rotface_large_ooze_combine_SpellScript();
        }
};

class spell_rotface_large_ooze_buff_combine : public SpellScriptLoader
{
    public:
        spell_rotface_large_ooze_buff_combine() : SpellScriptLoader("spell_rotface_large_ooze_buff_combine") { }

        class spell_rotface_large_ooze_buff_combine_SpellScript : public SpellScript
        {
            PrepareSpellScript(spell_rotface_large_ooze_buff_combine_SpellScript);

            void HandleScript(SpellEffIndex /*effIndex*/)
            {
                if (!(GetHitCreature() && GetHitCreature()->IsAlive()))
                    return;

                if (Aura* unstable = GetCaster()->GetAura(SPELL_UNSTABLE_OOZE))
                {
                    uint8 newStack = uint8(unstable->GetStackAmount()+1);
                    unstable->SetStackAmount(newStack);

                    // explode!
                    if (newStack >= 5)
                    {
                        GetCaster()->RemoveAurasDueToSpell(SPELL_LARGE_OOZE_BUFF_COMBINE);
                        GetCaster()->RemoveAurasDueToSpell(SPELL_LARGE_OOZE_COMBINE);
                        if (InstanceScript* instance = GetCaster()->GetInstanceScript())
                            if (Creature* rotface = Unit::GetCreature(*GetCaster(), instance->GetData64(DATA_ROTFACE)))
                                if (rotface->IsAlive())
                                {
                                    rotface->AI()->Talk(EMOTE_UNSTABLE_EXPLOSION);
                                    rotface->AI()->Talk(SAY_UNSTABLE_EXPLOSION);
                                }

                        if (Creature* cre = GetCaster()->ToCreature())
                            cre->AI()->DoAction(EVENT_STICKY_OOZE);
                        GetCaster()->CastSpell(GetCaster(), SPELL_UNSTABLE_OOZE_EXPLOSION, false, NULL, NULL, GetCaster()->GetGUID());
                        if (InstanceScript* instance = GetCaster()->GetInstanceScript())
                            instance->SetData(DATA_OOZE_DANCE_ACHIEVEMENT, uint32(false));
                    }
                }

                GetHitCreature()->DespawnOrUnsummon();
            }

            void Register() OVERRIDE
            {
                OnEffectHitTarget += SpellEffectFn(spell_rotface_large_ooze_buff_combine_SpellScript::HandleScript, EFFECT_0, SPELL_EFFECT_SCRIPT_EFFECT);
            }
        };

        SpellScript* GetSpellScript() const OVERRIDE
        {
            return new spell_rotface_large_ooze_buff_combine_SpellScript();
        }
};

class spell_rotface_unstable_ooze_explosion_init : public SpellScriptLoader
{
    public:
        spell_rotface_unstable_ooze_explosion_init() : SpellScriptLoader("spell_rotface_unstable_ooze_explosion_init") { }

        class spell_rotface_unstable_ooze_explosion_init_SpellScript : public SpellScript
        {
            PrepareSpellScript(spell_rotface_unstable_ooze_explosion_init_SpellScript);

            bool Validate(SpellInfo const* /*spell*/) OVERRIDE
            {
                if (!sSpellMgr->GetSpellInfo(SPELL_UNSTABLE_OOZE_EXPLOSION_TRIGGER))
                    return false;
                return true;
            }

            void HandleCast(SpellEffIndex effIndex)
            {
                PreventHitEffect(effIndex);
                if (!GetHitUnit())
                    return;

                float x, y, z;
                GetHitUnit()->GetPosition(x, y, z);
                Creature* dummy = GetCaster()->SummonCreature(NPC_UNSTABLE_EXPLOSION_STALKER, x, y, z, 0.0f, TEMPSUMMON_TIMED_DESPAWN, 60000);
                GetCaster()->CastSpell(dummy, SPELL_UNSTABLE_OOZE_EXPLOSION_TRIGGER, true);
            }

            void Register() OVERRIDE
            {
                OnEffectHitTarget += SpellEffectFn(spell_rotface_unstable_ooze_explosion_init_SpellScript::HandleCast, EFFECT_0, SPELL_EFFECT_FORCE_CAST);
            }
        };

        SpellScript* GetSpellScript() const OVERRIDE
        {
            return new spell_rotface_unstable_ooze_explosion_init_SpellScript();
        }
};

class spell_rotface_unstable_ooze_explosion : public SpellScriptLoader
{
    public:
        spell_rotface_unstable_ooze_explosion() : SpellScriptLoader("spell_rotface_unstable_ooze_explosion") { }

        class spell_rotface_unstable_ooze_explosion_SpellScript : public SpellScript
        {
            PrepareSpellScript(spell_rotface_unstable_ooze_explosion_SpellScript);

            void CheckTarget(SpellEffIndex effIndex)
            {
                PreventHitDefaultEffect(EFFECT_0);
                if (!GetExplTargetDest())
                    return;

                uint32 triggered_spell_id = GetSpellInfo()->Effects[effIndex].TriggerSpell;

                float x, y, z;
                GetExplTargetDest()->GetPosition(x, y, z);
                // let Rotface handle the cast - caster dies before this executes
                if (InstanceScript* script = GetCaster()->GetInstanceScript())
                    if (Creature* rotface = script->instance->GetCreature(script->GetData64(DATA_ROTFACE)))
                        rotface->CastSpell(x, y, z, triggered_spell_id, true, NULL, NULL, GetCaster()->GetGUID());
            }

            void Register() OVERRIDE
            {
                OnEffectHit += SpellEffectFn(spell_rotface_unstable_ooze_explosion_SpellScript::CheckTarget, EFFECT_0, SPELL_EFFECT_TRIGGER_MISSILE);
            }
        };

        SpellScript* GetSpellScript() const OVERRIDE
        {
            return new spell_rotface_unstable_ooze_explosion_SpellScript();
        }
};

class spell_rotface_unstable_ooze_explosion_suicide : public SpellScriptLoader
{
    public:
        spell_rotface_unstable_ooze_explosion_suicide() : SpellScriptLoader("spell_rotface_unstable_ooze_explosion_suicide") { }

        class spell_rotface_unstable_ooze_explosion_suicide_AuraScript : public AuraScript
        {
            PrepareAuraScript(spell_rotface_unstable_ooze_explosion_suicide_AuraScript);

            void DespawnSelf(AuraEffect const* /*aurEff*/)
            {
                PreventDefaultAction();
                Unit* target = GetTarget();
                if (target->GetTypeId() != TYPEID_UNIT)
                    return;

                target->RemoveAllAuras();
                target->SetVisible(false);
                target->ToCreature()->DespawnOrUnsummon(60000);
            }

            void Register() OVERRIDE
            {
                OnEffectPeriodic += AuraEffectPeriodicFn(spell_rotface_unstable_ooze_explosion_suicide_AuraScript::DespawnSelf, EFFECT_2, SPELL_AURA_PERIODIC_TRIGGER_SPELL);
            }
        };

        AuraScript* GetAuraScript() const OVERRIDE
        {
            return new spell_rotface_unstable_ooze_explosion_suicide_AuraScript();
        }
};

<<<<<<< HEAD
class spell_rotface_slime_spray : public SpellScriptLoader
{
    public:
        spell_rotface_slime_spray() : SpellScriptLoader("spell_rotface_slime_spray") { }

        class spell_rotface_slime_spray_SpellScript : public SpellScript
        {
            PrepareSpellScript(spell_rotface_slime_spray_SpellScript);

            void ChangeOrientation()
            {
                Unit* caster = GetCaster();
                // find stalker and set caster orientation to face it
                if (Creature* target = caster->FindNearestCreature(NPC_OOZE_SPRAY_STALKER, 200.0f))
                    caster->SetOrientation(caster->GetAngle(target));
=======
class spell_rotface_vile_gas_trigger : public SpellScriptLoader
{
    public:
        spell_rotface_vile_gas_trigger() : SpellScriptLoader("spell_rotface_vile_gas_trigger") { }

        class spell_rotface_vile_gas_trigger_SpellScript : public SpellScript
        {
            PrepareSpellScript(spell_rotface_vile_gas_trigger_SpellScript);

            void FilterTargets(std::list<WorldObject*>& targets)
            {
                targets.sort(Trinity::ObjectDistanceOrderPred(GetCaster()));
                if (targets.empty())
                    return;

                std::list<WorldObject*> ranged, melee;
                std::list<WorldObject*>::iterator itr = targets.begin();
                while (itr != targets.end() && (*itr)->GetDistance(GetCaster()) < 5.0f)
                {
                    melee.push_back((*itr)->ToUnit());
                    ++itr;
                }

                while (itr != targets.end())
                {
                    ranged.push_back((*itr)->ToUnit());
                    ++itr;
                }

                uint32 minTargets = GetCaster()->GetMap()->Is25ManRaid() ? 8 : 3;
                while (ranged.size() < minTargets)
                {
                    if (melee.empty())
                        break;

                    WorldObject* target = Trinity::Containers::SelectRandomContainerElement(melee);
                    ranged.push_back(target);
                    melee.remove(target);
                }

                if (!ranged.empty())
                    Trinity::Containers::RandomResizeList(ranged, GetCaster()->GetMap()->Is25ManRaid() ? 3 : 1);

                targets.swap(ranged);
            }

            void HandleDummy(SpellEffIndex effIndex)
            {
                PreventHitDefaultEffect(effIndex);
                GetCaster()->CastSpell(GetHitUnit(), SPELL_VILE_GAS_TRIGGER_SUMMON);
>>>>>>> 2d930591
            }

            void Register()
            {
<<<<<<< HEAD
                BeforeCast += SpellCastFn(spell_rotface_slime_spray_SpellScript::ChangeOrientation);
=======
                OnObjectAreaTargetSelect += SpellObjectAreaTargetSelectFn(spell_rotface_vile_gas_trigger_SpellScript::FilterTargets, EFFECT_0, TARGET_UNIT_SRC_AREA_ENEMY);
                OnEffectHitTarget += SpellEffectFn(spell_rotface_vile_gas_trigger_SpellScript::HandleDummy, EFFECT_0, SPELL_EFFECT_DUMMY);
>>>>>>> 2d930591
            }
        };

        SpellScript* GetSpellScript() const
        {
<<<<<<< HEAD
            return new spell_rotface_slime_spray_SpellScript();
=======
            return new spell_rotface_vile_gas_trigger_SpellScript();
>>>>>>> 2d930591
        }
};

void AddSC_boss_rotface()
{
    new boss_rotface();
    new npc_little_ooze();
    new npc_big_ooze();
    new npc_precious_icc();
    new spell_rotface_ooze_flood();
    new spell_rotface_mutated_infection();
    new spell_rotface_little_ooze_combine();
    new spell_rotface_large_ooze_combine();
    new spell_rotface_large_ooze_buff_combine();
    new spell_rotface_unstable_ooze_explosion_init();
    new spell_rotface_unstable_ooze_explosion();
    new spell_rotface_unstable_ooze_explosion_suicide();
<<<<<<< HEAD
    new spell_rotface_slime_spray();
=======
    new spell_rotface_vile_gas_trigger();
>>>>>>> 2d930591
}<|MERGE_RESOLUTION|>--- conflicted
+++ resolved
@@ -798,23 +798,6 @@
         }
 };
 
-<<<<<<< HEAD
-class spell_rotface_slime_spray : public SpellScriptLoader
-{
-    public:
-        spell_rotface_slime_spray() : SpellScriptLoader("spell_rotface_slime_spray") { }
-
-        class spell_rotface_slime_spray_SpellScript : public SpellScript
-        {
-            PrepareSpellScript(spell_rotface_slime_spray_SpellScript);
-
-            void ChangeOrientation()
-            {
-                Unit* caster = GetCaster();
-                // find stalker and set caster orientation to face it
-                if (Creature* target = caster->FindNearestCreature(NPC_OOZE_SPRAY_STALKER, 200.0f))
-                    caster->SetOrientation(caster->GetAngle(target));
-=======
 class spell_rotface_vile_gas_trigger : public SpellScriptLoader
 {
     public:
@@ -865,27 +848,47 @@
             {
                 PreventHitDefaultEffect(effIndex);
                 GetCaster()->CastSpell(GetHitUnit(), SPELL_VILE_GAS_TRIGGER_SUMMON);
->>>>>>> 2d930591
             }
 
             void Register()
             {
-<<<<<<< HEAD
-                BeforeCast += SpellCastFn(spell_rotface_slime_spray_SpellScript::ChangeOrientation);
-=======
                 OnObjectAreaTargetSelect += SpellObjectAreaTargetSelectFn(spell_rotface_vile_gas_trigger_SpellScript::FilterTargets, EFFECT_0, TARGET_UNIT_SRC_AREA_ENEMY);
                 OnEffectHitTarget += SpellEffectFn(spell_rotface_vile_gas_trigger_SpellScript::HandleDummy, EFFECT_0, SPELL_EFFECT_DUMMY);
->>>>>>> 2d930591
             }
         };
 
         SpellScript* GetSpellScript() const
         {
-<<<<<<< HEAD
+            return new spell_rotface_vile_gas_trigger_SpellScript();
+        }
+};
+
+class spell_rotface_slime_spray : public SpellScriptLoader
+{
+    public:
+        spell_rotface_slime_spray() : SpellScriptLoader("spell_rotface_slime_spray") { }
+
+        class spell_rotface_slime_spray_SpellScript : public SpellScript
+        {
+            PrepareSpellScript(spell_rotface_slime_spray_SpellScript);
+
+            void ChangeOrientation()
+            {
+                Unit* caster = GetCaster();
+                // find stalker and set caster orientation to face it
+                if (Creature* target = caster->FindNearestCreature(NPC_OOZE_SPRAY_STALKER, 200.0f))
+                    caster->SetOrientation(caster->GetAngle(target));
+            }
+
+            void Register()
+            {
+                BeforeCast += SpellCastFn(spell_rotface_slime_spray_SpellScript::ChangeOrientation);
+            }
+        };
+
+        SpellScript* GetSpellScript() const
+        {
             return new spell_rotface_slime_spray_SpellScript();
-=======
-            return new spell_rotface_vile_gas_trigger_SpellScript();
->>>>>>> 2d930591
         }
 };
 
@@ -903,9 +906,6 @@
     new spell_rotface_unstable_ooze_explosion_init();
     new spell_rotface_unstable_ooze_explosion();
     new spell_rotface_unstable_ooze_explosion_suicide();
-<<<<<<< HEAD
+    new spell_rotface_vile_gas_trigger();
     new spell_rotface_slime_spray();
-=======
-    new spell_rotface_vile_gas_trigger();
->>>>>>> 2d930591
 }