/*
 * Copyright (C) 2008-2014 TrinityCore <http://www.trinitycore.org/>
 *
 * This program is free software; you can redistribute it and/or modify it
 * under the terms of the GNU General Public License as published by the
 * Free Software Foundation; either version 2 of the License, or (at your
 * option) any later version.
 *
 * This program is distributed in the hope that it will be useful, but WITHOUT
 * ANY WARRANTY; without even the implied warranty of MERCHANTABILITY or
 * FITNESS FOR A PARTICULAR PURPOSE. See the GNU General Public License for
 * more details.
 *
 * You should have received a copy of the GNU General Public License along
 * with this program. If not, see <http://www.gnu.org/licenses/>.
 */

#include "Chat.h"
#include "ScriptMgr.h"
#include "AccountMgr.h"
#include "ArenaTeamMgr.h"
#include "CellImpl.h"
#include "GridNotifiers.h"
#include "Group.h"
#include "InstanceSaveMgr.h"
#include "Language.h"
#include "MovementGenerator.h"
#include "ObjectAccessor.h"
#include "Opcodes.h"
#include "SpellAuras.h"
#include "TargetedMovementGenerator.h"
#include "WeatherMgr.h"
#include "ace/INET_Addr.h"
#include "Player.h"
#include "Pet.h"
#include "LFG.h"
#include "IRCClient.h"
#include "GroupMgr.h"
#include "MMapFactory.h"

class misc_commandscript : public CommandScript
{
public:
    misc_commandscript() : CommandScript("misc_commandscript") { }

    ChatCommand* GetCommands() const OVERRIDE
    {
        static ChatCommand commandTable[] =
        {
            { "additem",          rbac::RBAC_PERM_COMMAND_ADDITEM,          false, &HandleAddItemCommand,          "", NULL },
            { "additemset",       rbac::RBAC_PERM_COMMAND_ADDITEMSET,       false, &HandleAddItemSetCommand,       "", NULL },
            { "appear",           rbac::RBAC_PERM_COMMAND_APPEAR,           false, &HandleAppearCommand,           "", NULL },
            { "aura",             rbac::RBAC_PERM_COMMAND_AURA,             false, &HandleAuraCommand,             "", NULL },
            { "bank",             rbac::RBAC_PERM_COMMAND_BANK,             false, &HandleBankCommand,             "", NULL },
            { "bindsight",        rbac::RBAC_PERM_COMMAND_BINDSIGHT,        false, &HandleBindSightCommand,        "", NULL },
            { "combatstop",       rbac::RBAC_PERM_COMMAND_COMBATSTOP,        true, &HandleCombatStopCommand,       "", NULL },
            { "cometome",         rbac::RBAC_PERM_COMMAND_COMETOME,         false, &HandleComeToMeCommand,         "", NULL },
            { "commands",         rbac::RBAC_PERM_COMMAND_COMMANDS,          true, &HandleCommandsCommand,         "", NULL },
            { "cooldown",         rbac::RBAC_PERM_COMMAND_COOLDOWN,         false, &HandleCooldownCommand,         "", NULL },
            { "damage",           rbac::RBAC_PERM_COMMAND_DAMAGE,           false, &HandleDamageCommand,           "", NULL },
            { "dev",              rbac::RBAC_PERM_COMMAND_DEV,              false, &HandleDevCommand,              "", NULL },
            { "die",              rbac::RBAC_PERM_COMMAND_DIE,              false, &HandleDieCommand,              "", NULL },
            { "dismount",         rbac::RBAC_PERM_COMMAND_DISMOUNT,         false, &HandleDismountCommand,         "", NULL },
            { "distance",         rbac::RBAC_PERM_COMMAND_DISTANCE,         false, &HandleGetDistanceCommand,      "", NULL },
            { "flusharenapoints", rbac::RBAC_PERM_COMMAND_FLUSHARENAPOINTS, false, &HandleFlushArenaPointsCommand, "", NULL },
            { "freeze",           rbac::RBAC_PERM_COMMAND_FREEZE,           false, &HandleFreezeCommand,           "", NULL },
            { "gps",              rbac::RBAC_PERM_COMMAND_GPS,              false, &HandleGPSCommand,              "", NULL },
            { "guid",             rbac::RBAC_PERM_COMMAND_GUID,             false, &HandleGUIDCommand,             "", NULL },
            { "help",             rbac::RBAC_PERM_COMMAND_HELP,              true, &HandleHelpCommand,             "", NULL },
            { "hidearea",         rbac::RBAC_PERM_COMMAND_HIDEAREA,         false, &HandleHideAreaCommand,         "", NULL },
            { "itemmove",         rbac::RBAC_PERM_COMMAND_ITEMMOVE,         false, &HandleItemMoveCommand,         "", NULL },
            { "kick",             rbac::RBAC_PERM_COMMAND_KICK,              true, &HandleKickPlayerCommand,       "", NULL },
            { "linkgrave",        rbac::RBAC_PERM_COMMAND_LINKGRAVE,        false, &HandleLinkGraveCommand,        "", NULL },
            { "listfreeze",       rbac::RBAC_PERM_COMMAND_LISTFREEZE,       false, &HandleListFreezeCommand,       "", NULL },
            { "maxskill",         rbac::RBAC_PERM_COMMAND_MAXSKILL,         false, &HandleMaxSkillCommand,         "", NULL },
            { "movegens",         rbac::RBAC_PERM_COMMAND_MOVEGENS,         false, &HandleMovegensCommand,         "", NULL },
            { "mute",             rbac::RBAC_PERM_COMMAND_MUTE,              true, &HandleMuteCommand,             "", NULL },
            { "neargrave",        rbac::RBAC_PERM_COMMAND_NEARGRAVE,        false, &HandleNearGraveCommand,        "", NULL },
            { "pinfo",            rbac::RBAC_PERM_COMMAND_PINFO,             true, &HandlePInfoCommand,            "", NULL },
            { "playall",          rbac::RBAC_PERM_COMMAND_PLAYALL,          false, &HandlePlayAllCommand,          "", NULL },
            { "possess",          rbac::RBAC_PERM_COMMAND_POSSESS,          false, &HandlePossessCommand,          "", NULL },
            { "recall",           rbac::RBAC_PERM_COMMAND_RECALL,           false, &HandleRecallCommand,           "", NULL },
            { "repairitems",      rbac::RBAC_PERM_COMMAND_REPAIRITEMS,       true, &HandleRepairitemsCommand,      "", NULL },
            { "respawn",          rbac::RBAC_PERM_COMMAND_RESPAWN,          false, &HandleRespawnCommand,          "", NULL },
            { "revive",           rbac::RBAC_PERM_COMMAND_REVIVE,            true, &HandleReviveCommand,           "", NULL },
            { "saveall",          rbac::RBAC_PERM_COMMAND_SAVEALL,           true, &HandleSaveAllCommand,          "", NULL },
            { "save",             rbac::RBAC_PERM_COMMAND_SAVE,             false, &HandleSaveCommand,             "", NULL },
            { "setskill",         rbac::RBAC_PERM_COMMAND_SETSKILL,         false, &HandleSetSkillCommand,         "", NULL },
            { "showarea",         rbac::RBAC_PERM_COMMAND_SHOWAREA,         false, &HandleShowAreaCommand,         "", NULL },
            { "summon",           rbac::RBAC_PERM_COMMAND_SUMMON,           false, &HandleSummonCommand,           "", NULL },
            { "unaura",           rbac::RBAC_PERM_COMMAND_UNAURA,           false, &HandleUnAuraCommand,           "", NULL },
            { "unbindsight",      rbac::RBAC_PERM_COMMAND_UNBINDSIGHT,      false, HandleUnbindSightCommand,       "", NULL },
            { "unfreeze",         rbac::RBAC_PERM_COMMAND_UNFREEZE,         false, &HandleUnFreezeCommand,         "", NULL },
            { "unmute",           rbac::RBAC_PERM_COMMAND_UNMUTE,            true, &HandleUnmuteCommand,           "", NULL },
            { "unpossess",        rbac::RBAC_PERM_COMMAND_UNPOSSESS,        false, &HandleUnPossessCommand,        "", NULL },
            { "unstuck",          rbac::RBAC_PERM_COMMAND_UNSTUCK,           true, &HandleUnstuckCommand,          "", NULL },
            { "wchange",          rbac::RBAC_PERM_COMMAND_WCHANGE,          false, &HandleChangeWeather,           "", NULL },
<<<<<<< HEAD
			{ "tcrecon",            SEC_MODERATOR,          false, HandleIRCRelogCommand,               "", NULL },
=======
            { "mailbox",          rbac::RBAC_PERM_COMMAND_MAILBOX,          false, &HandleMailBoxCommand,          "", NULL },
>>>>>>> 9531073b
            { NULL,               0,                                  false, NULL,                           "", NULL }
        };
        return commandTable;
    }

    static bool HandleDevCommand(ChatHandler* handler, char const* args)
    {
        if (!*args)
        {
            if (handler->GetSession()->GetPlayer()->HasFlag(PLAYER_FLAGS, PLAYER_FLAGS_DEVELOPER))
                handler->GetSession()->SendNotification(LANG_DEV_ON);
            else
                handler->GetSession()->SendNotification(LANG_DEV_OFF);
            return true;
        }

        std::string argstr = (char*)args;

        if (argstr == "on")
        {
            handler->GetSession()->GetPlayer()->SetFlag(PLAYER_FLAGS, PLAYER_FLAGS_DEVELOPER);
            handler->GetSession()->SendNotification(LANG_DEV_ON);
            return true;
        }

        if (argstr == "off")
        {
            handler->GetSession()->GetPlayer()->RemoveFlag(PLAYER_FLAGS, PLAYER_FLAGS_DEVELOPER);
            handler->GetSession()->SendNotification(LANG_DEV_OFF);
            return true;
        }

        handler->SendSysMessage(LANG_USE_BOL);
        handler->SetSentErrorMessage(true);
        return false;
    }

    static bool HandleGPSCommand(ChatHandler* handler, char const* args)
    {
        WorldObject* object = NULL;
        if (*args)
        {
            uint64 guid = handler->extractGuidFromLink((char*)args);
            if (guid)
                object = (WorldObject*)ObjectAccessor::GetObjectByTypeMask(*handler->GetSession()->GetPlayer(), guid, TYPEMASK_UNIT | TYPEMASK_GAMEOBJECT);

            if (!object)
            {
                handler->SendSysMessage(LANG_PLAYER_NOT_FOUND);
                handler->SetSentErrorMessage(true);
                return false;
            }
        }
        else
        {
            object = handler->getSelectedUnit();

            if (!object)
            {
                handler->SendSysMessage(LANG_SELECT_CHAR_OR_CREATURE);
                handler->SetSentErrorMessage(true);
                return false;
            }
        }

        CellCoord cellCoord = Trinity::ComputeCellCoord(object->GetPositionX(), object->GetPositionY());
        Cell cell(cellCoord);

        uint32 zoneId, areaId;
        object->GetZoneAndAreaId(zoneId, areaId);
        uint32 mapId = object->GetMapId();

        MapEntry const* mapEntry = sMapStore.LookupEntry(mapId);
        AreaTableEntry const* zoneEntry = GetAreaEntryByAreaID(zoneId);
        AreaTableEntry const* areaEntry = GetAreaEntryByAreaID(areaId);

        float zoneX = object->GetPositionX();
        float zoneY = object->GetPositionY();

        Map2ZoneCoordinates(zoneX, zoneY, zoneId);

        Map const* map = object->GetMap();
        float groundZ = map->GetHeight(object->GetPhaseMask(), object->GetPositionX(), object->GetPositionY(), MAX_HEIGHT);
        float floorZ = map->GetHeight(object->GetPhaseMask(), object->GetPositionX(), object->GetPositionY(), object->GetPositionZ());

        GridCoord gridCoord = Trinity::ComputeGridCoord(object->GetPositionX(), object->GetPositionY());

        // 63? WHY?
        int gridX = 63 - gridCoord.x_coord;
        int gridY = 63 - gridCoord.y_coord;

        uint32 haveMap = Map::ExistMap(mapId, gridX, gridY) ? 1 : 0;
        uint32 haveVMap = Map::ExistVMap(mapId, gridX, gridY) ? 1 : 0;
        uint32 haveMMap = (MMAP::MMapFactory::IsPathfindingEnabled(mapId) && MMAP::MMapFactory::createOrGetMMapManager()->GetNavMesh(handler->GetSession()->GetPlayer()->GetMapId())) ? 1 : 0;

        if (haveVMap)
        {
            if (map->IsOutdoors(object->GetPositionX(), object->GetPositionY(), object->GetPositionZ()))
                handler->PSendSysMessage("You are outdoors");
            else
                handler->PSendSysMessage("You are indoors");
        }
        else
            handler->PSendSysMessage("no VMAP available for area info");

        handler->PSendSysMessage(LANG_MAP_POSITION,
            mapId, (mapEntry ? mapEntry->name[handler->GetSessionDbcLocale()] : "<unknown>"),
            zoneId, (zoneEntry ? zoneEntry->area_name[handler->GetSessionDbcLocale()] : "<unknown>"),
            areaId, (areaEntry ? areaEntry->area_name[handler->GetSessionDbcLocale()] : "<unknown>"),
            object->GetPhaseMask(),
            object->GetPositionX(), object->GetPositionY(), object->GetPositionZ(), object->GetOrientation(),
            cell.GridX(), cell.GridY(), cell.CellX(), cell.CellY(), object->GetInstanceId(),
            zoneX, zoneY, groundZ, floorZ, haveMap, haveVMap, haveMMap);

        LiquidData liquidStatus;
        ZLiquidStatus status = map->getLiquidStatus(object->GetPositionX(), object->GetPositionY(), object->GetPositionZ(), MAP_ALL_LIQUIDS, &liquidStatus);

        if (status)
            handler->PSendSysMessage(LANG_LIQUID_STATUS, liquidStatus.level, liquidStatus.depth_level, liquidStatus.entry, liquidStatus.type_flags, status);

        return true;
    }

    static bool HandleAuraCommand(ChatHandler* handler, char const* args)
    {
        Unit* target = handler->getSelectedUnit();
        if (!target)
        {
            handler->SendSysMessage(LANG_SELECT_CHAR_OR_CREATURE);
            handler->SetSentErrorMessage(true);
            return false;
        }

        // number or [name] Shift-click form |color|Hspell:spell_id|h[name]|h|r or Htalent form
        uint32 spellId = handler->extractSpellIdFromLink((char*)args);

        if (SpellInfo const* spellInfo = sSpellMgr->GetSpellInfo(spellId))
            Aura::TryRefreshStackOrCreate(spellInfo, MAX_EFFECT_MASK, target, target);

        return true;
    }

    static bool HandleUnAuraCommand(ChatHandler* handler, char const* args)
    {
        Unit* target = handler->getSelectedUnit();
        if (!target)
        {
            handler->SendSysMessage(LANG_SELECT_CHAR_OR_CREATURE);
            handler->SetSentErrorMessage(true);
            return false;
        }

        std::string argstr = args;
        if (argstr == "all")
        {
            target->RemoveAllAuras();
            return true;
        }

        // number or [name] Shift-click form |color|Hspell:spell_id|h[name]|h|r or Htalent form
        uint32 spellId = handler->extractSpellIdFromLink((char*)args);
        if (!spellId)
            return false;

        target->RemoveAurasDueToSpell(spellId);

        return true;
    }
    // Teleport to Player
    static bool HandleAppearCommand(ChatHandler* handler, char const* args)
    {
        Player* target;
        uint64 targetGuid;
        std::string targetName;
        if (!handler->extractPlayerTarget((char*)args, &target, &targetGuid, &targetName))
            return false;

        Player* _player = handler->GetSession()->GetPlayer();
        if (target == _player || targetGuid == _player->GetGUID())
        {
            handler->SendSysMessage(LANG_CANT_TELEPORT_SELF);
            handler->SetSentErrorMessage(true);
            return false;
        }

        if (target)
        {
            // check online security
            if (handler->HasLowerSecurity(target, 0))
                return false;

            std::string chrNameLink = handler->playerLink(targetName);

            Map* map = target->GetMap();
            if (map->IsBattlegroundOrArena())
            {
                // only allow if gm mode is on
                if (!_player->IsGameMaster())
                {
                    handler->PSendSysMessage(LANG_CANNOT_GO_TO_BG_GM, chrNameLink.c_str());
                    handler->SetSentErrorMessage(true);
                    return false;
                }
                // if both players are in different bgs
                else if (_player->GetBattlegroundId() && _player->GetBattlegroundId() != target->GetBattlegroundId())
                    _player->LeaveBattleground(false); // Note: should be changed so _player gets no Deserter debuff

                // all's well, set bg id
                // when porting out from the bg, it will be reset to 0
                _player->SetBattlegroundId(target->GetBattlegroundId(), target->GetBattlegroundTypeId());
                // remember current position as entry point for return at bg end teleportation
                if (!_player->GetMap()->IsBattlegroundOrArena())
                    _player->SetBattlegroundEntryPoint();
            }
            else if (map->IsDungeon())
            {
                // we have to go to instance, and can go to player only if:
                //   1) we are in his group (either as leader or as member)
                //   2) we are not bound to any group and have GM mode on
                if (_player->GetGroup())
                {
                    // we are in group, we can go only if we are in the player group
                    if (_player->GetGroup() != target->GetGroup())
                    {
                        handler->PSendSysMessage(LANG_CANNOT_GO_TO_INST_PARTY, chrNameLink.c_str());
                        handler->SetSentErrorMessage(true);
                        return false;
                    }
                }
                else
                {
                    // we are not in group, let's verify our GM mode
                    if (!_player->IsGameMaster())
                    {
                        handler->PSendSysMessage(LANG_CANNOT_GO_TO_INST_GM, chrNameLink.c_str());
                        handler->SetSentErrorMessage(true);
                        return false;
                    }
                }

                // if the player or the player's group is bound to another instance
                // the player will not be bound to another one
                InstancePlayerBind* bind = _player->GetBoundInstance(target->GetMapId(), target->GetDifficulty(map->IsRaid()));
                if (!bind)
                {
                    Group* group = _player->GetGroup();
                    // if no bind exists, create a solo bind
                    InstanceGroupBind* gBind = group ? group->GetBoundInstance(target) : NULL;                // if no bind exists, create a solo bind
                    if (!gBind)
                        if (InstanceSave* save = sInstanceSaveMgr->GetInstanceSave(target->GetInstanceId()))
                            _player->BindToInstance(save, !save->CanReset());
                }

                if (map->IsRaid())
                    _player->SetRaidDifficulty(target->GetRaidDifficulty());
                else
                    _player->SetDungeonDifficulty(target->GetDungeonDifficulty());
            }

            handler->PSendSysMessage(LANG_APPEARING_AT, chrNameLink.c_str());

            // stop flight if need
            if (_player->IsInFlight())
            {
                _player->GetMotionMaster()->MovementExpired();
                _player->CleanupAfterTaxiFlight();
            }
            // save only in non-flight case
            else
                _player->SaveRecallPosition();

            // to point to see at target with same orientation
            float x, y, z;
            target->GetContactPoint(_player, x, y, z);

            _player->TeleportTo(target->GetMapId(), x, y, z, _player->GetAngle(target), TELE_TO_GM_MODE);
            _player->SetPhaseMask(target->GetPhaseMask(), true);
        }
        else
        {
            // check offline security
            if (handler->HasLowerSecurity(NULL, targetGuid))
                return false;

            std::string nameLink = handler->playerLink(targetName);

            handler->PSendSysMessage(LANG_APPEARING_AT, nameLink.c_str());

            // to point where player stay (if loaded)
            float x, y, z, o;
            uint32 map;
            bool in_flight;
            if (!Player::LoadPositionFromDB(map, x, y, z, o, in_flight, targetGuid))
                return false;

            // stop flight if need
            if (_player->IsInFlight())
            {
                _player->GetMotionMaster()->MovementExpired();
                _player->CleanupAfterTaxiFlight();
            }
            // save only in non-flight case
            else
                _player->SaveRecallPosition();

            _player->TeleportTo(map, x, y, z, _player->GetOrientation());
        }

        return true;
    }
    // Summon Player
    static bool HandleSummonCommand(ChatHandler* handler, char const* args)
    {
        Player* target;
        uint64 targetGuid;
        std::string targetName;
        if (!handler->extractPlayerTarget((char*)args, &target, &targetGuid, &targetName))
            return false;

        Player* _player = handler->GetSession()->GetPlayer();
        if (target == _player || targetGuid == _player->GetGUID())
        {
            handler->PSendSysMessage(LANG_CANT_TELEPORT_SELF);
            handler->SetSentErrorMessage(true);
            return false;
        }

        if (target)
        {
            std::string nameLink = handler->playerLink(targetName);
            // check online security
            if (handler->HasLowerSecurity(target, 0))
                return false;

            if (target->IsBeingTeleported())
            {
                handler->PSendSysMessage(LANG_IS_TELEPORTED, nameLink.c_str());
                handler->SetSentErrorMessage(true);
                return false;
            }

            Map* map = handler->GetSession()->GetPlayer()->GetMap();

            if (map->IsBattlegroundOrArena())
            {
                // only allow if gm mode is on
                if (!_player->IsGameMaster())
                {
                    handler->PSendSysMessage(LANG_CANNOT_GO_TO_BG_GM, nameLink.c_str());
                    handler->SetSentErrorMessage(true);
                    return false;
                }
                // if both players are in different bgs
                else if (target->GetBattlegroundId() && handler->GetSession()->GetPlayer()->GetBattlegroundId() != target->GetBattlegroundId())
                    target->LeaveBattleground(false); // Note: should be changed so target gets no Deserter debuff

                // all's well, set bg id
                // when porting out from the bg, it will be reset to 0
                target->SetBattlegroundId(handler->GetSession()->GetPlayer()->GetBattlegroundId(), handler->GetSession()->GetPlayer()->GetBattlegroundTypeId());
                // remember current position as entry point for return at bg end teleportation
                if (!target->GetMap()->IsBattlegroundOrArena())
                    target->SetBattlegroundEntryPoint();
            }
            else if (map->IsDungeon())
            {
                Map* destMap = target->GetMap();

                if (destMap->Instanceable() && destMap->GetInstanceId() != map->GetInstanceId())
                    target->UnbindInstance(map->GetInstanceId(), target->GetDungeonDifficulty(), true);

                // we are in an instance, and can only summon players in our group with us as leader
                if (!handler->GetSession()->GetPlayer()->GetGroup() || !target->GetGroup() ||
                    (target->GetGroup()->GetLeaderGUID() != handler->GetSession()->GetPlayer()->GetGUID()) ||
                    (handler->GetSession()->GetPlayer()->GetGroup()->GetLeaderGUID() != handler->GetSession()->GetPlayer()->GetGUID()))
                    // the last check is a bit excessive, but let it be, just in case
                {
                    handler->PSendSysMessage(LANG_CANNOT_SUMMON_TO_INST, nameLink.c_str());
                    handler->SetSentErrorMessage(true);
                    return false;
                }
            }

            handler->PSendSysMessage(LANG_SUMMONING, nameLink.c_str(), "");
            if (handler->needReportToTarget(target))
                ChatHandler(target->GetSession()).PSendSysMessage(LANG_SUMMONED_BY, handler->playerLink(_player->GetName()).c_str());

            // stop flight if need
            if (target->IsInFlight())
            {
                target->GetMotionMaster()->MovementExpired();
                target->CleanupAfterTaxiFlight();
            }
            // save only in non-flight case
            else
                target->SaveRecallPosition();

            // before GM
            float x, y, z;
            handler->GetSession()->GetPlayer()->GetClosePoint(x, y, z, target->GetObjectSize());
            target->TeleportTo(handler->GetSession()->GetPlayer()->GetMapId(), x, y, z, target->GetOrientation());
            target->SetPhaseMask(handler->GetSession()->GetPlayer()->GetPhaseMask(), true);
        }
        else
        {
            // check offline security
            if (handler->HasLowerSecurity(NULL, targetGuid))
                return false;

            std::string nameLink = handler->playerLink(targetName);

            handler->PSendSysMessage(LANG_SUMMONING, nameLink.c_str(), handler->GetTrinityString(LANG_OFFLINE));

            // in point where GM stay
            Player::SavePositionInDB(handler->GetSession()->GetPlayer()->GetMapId(),
                handler->GetSession()->GetPlayer()->GetPositionX(),
                handler->GetSession()->GetPlayer()->GetPositionY(),
                handler->GetSession()->GetPlayer()->GetPositionZ(),
                handler->GetSession()->GetPlayer()->GetOrientation(),
                handler->GetSession()->GetPlayer()->GetZoneId(),
                targetGuid);
        }

        return true;
    }

	static bool HandleIRCpmCommand(ChatHandler* handler, const char* args)
    {
        std::string Msg = args;
        if (Msg.find(" ") == std::string::npos)
            return false;
        std::string To = Msg.substr(0, Msg.find(" "));
        Msg = Msg.substr(Msg.find(" ") + 1);
        std::size_t pos;
        while ((pos = To.find("||")) != std::string::npos)
        {
            std::size_t find1 = To.find("||", pos);
            To.replace(pos, find1 - pos + 2, "|");
        }    
        sIRC->SendIRC("PRIVMSG "+To+" : <WoW>["+handler->GetSession()->GetPlayerName()+"] : " + Msg);
        sIRC->Send_WoW_Player(handler->GetSession()->GetPlayer(), "|cffCC4ACCTo ["+To+"]: "+Msg);
        return true;
    }


    static bool HandleCommandsCommand(ChatHandler* handler, char const* /*args*/)
    {
        handler->ShowHelpForCommand(handler->getCommandTable(), "");
        return true;
    }

    static bool HandleDieCommand(ChatHandler* handler, char const* /*args*/)
    {
        Unit* target = handler->getSelectedUnit();

        if (!target || !handler->GetSession()->GetPlayer()->GetTarget())
        {
            handler->SendSysMessage(LANG_SELECT_CHAR_OR_CREATURE);
            handler->SetSentErrorMessage(true);
            return false;
        }

        if (Player* player = target->ToPlayer())
            if (handler->HasLowerSecurity(player, 0, false))
                return false;

        if (target->IsAlive())
        {
            if (sWorld->getBoolConfig(CONFIG_DIE_COMMAND_MODE))
                handler->GetSession()->GetPlayer()->Kill(target);
            else
                handler->GetSession()->GetPlayer()->DealDamage(target, target->GetHealth(), NULL, DIRECT_DAMAGE, SPELL_SCHOOL_MASK_NORMAL, NULL, false);
        }

        return true;
    }

    static bool HandleReviveCommand(ChatHandler* handler, char const* args)
    {
        Player* target;
        uint64 targetGuid;
        if (!handler->extractPlayerTarget((char*)args, &target, &targetGuid))
            return false;

        if (target)
        {
            target->ResurrectPlayer(target->GetSession()->HasPermission(rbac::RBAC_PERM_RESURRECT_WITH_FULL_HPS) ? 1.0f : 0.5f);
            target->SpawnCorpseBones();
            target->SaveToDB();
        }
        else
            // will resurrected at login without corpse
            sObjectAccessor->ConvertCorpseForPlayer(targetGuid);

        return true;
    }

    static bool HandleDismountCommand(ChatHandler* handler, char const* /*args*/)
    {
        Player* player = handler->GetSession()->GetPlayer();

        // If player is not mounted, so go out :)
        if (!player->IsMounted())
        {
            handler->SendSysMessage(LANG_CHAR_NON_MOUNTED);
            handler->SetSentErrorMessage(true);
            return false;
        }

        if (player->IsInFlight())
        {
            handler->SendSysMessage(LANG_YOU_IN_FLIGHT);
            handler->SetSentErrorMessage(true);
            return false;
        }

        player->Dismount();
        player->RemoveAurasByType(SPELL_AURA_MOUNTED);
        return true;
    }

    static bool HandleGUIDCommand(ChatHandler* handler, char const* /*args*/)
    {
        uint64 guid = handler->GetSession()->GetPlayer()->GetTarget();

        if (guid == 0)
        {
            handler->SendSysMessage(LANG_NO_SELECTION);
            handler->SetSentErrorMessage(true);
            return false;
        }

        handler->PSendSysMessage(LANG_OBJECT_GUID, GUID_LOPART(guid), GUID_HIPART(guid));
        return true;
    }

    static bool HandleHelpCommand(ChatHandler* handler, char const* args)
    {
        char const* cmd = strtok((char*)args, " ");
        if (!cmd)
        {
            handler->ShowHelpForCommand(handler->getCommandTable(), "help");
            handler->ShowHelpForCommand(handler->getCommandTable(), "");
        }
        else
        {
            if (!handler->ShowHelpForCommand(handler->getCommandTable(), cmd))
                handler->SendSysMessage(LANG_NO_HELP_CMD);
        }

        return true;
    }
    // move item to other slot
    static bool HandleItemMoveCommand(ChatHandler* handler, char const* args)
    {
        if (!*args)
            return false;

        char const* param1 = strtok((char*)args, " ");
        if (!param1)
            return false;

        char const* param2 = strtok(NULL, " ");
        if (!param2)
            return false;

        uint8 srcSlot = uint8(atoi(param1));
        uint8 dstSlot = uint8(atoi(param2));

        if (srcSlot == dstSlot)
            return true;

        if (!handler->GetSession()->GetPlayer()->IsValidPos(INVENTORY_SLOT_BAG_0, srcSlot, true))
            return false;

        if (!handler->GetSession()->GetPlayer()->IsValidPos(INVENTORY_SLOT_BAG_0, dstSlot, false))
            return false;

        uint16 src = ((INVENTORY_SLOT_BAG_0 << 8) | srcSlot);
        uint16 dst = ((INVENTORY_SLOT_BAG_0 << 8) | dstSlot);

        handler->GetSession()->GetPlayer()->SwapItem(src, dst);

        return true;
    }

    static bool HandleCooldownCommand(ChatHandler* handler, char const* args)
    {
        Player* target = handler->getSelectedPlayer();
        if (!target)
        {
            handler->SendSysMessage(LANG_PLAYER_NOT_FOUND);
            handler->SetSentErrorMessage(true);
            return false;
        }

        std::string nameLink = handler->GetNameLink(target);

        if (!*args)
        {
            target->RemoveAllSpellCooldown();
            handler->PSendSysMessage(LANG_REMOVEALL_COOLDOWN, nameLink.c_str());
        }
        else
        {
            // number or [name] Shift-click form |color|Hspell:spell_id|h[name]|h|r or Htalent form
            uint32 spellIid = handler->extractSpellIdFromLink((char*)args);
            if (!spellIid)
                return false;

            if (!sSpellMgr->GetSpellInfo(spellIid))
            {
                handler->PSendSysMessage(LANG_UNKNOWN_SPELL, target == handler->GetSession()->GetPlayer() ? handler->GetTrinityString(LANG_YOU) : nameLink.c_str());
                handler->SetSentErrorMessage(true);
                return false;
            }

            target->RemoveSpellCooldown(spellIid, true);
            handler->PSendSysMessage(LANG_REMOVE_COOLDOWN, spellIid, target == handler->GetSession()->GetPlayer() ? handler->GetTrinityString(LANG_YOU) : nameLink.c_str());
        }
        return true;
    }

    static bool HandleGetDistanceCommand(ChatHandler* handler, char const* args)
    {
        WorldObject* obj = NULL;

        if (*args)
        {
            uint64 guid = handler->extractGuidFromLink((char*)args);
            if (guid)
                obj = (WorldObject*)ObjectAccessor::GetObjectByTypeMask(*handler->GetSession()->GetPlayer(), guid, TYPEMASK_UNIT|TYPEMASK_GAMEOBJECT);

            if (!obj)
            {
                handler->SendSysMessage(LANG_PLAYER_NOT_FOUND);
                handler->SetSentErrorMessage(true);
                return false;
            }
        }
        else
        {
            obj = handler->getSelectedUnit();

            if (!obj)
            {
                handler->SendSysMessage(LANG_SELECT_CHAR_OR_CREATURE);
                handler->SetSentErrorMessage(true);
                return false;
            }
        }

        handler->PSendSysMessage(LANG_DISTANCE, handler->GetSession()->GetPlayer()->GetDistance(obj), handler->GetSession()->GetPlayer()->GetDistance2d(obj), handler->GetSession()->GetPlayer()->GetExactDist(obj), handler->GetSession()->GetPlayer()->GetExactDist2d(obj));
        return true;
    }
    // Teleport player to last position
    static bool HandleRecallCommand(ChatHandler* handler, char const* args)
    {
        Player* target;
        if (!handler->extractPlayerTarget((char*)args, &target))
            return false;

        // check online security
        if (handler->HasLowerSecurity(target, 0))
            return false;

        if (target->IsBeingTeleported())
        {
            handler->PSendSysMessage(LANG_IS_TELEPORTED, handler->GetNameLink(target).c_str());
            handler->SetSentErrorMessage(true);
            return false;
        }

        // stop flight if need
        if (target->IsInFlight())
        {
            target->GetMotionMaster()->MovementExpired();
            target->CleanupAfterTaxiFlight();
        }

        target->TeleportTo(target->m_recallMap, target->m_recallX, target->m_recallY, target->m_recallZ, target->m_recallO);
        return true;
    }

    static bool HandleSaveCommand(ChatHandler* handler, char const* /*args*/)
    {
        Player* player = handler->GetSession()->GetPlayer();

        // save GM account without delay and output message
        if (handler->GetSession()->HasPermission(rbac::RBAC_PERM_COMMANDS_SAVE_WITHOUT_DELAY))
        {
            if (Player* target = handler->getSelectedPlayer())
                target->SaveToDB();
            else
                player->SaveToDB();
            handler->SendSysMessage(LANG_PLAYER_SAVED);
            return true;
        }

        // save if the player has last been saved over 20 seconds ago
        uint32 saveInterval = sWorld->getIntConfig(CONFIG_INTERVAL_SAVE);
        if (saveInterval == 0 || (saveInterval > 20 * IN_MILLISECONDS && player->GetSaveTimer() <= saveInterval - 20 * IN_MILLISECONDS))
            player->SaveToDB();

        return true;
    }

    // Save all players in the world
    static bool HandleSaveAllCommand(ChatHandler* handler, char const* /*args*/)
    {
        sObjectAccessor->SaveAllPlayers();
        handler->SendSysMessage(LANG_PLAYERS_SAVED);
        return true;
    }

    // kick player
    static bool HandleKickPlayerCommand(ChatHandler* handler, char const* args)
    {
        Player* target = NULL;
        std::string playerName;
        if (!handler->extractPlayerTarget((char*)args, &target, NULL, &playerName))
            return false;

        if (handler->GetSession() && target == handler->GetSession()->GetPlayer())
        {
            handler->SendSysMessage(LANG_COMMAND_KICKSELF);
            handler->SetSentErrorMessage(true);
            return false;
        }

        // check online security
        if (handler->HasLowerSecurity(target, 0))
            return false;

        char const* kickReason = strtok(NULL, "\r");
        std::string kickReasonStr = "No reason";
        if (kickReason != NULL)
            kickReasonStr = kickReason;

        if (sWorld->getBoolConfig(CONFIG_SHOW_KICK_IN_WORLD))
            sWorld->SendWorldText(LANG_COMMAND_KICKMESSAGE_WORLD, (handler->GetSession() ? handler->GetSession()->GetPlayerName().c_str() : "Server"), playerName.c_str(), kickReasonStr.c_str());
        else
            handler->PSendSysMessage(LANG_COMMAND_KICKMESSAGE, playerName.c_str());

        target->GetSession()->KickPlayer();

        return true;
    }

    static bool HandleUnstuckCommand(ChatHandler* handler, char const* args)
    {
        // No args required for players
        if (handler->GetSession() && !handler->GetSession()->HasPermission(rbac::RBAC_PERM_COMMANDS_USE_UNSTUCK_WITH_ARGS))
        {
            // 7355: "Stuck"
            if (Player* player = handler->GetSession()->GetPlayer())
                player->CastSpell(player, 7355, false);
            return true;
        }

        if (!*args)
            return false;

        char* player_str = strtok((char*)args, " ");
        if (!player_str)
            return false;

        std::string location_str = "inn";
        if (char const* loc = strtok(NULL, " "))
            location_str = loc;

        Player* player = NULL;
        if (!handler->extractPlayerTarget(player_str, &player))
            return false;

        if (player->IsInFlight() || player->IsInCombat())
        {
            SpellInfo const* spellInfo = sSpellMgr->GetSpellInfo(7355);
            if (!spellInfo)
                return false;

            if (Player* caster = handler->GetSession()->GetPlayer())
                Spell::SendCastResult(caster, spellInfo, 0, SPELL_FAILED_CANT_DO_THAT_RIGHT_NOW);

            return false;
        }

        if (location_str == "inn")
        {
            player->TeleportTo(player->m_homebindMapId, player->m_homebindX, player->m_homebindY, player->m_homebindZ, player->GetOrientation());
            return true;
        }

        if (location_str == "graveyard")
        {
            player->RepopAtGraveyard();
            return true;
        }

        if (location_str == "startzone")
        {
            player->TeleportTo(player->GetStartPosition());
            return true;
        }

        //Not a supported argument
        return false;

    }

    static bool HandleLinkGraveCommand(ChatHandler* handler, char const* args)
    {
        if (!*args)
            return false;

        char* px = strtok((char*)args, " ");
        if (!px)
            return false;

        uint32 graveyardId = uint32(atoi(px));

        uint32 team;

        char* px2 = strtok(NULL, " ");

        if (!px2)
            team = 0;
        else if (strncmp(px2, "horde", 6) == 0)
            team = HORDE;
        else if (strncmp(px2, "alliance", 9) == 0)
            team = ALLIANCE;
        else
            return false;

        WorldSafeLocsEntry const* graveyard = sWorldSafeLocsStore.LookupEntry(graveyardId);

        if (!graveyard)
        {
            handler->PSendSysMessage(LANG_COMMAND_GRAVEYARDNOEXIST, graveyardId);
            handler->SetSentErrorMessage(true);
            return false;
        }

        Player* player = handler->GetSession()->GetPlayer();

        uint32 zoneId = player->GetZoneId();

        AreaTableEntry const* areaEntry = GetAreaEntryByAreaID(zoneId);
        if (!areaEntry || areaEntry->zone !=0)
        {
            handler->PSendSysMessage(LANG_COMMAND_GRAVEYARDWRONGZONE, graveyardId, zoneId);
            handler->SetSentErrorMessage(true);
            return false;
        }

        if (sObjectMgr->AddGraveYardLink(graveyardId, zoneId, team))
            handler->PSendSysMessage(LANG_COMMAND_GRAVEYARDLINKED, graveyardId, zoneId);
        else
            handler->PSendSysMessage(LANG_COMMAND_GRAVEYARDALRLINKED, graveyardId, zoneId);

        return true;
    }

    static bool HandleNearGraveCommand(ChatHandler* handler, char const* args)
    {
        uint32 team;

        size_t argStr = strlen(args);

        if (!*args)
            team = 0;
        else if (strncmp((char*)args, "horde", argStr) == 0)
            team = HORDE;
        else if (strncmp((char*)args, "alliance", argStr) == 0)
            team = ALLIANCE;
        else
            return false;

        Player* player = handler->GetSession()->GetPlayer();
        uint32 zone_id = player->GetZoneId();

        WorldSafeLocsEntry const* graveyard = sObjectMgr->GetClosestGraveYard(player->GetPositionX(), player->GetPositionY(), player->GetPositionZ(), player->GetMapId(), team);
        if (graveyard)
        {
            uint32 graveyardId = graveyard->ID;

            GraveYardData const* data = sObjectMgr->FindGraveYardData(graveyardId, zone_id);
            if (!data)
            {
                handler->PSendSysMessage(LANG_COMMAND_GRAVEYARDERROR, graveyardId);
                handler->SetSentErrorMessage(true);
                return false;
            }

            team = data->team;

            std::string team_name = handler->GetTrinityString(LANG_COMMAND_GRAVEYARD_NOTEAM);

            if (team == 0)
                team_name = handler->GetTrinityString(LANG_COMMAND_GRAVEYARD_ANY);
            else if (team == HORDE)
                team_name = handler->GetTrinityString(LANG_COMMAND_GRAVEYARD_HORDE);
            else if (team == ALLIANCE)
                team_name = handler->GetTrinityString(LANG_COMMAND_GRAVEYARD_ALLIANCE);

            handler->PSendSysMessage(LANG_COMMAND_GRAVEYARDNEAREST, graveyardId, team_name.c_str(), zone_id);
        }
        else
        {
            std::string team_name;

            if (team == HORDE)
                team_name = handler->GetTrinityString(LANG_COMMAND_GRAVEYARD_HORDE);
            else if (team == ALLIANCE)
                team_name = handler->GetTrinityString(LANG_COMMAND_GRAVEYARD_ALLIANCE);

            if (!team)
                handler->PSendSysMessage(LANG_COMMAND_ZONENOGRAVEYARDS, zone_id);
            else
                handler->PSendSysMessage(LANG_COMMAND_ZONENOGRAFACTION, zone_id, team_name.c_str());
        }

        return true;
    }

    static bool HandleShowAreaCommand(ChatHandler* handler, char const* args)
    {
        if (!*args)
            return false;

        Player* playerTarget = handler->getSelectedPlayer();
        if (!playerTarget)
        {
            handler->SendSysMessage(LANG_NO_CHAR_SELECTED);
            handler->SetSentErrorMessage(true);
            return false;
        }

        int32 area = GetAreaFlagByAreaID(atoi((char*)args));
        int32 offset = area / 32;
        uint32 val = uint32((1 << (area % 32)));

        if (area<0 || offset >= PLAYER_EXPLORED_ZONES_SIZE)
        {
            handler->SendSysMessage(LANG_BAD_VALUE);
            handler->SetSentErrorMessage(true);
            return false;
        }

        uint32 currFields = playerTarget->GetUInt32Value(PLAYER_EXPLORED_ZONES_1 + offset);
        playerTarget->SetUInt32Value(PLAYER_EXPLORED_ZONES_1 + offset, uint32((currFields | val)));

        handler->SendSysMessage(LANG_EXPLORE_AREA);
        return true;
    }

    static bool HandleHideAreaCommand(ChatHandler* handler, char const* args)
    {
        if (!*args)
            return false;

        Player* playerTarget = handler->getSelectedPlayer();
        if (!playerTarget)
        {
            handler->SendSysMessage(LANG_NO_CHAR_SELECTED);
            handler->SetSentErrorMessage(true);
            return false;
        }

        int32 area = GetAreaFlagByAreaID(atoi((char*)args));
        int32 offset = area / 32;
        uint32 val = uint32((1 << (area % 32)));

        if (area < 0 || offset >= PLAYER_EXPLORED_ZONES_SIZE)
        {
            handler->SendSysMessage(LANG_BAD_VALUE);
            handler->SetSentErrorMessage(true);
            return false;
        }

        uint32 currFields = playerTarget->GetUInt32Value(PLAYER_EXPLORED_ZONES_1 + offset);
        playerTarget->SetUInt32Value(PLAYER_EXPLORED_ZONES_1 + offset, uint32((currFields ^ val)));

        handler->SendSysMessage(LANG_UNEXPLORE_AREA);
        return true;
    }

    static bool HandleAddItemCommand(ChatHandler* handler, char const* args)
    {
        if (!*args)
            return false;

        uint32 itemId = 0;

        if (args[0] == '[')                                        // [name] manual form
        {
            char const* itemNameStr = strtok((char*)args, "]");

            if (itemNameStr && itemNameStr[0])
            {
                std::string itemName = itemNameStr+1;
                WorldDatabase.EscapeString(itemName);

                PreparedStatement* stmt = WorldDatabase.GetPreparedStatement(WORLD_SEL_ITEM_TEMPLATE_BY_NAME);
                stmt->setString(0, itemName);
                PreparedQueryResult result = WorldDatabase.Query(stmt);

                if (!result)
                {
                    handler->PSendSysMessage(LANG_COMMAND_COULDNOTFIND, itemNameStr+1);
                    handler->SetSentErrorMessage(true);
                    return false;
                }
                itemId = result->Fetch()->GetUInt32();
            }
            else
                return false;
        }
        else                                                    // item_id or [name] Shift-click form |color|Hitem:item_id:0:0:0|h[name]|h|r
        {
            char const* id = handler->extractKeyFromLink((char*)args, "Hitem");
            if (!id)
                return false;
            itemId = uint32(atol(id));
        }

        char const* ccount = strtok(NULL, " ");

        int32 count = 1;

        if (ccount)
            count = strtol(ccount, NULL, 10);

        if (count == 0)
            count = 1;

        Player* player = handler->GetSession()->GetPlayer();
        Player* playerTarget = handler->getSelectedPlayer();
        if (!playerTarget)
            playerTarget = player;

        TC_LOG_DEBUG("misc", handler->GetTrinityString(LANG_ADDITEM), itemId, count);

        ItemTemplate const* itemTemplate = sObjectMgr->GetItemTemplate(itemId);
        if (!itemTemplate)
        {
            handler->PSendSysMessage(LANG_COMMAND_ITEMIDINVALID, itemId);
            handler->SetSentErrorMessage(true);
            return false;
        }

        // Subtract
        if (count < 0)
        {
            playerTarget->DestroyItemCount(itemId, -count, true, false);
            handler->PSendSysMessage(LANG_REMOVEITEM, itemId, -count, handler->GetNameLink(playerTarget).c_str());
            return true;
        }

        // Adding items
        uint32 noSpaceForCount = 0;

        // check space and find places
        ItemPosCountVec dest;
        InventoryResult msg = playerTarget->CanStoreNewItem(NULL_BAG, NULL_SLOT, dest, itemId, count, &noSpaceForCount);
        if (msg != EQUIP_ERR_OK)                               // convert to possible store amount
            count -= noSpaceForCount;

        if (count == 0 || dest.empty())                         // can't add any
        {
            handler->PSendSysMessage(LANG_ITEM_CANNOT_CREATE, itemId, noSpaceForCount);
            handler->SetSentErrorMessage(true);
            return false;
        }

        Item* item = playerTarget->StoreNewItem(dest, itemId, true, Item::GenerateItemRandomPropertyId(itemId));

        // remove binding (let GM give it to another player later)
        if (player == playerTarget)
            for (ItemPosCountVec::const_iterator itr = dest.begin(); itr != dest.end(); ++itr)
                if (Item* item1 = player->GetItemByPos(itr->pos))
                    item1->SetBinding(false);

        if (count > 0 && item)
        {
            player->SendNewItem(item, count, false, true);
            if (player != playerTarget)
                playerTarget->SendNewItem(item, count, true, false);
        }

        if (noSpaceForCount > 0)
            handler->PSendSysMessage(LANG_ITEM_CANNOT_CREATE, itemId, noSpaceForCount);

        return true;
    }

    static bool HandleAddItemSetCommand(ChatHandler* handler, char const* args)
    {
        if (!*args)
            return false;

        char const* id = handler->extractKeyFromLink((char*)args, "Hitemset"); // number or [name] Shift-click form |color|Hitemset:itemset_id|h[name]|h|r
        if (!id)
            return false;

        uint32 itemSetId = atol(id);

        // prevent generation all items with itemset field value '0'
        if (itemSetId == 0)
        {
            handler->PSendSysMessage(LANG_NO_ITEMS_FROM_ITEMSET_FOUND, itemSetId);
            handler->SetSentErrorMessage(true);
            return false;
        }

        Player* player = handler->GetSession()->GetPlayer();
        Player* playerTarget = handler->getSelectedPlayer();
        if (!playerTarget)
            playerTarget = player;

        TC_LOG_DEBUG("misc", handler->GetTrinityString(LANG_ADDITEMSET), itemSetId);

        bool found = false;
        ItemTemplateContainer const* its = sObjectMgr->GetItemTemplateStore();
        for (ItemTemplateContainer::const_iterator itr = its->begin(); itr != its->end(); ++itr)
        {
            if (itr->second.ItemSet == itemSetId)
            {
                found = true;
                ItemPosCountVec dest;
                InventoryResult msg = playerTarget->CanStoreNewItem(NULL_BAG, NULL_SLOT, dest, itr->second.ItemId, 1);
                if (msg == EQUIP_ERR_OK)
                {
                    Item* item = playerTarget->StoreNewItem(dest, itr->second.ItemId, true);

                    // remove binding (let GM give it to another player later)
                    if (player == playerTarget)
                        item->SetBinding(false);

                    player->SendNewItem(item, 1, false, true);
                    if (player != playerTarget)
                        playerTarget->SendNewItem(item, 1, true, false);
                }
                else
                {
                    player->SendEquipError(msg, NULL, NULL, itr->second.ItemId);
                    handler->PSendSysMessage(LANG_ITEM_CANNOT_CREATE, itr->second.ItemId, 1);
                }
            }
        }

        if (!found)
        {
            handler->PSendSysMessage(LANG_NO_ITEMS_FROM_ITEMSET_FOUND, itemSetId);
            handler->SetSentErrorMessage(true);
            return false;
        }

        return true;
    }

    static bool HandleBankCommand(ChatHandler* handler, char const* /*args*/)
    {
        handler->GetSession()->SendShowBank(handler->GetSession()->GetPlayer()->GetGUID());
        return true;
    }

    static bool HandleChangeWeather(ChatHandler* handler, char const* args)
    {
        if (!*args)
            return false;

        // Weather is OFF
        if (!sWorld->getBoolConfig(CONFIG_WEATHER))
        {
            handler->SendSysMessage(LANG_WEATHER_DISABLED);
            handler->SetSentErrorMessage(true);
            return false;
        }

        // *Change the weather of a cell
        char const* px = strtok((char*)args, " ");
        char const* py = strtok(NULL, " ");

        if (!px || !py)
            return false;

        uint32 type = uint32(atoi(px));                         //0 to 3, 0: fine, 1: rain, 2: snow, 3: sand
        float grade = float(atof(py));                          //0 to 1, sending -1 is instand good weather

        Player* player = handler->GetSession()->GetPlayer();
        uint32 zoneid = player->GetZoneId();

        Weather* weather = WeatherMgr::FindWeather(zoneid);

        if (!weather)
            weather = WeatherMgr::AddWeather(zoneid);
        if (!weather)
        {
            handler->SendSysMessage(LANG_NO_WEATHER);
            handler->SetSentErrorMessage(true);
            return false;
        }

        weather->SetWeather(WeatherType(type), grade);

        return true;
    }


    static bool HandleMaxSkillCommand(ChatHandler* handler, char const* /*args*/)
    {
        Player* SelectedPlayer = handler->getSelectedPlayer();
        if (!SelectedPlayer)
        {
            handler->SendSysMessage(LANG_NO_CHAR_SELECTED);
            handler->SetSentErrorMessage(true);
            return false;
        }

        // each skills that have max skill value dependent from level seted to current level max skill value
        SelectedPlayer->UpdateSkillsToMaxSkillsForLevel();
        return true;
    }

    static bool HandleSetSkillCommand(ChatHandler* handler, char const* args)
    {
        // number or [name] Shift-click form |color|Hskill:skill_id|h[name]|h|r
        char const* skillStr = handler->extractKeyFromLink((char*)args, "Hskill");
        if (!skillStr)
            return false;

        char const* levelStr = strtok(NULL, " ");
        if (!levelStr)
            return false;

        char const* maxPureSkill = strtok(NULL, " ");

        int32 skill = atoi(skillStr);
        if (skill <= 0)
        {
            handler->PSendSysMessage(LANG_INVALID_SKILL_ID, skill);
            handler->SetSentErrorMessage(true);
            return false;
        }

        int32 level = uint32(atol(levelStr));

        Player* target = handler->getSelectedPlayer();
        if (!target)
        {
            handler->SendSysMessage(LANG_NO_CHAR_SELECTED);
            handler->SetSentErrorMessage(true);
            return false;
        }

        SkillLineEntry const* skillLine = sSkillLineStore.LookupEntry(skill);
        if (!skillLine)
        {
            handler->PSendSysMessage(LANG_INVALID_SKILL_ID, skill);
            handler->SetSentErrorMessage(true);
            return false;
        }

        bool targetHasSkill = target->GetSkillValue(skill);

        // If our target does not yet have the skill they are trying to add to them, the chosen level also becomes
        // the max level of the new profession.
        uint16 max = maxPureSkill ? atol (maxPureSkill) : targetHasSkill ? target->GetPureMaxSkillValue(skill) : uint16(level);

        if (level <= 0 || level > max || max <= 0)
            return false;

        // If the player has the skill, we get the current skill step. If they don't have the skill, we
        // add the skill to the player's book with step 1 (which is the first rank, in most cases something
        // like 'Apprentice <skill>'.
        target->SetSkill(skill, targetHasSkill ? target->GetSkillStep(skill) : 1, level, max);
        handler->PSendSysMessage(LANG_SET_SKILL, skill, skillLine->name[handler->GetSessionDbcLocale()], handler->GetNameLink(target).c_str(), level, max);
        return true;
    }

    /**
    * @name Player command: .pinfo
    * @date 05/19/2013
    *
    * @brief Prints information about a character and it's linked account to the commander
    *
    * Non-applying information, e.g. a character that is not in gm mode right now or
    * that is not banned/muted, is not printed
    *
    * This can be done either by giving a name or by targeting someone, else, it'll use the commander
    *
    * @param args name   Prints information according to the given name to the commander
    *             target Prints information on the target to the commander
    *             none   No given args results in printing information on the commander
    *
    * @return Several pieces of information about the character and the account
    **/

    static bool HandlePInfoCommand(ChatHandler* handler, char const* args)
    {
        // Define ALL the player variables!
        Player* target;
        uint64 targetGuid;
        std::string targetName;

        // To make sure we get a target, we convert our guid to an omniversal...
        uint32 parseGUID = MAKE_NEW_GUID(atol((char*)args), 0, HIGHGUID_PLAYER);

        // ... and make sure we get a target, somehow.
        if (sObjectMgr->GetPlayerNameByGUID(parseGUID, targetName))
        {
            target = sObjectMgr->GetPlayerByLowGUID(parseGUID);
            targetGuid = parseGUID;
        }
        // if not, then return false. Which shouldn't happen, now should it ?
        else if (!handler->extractPlayerTarget((char*)args, &target, &targetGuid, &targetName))
            return false;

        /* The variables we extract for the command. They are
         * default as "does not exist" to prevent problems
         * The output is printed in the follow manner:
         *
         * Player %s %s (guid: %u)                   - I.    LANG_PINFO_PLAYER
         * ** GM Mode active, Phase: -1              - II.   LANG_PINFO_GM_ACTIVE (if GM)
         * ** Banned: (Type, Reason, Time, By)       - III.  LANG_PINFO_BANNED (if banned)
         * ** Muted: (Time, Reason, By)              - IV.   LANG_PINFO_MUTED (if muted)
         * * Account: %s (id: %u), GM Level: %u      - V.    LANG_PINFO_ACC_ACCOUNT
         * * Last Login: %u (Failed Logins: %u)      - VI.   LANG_PINFO_ACC_LASTLOGIN
         * * Uses OS: %s - Latency: %u ms            - VII.  LANG_PINFO_ACC_OS
         * * Registration Email: %s - Email: %s      - VIII. LANG_PINFO_ACC_REGMAILS
         * * Last IP: %u (Locked: %s)                - IX.   LANG_PINFO_ACC_IP
         * * Level: %u (%u/%u XP (%u XP left)        - X.    LANG_PINFO_CHR_LEVEL
         * * Race: %s %s, Class %s                   - XI.   LANG_PINFO_CHR_RACE
         * * Alive ?: %s                             - XII.  LANG_PINFO_CHR_ALIVE
         * * Phase: %s                               - XIII. LANG_PINFO_CHR_PHASE (if not GM)
         * * Money: %ug%us%uc                        - XIV.  LANG_PINFO_CHR_MONEY
         * * Map: %s, Area: %s                       - XV.   LANG_PINFO_CHR_MAP
         * * Guild: %s (Id: %u)                      - XVI.  LANG_PINFO_CHR_GUILD (if in guild)
         * ** Rank: %s                               - XVII. LANG_PINFO_CHR_GUILD_RANK (if in guild)
         * ** Note: %s                               - XVIII.LANG_PINFO_CHR_GUILD_NOTE (if in guild and has note)
         * ** O. Note: %s                            - XVIX. LANG_PINFO_CHR_GUILD_ONOTE (if in guild and has officer note)
         * * Played time: %s                         - XX.   LANG_PINFO_CHR_PLAYEDTIME
         * * Mails: %u Read/%u Total                 - XXI.  LANG_PINFO_CHR_MAILS (if has mails)
         *
         * Not all of them can be moved to the top. These should
         * place the most important ones to the head, though.
         *
         * For a cleaner overview, I segment each output in Roman numerals
         */

        // Account data print variables
        std::string userName          = handler->GetTrinityString(LANG_ERROR);
        uint32 accId                  = 0;
        uint32 lowguid                = GUID_LOPART(targetGuid);
        std::string eMail             = handler->GetTrinityString(LANG_ERROR);
        std::string regMail           = handler->GetTrinityString(LANG_ERROR);
        uint32 security               = 0;
        std::string lastIp            = handler->GetTrinityString(LANG_ERROR);
        uint8 locked                  = 0;
        std::string lastLogin         = handler->GetTrinityString(LANG_ERROR);
        uint32 failedLogins           = 0;
        uint32 latency                = 0;
        std::string OS                = "None";

        // Mute data print variables
        int64 muteTime                = -1;
        std::string muteReason        = "unknown";
        std::string muteBy            = "unknown";

        // Ban data print variables
        int64 banTime                 = -1;
        std::string banType           = "None";
        std::string banReason         = "Unknown";
        std::string bannedBy          = "Unknown";

        // Character data print variables
        uint8 raceid, classid           = 0; //RACE_NONE, CLASS_NONE
        std::string raceStr, classStr   = "None";
        uint8 gender                    = 0;
        int8 locale                     = handler->GetSessionDbcLocale();
        std::string genderStr           = handler->GetTrinityString(LANG_ERROR);
        uint32 totalPlayerTime          = 0;
        uint8 level                     = 0;
        std::string alive               = handler->GetTrinityString(LANG_ERROR);
        uint32 money                    = 0;
        uint32 xp                       = 0;
        uint32 xptotal                  = 0;

        // Position data print
        uint32 mapId;
        uint32 areaId;
        uint32 phase            = 0;
        std::string areaName    = "<unknown>";
        std::string zoneName    = "<unknown>";

        // Guild data print variables defined so that they exist, but are not necessarily used
        uint32 guildId           = 0;
        uint8 guildRankId        = 0;
        std::string guildName;
        std::string guildRank;
        std::string note;
        std::string officeNote;

        // Mail data print is only defined if you have a mail

        if (target)
        {
            // check online security
            if (handler->HasLowerSecurity(target, 0))
                return false;

            accId             = target->GetSession()->GetAccountId();
            money             = target->GetMoney();
            totalPlayerTime   = target->GetTotalPlayedTime();
            level             = target->getLevel();
            latency           = target->GetSession()->GetLatency();
            raceid            = target->getRace();
            classid           = target->getClass();
            muteTime          = target->GetSession()->m_muteTime;
            mapId             = target->GetMapId();
            areaId            = target->GetAreaId();
            alive             = target->IsAlive() ? "Yes" : "No";
            gender            = target->getGender();
            phase             = target->GetPhaseMask();
        }
        // get additional information from DB
        else
        {
            // check offline security
            if (handler->HasLowerSecurity(NULL, targetGuid))
                return false;

            // Query informations from the DB
            PreparedStatement* stmt = CharacterDatabase.GetPreparedStatement(CHAR_SEL_CHAR_PINFO);
            stmt->setUInt32(0, lowguid);
            PreparedQueryResult result = CharacterDatabase.Query(stmt);

            if (!result)
                return false;

            Field* fields      = result->Fetch();
            totalPlayerTime    = fields[0].GetUInt32();
            level              = fields[1].GetUInt8();
            money              = fields[2].GetUInt32();
            accId              = fields[3].GetUInt32();
            raceid             = fields[4].GetUInt8();
            classid            = fields[5].GetUInt8();
            mapId              = fields[6].GetUInt16();
            areaId             = fields[7].GetUInt16();
            gender             = fields[8].GetUInt8();
            uint32 health      = fields[9].GetUInt32();
            uint32 playerFlags = fields[10].GetUInt32();

            if (!health || playerFlags & PLAYER_FLAGS_GHOST)
                alive = "No";
            else
                alive = "Yes";
        }

        // Query the prepared statement for login data
        PreparedStatement* stmt = LoginDatabase.GetPreparedStatement(LOGIN_SEL_PINFO);
        stmt->setInt32(0, int32(realmID));
        stmt->setUInt32(1, accId);
        PreparedQueryResult result = LoginDatabase.Query(stmt);

        if (result)
        {
            Field* fields = result->Fetch();
            userName      = fields[0].GetString();
            security      = fields[1].GetUInt8();

            // Only fetch these fields if commander has sufficient rights)
            if (handler->HasPermission(rbac::RBAC_PERM_COMMANDS_PINFO_CHECK_PERSONAL_DATA) && // RBAC Perm. 48, Role 39
               (!handler->GetSession() || handler->GetSession()->GetSecurity() >= AccountTypes(security)))
            {
                eMail     = fields[2].GetString();
                regMail   = fields[3].GetString();
                lastIp    = fields[4].GetString();
                lastLogin = fields[5].GetString();

                uint32 ip = inet_addr(lastIp.c_str());
                EndianConvertReverse(ip);

                // If ip2nation table is populated, it displays the country
                PreparedStatement* stmt = LoginDatabase.GetPreparedStatement(LOGIN_SEL_IP2NATION_COUNTRY);
                stmt->setUInt32(0, ip);
                if (PreparedQueryResult result2 = LoginDatabase.Query(stmt))
                {
                    Field* fields2 = result2->Fetch();
                    lastIp.append(" (");
                    lastIp.append(fields2[0].GetString());
                    lastIp.append(")");
                }
            }
            else
            {
                eMail     = "Unauthorized";
                lastIp    = "Unauthorized";
                lastLogin = "Unauthorized";
            }
            muteTime      = fields[6].GetUInt64();
            muteReason    = fields[7].GetString();
            muteBy        = fields[8].GetString();
            failedLogins  = fields[9].GetUInt32();
            locked        = fields[10].GetUInt8();
            OS            = fields[11].GetString();
        }

        // Creates a chat link to the character. Returns nameLink
        std::string nameLink = handler->playerLink(targetName);

        // Returns banType, banTime, bannedBy, banreason
        PreparedStatement* stmt2 = LoginDatabase.GetPreparedStatement(LOGIN_SEL_PINFO_BANS);
        stmt2->setUInt32(0, accId);
        PreparedQueryResult result2 = LoginDatabase.Query(stmt2);
        if (!result2)
        {
            banType = "Character";
            stmt = CharacterDatabase.GetPreparedStatement(CHAR_SEL_PINFO_BANS);
            stmt->setUInt32(0, lowguid);
            result2 = CharacterDatabase.Query(stmt);
        }

        if (result2)
        {
            Field* fields = result2->Fetch();
            banTime       = int64(fields[1].GetUInt64() ? 0 : fields[0].GetUInt32());
            bannedBy      = fields[2].GetString();
            banReason     = fields[3].GetString();
        }

        // Can be used to query data from World database
        stmt2 = WorldDatabase.GetPreparedStatement(WORLD_SEL_REQ_XP);
        stmt2->setUInt8(0, level);
        PreparedQueryResult result3 = WorldDatabase.Query(stmt2);

        if (result3)
        {
            Field* fields = result3->Fetch();
            xptotal       = fields[0].GetUInt32();
        }

        // Can be used to query data from Characters database
        stmt2 = CharacterDatabase.GetPreparedStatement(CHAR_SEL_PINFO_XP);
        stmt2->setUInt32(0, lowguid);
        PreparedQueryResult result4 = CharacterDatabase.Query(stmt2);

        if (result4)
        {
            Field* fields = result4->Fetch();
            xp            = fields[0].GetUInt32(); // Used for "current xp" output and "%u XP Left" calculation
            uint32 gguid  = fields[1].GetUInt32(); // We check if have a guild for the person, so we might not require to query it at all

            if (gguid != 0)
            {
                // Guild Data - an own query, because it may not happen.
                PreparedStatement* stmt3 = CharacterDatabase.GetPreparedStatement(CHAR_SEL_GUILD_MEMBER_EXTENDED);
                stmt3->setUInt32(0, lowguid);
                PreparedQueryResult result5 = CharacterDatabase.Query(stmt3);
                if (result5)
                {
                    Field* fields  = result5->Fetch();
                    guildId        = fields[0].GetUInt32();
                    guildName      = fields[1].GetString();
                    guildRank      = fields[2].GetString();
                    guildRankId    = fields[3].GetUInt8();
                    note           = fields[4].GetString();
                    officeNote     = fields[5].GetString();
                }
            }
        }

        // Initiate output
        // Output I. LANG_PINFO_PLAYER
        handler->PSendSysMessage(LANG_PINFO_PLAYER, target ? "" : handler->GetTrinityString(LANG_OFFLINE), nameLink.c_str(), lowguid);

        // Output II. LANG_PINFO_GM_ACTIVE if character is gamemaster
        if (target && target->IsGameMaster())
            handler->PSendSysMessage(LANG_PINFO_GM_ACTIVE);

        // Output III. LANG_PINFO_BANNED if ban exists and is applied
        if (banTime >= 0)
            handler->PSendSysMessage(LANG_PINFO_BANNED, banType.c_str(), banReason.c_str(), banTime > 0 ? secsToTimeString(banTime - time(NULL), true).c_str() : "permanently", bannedBy.c_str());

        // Output IV. LANG_PINFO_MUTED if mute is applied
        if (muteTime > 0)
            handler->PSendSysMessage(LANG_PINFO_MUTED, secsToTimeString(muteTime - time(NULL), true).c_str(), muteReason.c_str(), muteBy.c_str());

        // Output V. LANG_PINFO_ACC_ACCOUNT
        handler->PSendSysMessage(LANG_PINFO_ACC_ACCOUNT, userName.c_str(), accId, security);

        // Output VI. LANG_PINFO_ACC_LASTLOGIN
        handler->PSendSysMessage(LANG_PINFO_ACC_LASTLOGIN, lastLogin.c_str(), failedLogins);

        // Output VII. LANG_PINFO_ACC_OS
        handler->PSendSysMessage(LANG_PINFO_ACC_OS, OS.c_str(), latency);

        // Output VIII. LANG_PINFO_ACC_REGMAILS
        handler->PSendSysMessage(LANG_PINFO_ACC_REGMAILS, regMail.c_str(), eMail.c_str());

        // Output IX. LANG_PINFO_ACC_IP
        handler->PSendSysMessage(LANG_PINFO_ACC_IP, lastIp.c_str(), locked ? "Yes" : "No");

        // Output X. LANG_PINFO_CHR_LEVEL
        if (level != sWorld->getIntConfig(CONFIG_MAX_PLAYER_LEVEL))
            handler->PSendSysMessage(LANG_PINFO_CHR_LEVEL_LOW, level, xp, xptotal, (xptotal - xp));
        else
            handler->PSendSysMessage(LANG_PINFO_CHR_LEVEL_HIGH, level);

        // Output XI. LANG_PINFO_CHR_RACE
        raceStr  = GetRaceName(raceid, locale);
        classStr = GetClassName(classid, locale);
        handler->PSendSysMessage(LANG_PINFO_CHR_RACE, (gender == 0 ? handler->GetTrinityString(LANG_CHARACTER_GENDER_MALE) : handler->GetTrinityString(LANG_CHARACTER_GENDER_FEMALE)), raceStr.c_str(), classStr.c_str());

        // Output XII. LANG_PINFO_CHR_ALIVE
        handler->PSendSysMessage(LANG_PINFO_CHR_ALIVE, alive.c_str());

        // Output XIII. LANG_PINFO_CHR_PHASE if player is not in GM mode (GM is in every phase)
        if (target && !target->IsGameMaster())                            // IsInWorld() returns false on loadingscreen, so it's more
            handler->PSendSysMessage(LANG_PINFO_CHR_PHASE, phase);        // precise than just target (safer ?).
                                                                          // However, as we usually just require a target here, we use target instead.
        // Output XIV. LANG_PINFO_CHR_MONEY
        uint32 gold                   = money / GOLD;
        uint32 silv                   = (money % GOLD) / SILVER;
        uint32 copp                   = (money % GOLD) % SILVER;
        handler->PSendSysMessage(LANG_PINFO_CHR_MONEY, gold, silv, copp);

        // Position data
        MapEntry const* map = sMapStore.LookupEntry(mapId);
        AreaTableEntry const* area = GetAreaEntryByAreaID(areaId);
        if (area)
        {
            areaName = area->area_name[locale];

            AreaTableEntry const* zone = GetAreaEntryByAreaID(area->zone);
            if (zone)
                zoneName = zone->area_name[locale];
        }

        if (target)
            handler->PSendSysMessage(LANG_PINFO_CHR_MAP, map->name[locale], (!zoneName.empty() ? zoneName.c_str() : "<Unknown>"), (!areaName.empty() ? areaName.c_str() : "<Unknown>"));

        // Output XVII. - XVIX. if they are not empty
        if (!guildName.empty())
        {
            handler->PSendSysMessage(LANG_PINFO_CHR_GUILD, guildName.c_str(), guildId);
            handler->PSendSysMessage(LANG_PINFO_CHR_GUILD_RANK, guildRank.c_str(), uint32(guildRankId));
            if (!note.empty())
                handler->PSendSysMessage(LANG_PINFO_CHR_GUILD_NOTE, note.c_str());
            if (!officeNote.empty())
                handler->PSendSysMessage(LANG_PINFO_CHR_GUILD_ONOTE, officeNote.c_str());
        }

        // Output XX. LANG_PINFO_CHR_PLAYEDTIME
        handler->PSendSysMessage(LANG_PINFO_CHR_PLAYEDTIME, (secsToTimeString(totalPlayerTime, true, true)).c_str());

        // Mail Data - an own query, because it may or may not be useful.
        // SQL: "SELECT SUM(CASE WHEN (checked & 1) THEN 1 ELSE 0 END) AS 'readmail', COUNT(*) AS 'totalmail' FROM mail WHERE `receiver` = ?"
        PreparedStatement* stmt4 = CharacterDatabase.GetPreparedStatement(CHAR_SEL_PINFO_MAILS);
        stmt4->setUInt32(0, lowguid);
        PreparedQueryResult result6 = CharacterDatabase.Query(stmt4);
        if (result6)
        {
            // Define the variables, so the compiler knows they exist
            uint32 rmailint = 0;

            // Fetch the fields - readmail is a SUM(x) and given out as char! Thus...
            // ... while totalmail is a COUNT(x), which is given out as INt64, which we just convert on fetch...
            Field* fields         = result6->Fetch();
            std::string readmail  = fields[0].GetString();
            uint32 totalmail      = uint32(fields[1].GetUInt64());

            // ... we have to convert it from Char to int. We can use totalmail as it is
            rmailint = atol(readmail.c_str());

            // Output XXI. LANG_INFO_CHR_MAILS if at least one mail is given
            if (totalmail >= 1)
               handler->PSendSysMessage(LANG_PINFO_CHR_MAILS, rmailint, totalmail);
        }

        return true;
    }

    static bool HandleRespawnCommand(ChatHandler* handler, char const* /*args*/)
    {
        Player* player = handler->GetSession()->GetPlayer();

        // accept only explicitly selected target (not implicitly self targeting case)
        Unit* target = handler->getSelectedUnit();
        if (player->GetTarget() && target)
        {
            if (target->GetTypeId() != TYPEID_UNIT || target->IsPet())
            {
                handler->SendSysMessage(LANG_SELECT_CREATURE);
                handler->SetSentErrorMessage(true);
                return false;
            }

            if (target->isDead())
                target->ToCreature()->Respawn();
            return true;
        }

        CellCoord p(Trinity::ComputeCellCoord(player->GetPositionX(), player->GetPositionY()));
        Cell cell(p);
        cell.SetNoCreate();

        Trinity::RespawnDo u_do;
        Trinity::WorldObjectWorker<Trinity::RespawnDo> worker(player, u_do);

        TypeContainerVisitor<Trinity::WorldObjectWorker<Trinity::RespawnDo>, GridTypeMapContainer > obj_worker(worker);
        cell.Visit(p, obj_worker, *player->GetMap(), *player, player->GetGridActivationRange());

        return true;
    }

    // mute player for some times
    static bool HandleMuteCommand(ChatHandler* handler, char const* args)
    {
        char* nameStr;
        char* delayStr;
        handler->extractOptFirstArg((char*)args, &nameStr, &delayStr);
        if (!delayStr)
            return false;

        char const* muteReason = strtok(NULL, "\r");
        std::string muteReasonStr = "No reason";
        if (muteReason != NULL)
            muteReasonStr = muteReason;

        Player* target;
        uint64 targetGuid;
        std::string targetName;
        if (!handler->extractPlayerTarget(nameStr, &target, &targetGuid, &targetName))
            return false;

        uint32 accountId = target ? target->GetSession()->GetAccountId() : sObjectMgr->GetPlayerAccountIdByGUID(targetGuid);

        // find only player from same account if any
        if (!target)
            if (WorldSession* session = sWorld->FindSession(accountId))
                target = session->GetPlayer();

        uint32 notSpeakTime = uint32(atoi(delayStr));

        // must have strong lesser security level
        if (handler->HasLowerSecurity (target, targetGuid, true))
            return false;

        PreparedStatement* stmt = LoginDatabase.GetPreparedStatement(LOGIN_UPD_MUTE_TIME);
        std::string muteBy = "";
        if (handler->GetSession())
            muteBy = handler->GetSession()->GetPlayerName();
        else
            muteBy = "Console";

        if (target)
        {
            // Target is online, mute will be in effect right away.
            int64 muteTime = time(NULL) + notSpeakTime * MINUTE;
            target->GetSession()->m_muteTime = muteTime;
            stmt->setInt64(0, muteTime);
            std::string nameLink = handler->playerLink(targetName);

            if (sWorld->getBoolConfig(CONFIG_SHOW_MUTE_IN_WORLD))
            {
                sWorld->SendWorldText(LANG_COMMAND_MUTEMESSAGE_WORLD, (handler->GetSession() ? handler->GetSession()->GetPlayerName().c_str() : "Server"), nameLink.c_str(), notSpeakTime, muteReasonStr.c_str());
                ChatHandler(target->GetSession()).PSendSysMessage(LANG_YOUR_CHAT_DISABLED, notSpeakTime, muteBy.c_str(), muteReasonStr.c_str());
            }
            else
            {
                ChatHandler(target->GetSession()).PSendSysMessage(LANG_YOUR_CHAT_DISABLED, notSpeakTime, muteBy.c_str(), muteReasonStr.c_str());
            }
        }
        else
        {
            // Target is offline, mute will be in effect starting from the next login.
            int32 muteTime = -int32(notSpeakTime * MINUTE);
            stmt->setInt64(0, muteTime);
        }

        stmt->setString(1, muteReasonStr.c_str());
        stmt->setString(2, muteBy.c_str());
        stmt->setUInt32(3, accountId);
        LoginDatabase.Execute(stmt);
        std::string nameLink = handler->playerLink(targetName);

            if (sWorld->getBoolConfig(CONFIG_SHOW_MUTE_IN_WORLD) && !target)
                sWorld->SendWorldText(LANG_COMMAND_MUTEMESSAGE_WORLD, handler->GetSession()->GetPlayerName().c_str(), nameLink.c_str(), notSpeakTime, muteReasonStr.c_str());
            else
                handler->PSendSysMessage(target ? LANG_YOU_DISABLE_CHAT : LANG_COMMAND_DISABLE_CHAT_DELAYED, nameLink.c_str(), notSpeakTime, muteReasonStr.c_str());
        return true;
    }

    // unmute player
    static bool HandleUnmuteCommand(ChatHandler* handler, char const* args)
    {
        Player* target;
        uint64 targetGuid;
        std::string targetName;
        if (!handler->extractPlayerTarget((char*)args, &target, &targetGuid, &targetName))
            return false;

        uint32 accountId = target ? target->GetSession()->GetAccountId() : sObjectMgr->GetPlayerAccountIdByGUID(targetGuid);

        // find only player from same account if any
        if (!target)
            if (WorldSession* session = sWorld->FindSession(accountId))
                target = session->GetPlayer();

        // must have strong lesser security level
        if (handler->HasLowerSecurity (target, targetGuid, true))
            return false;

        if (target)
        {
            if (target->CanSpeak())
            {
                handler->SendSysMessage(LANG_CHAT_ALREADY_ENABLED);
                handler->SetSentErrorMessage(true);
                return false;
            }

            target->GetSession()->m_muteTime = 0;
        }

        PreparedStatement* stmt = LoginDatabase.GetPreparedStatement(LOGIN_UPD_MUTE_TIME);
        stmt->setInt64(0, 0);
        stmt->setString(1, "");
        stmt->setString(2, "");
        stmt->setUInt32(3, accountId);
        LoginDatabase.Execute(stmt);

        if (target)
            ChatHandler(target->GetSession()).PSendSysMessage(LANG_YOUR_CHAT_ENABLED);

        std::string nameLink = handler->playerLink(targetName);

        handler->PSendSysMessage(LANG_YOU_ENABLE_CHAT, nameLink.c_str());

        return true;
    }


    static bool HandleMovegensCommand(ChatHandler* handler, char const* /*args*/)
    {
        Unit* unit = handler->getSelectedUnit();
        if (!unit)
        {
            handler->SendSysMessage(LANG_SELECT_CHAR_OR_CREATURE);
            handler->SetSentErrorMessage(true);
            return false;
        }

        handler->PSendSysMessage(LANG_MOVEGENS_LIST, (unit->GetTypeId() == TYPEID_PLAYER ? "Player" : "Creature"), unit->GetGUIDLow());

        MotionMaster* motionMaster = unit->GetMotionMaster();
        float x, y, z;
        motionMaster->GetDestination(x, y, z);

        for (uint8 i = 0; i < MAX_MOTION_SLOT; ++i)
        {
            MovementGenerator* movementGenerator = motionMaster->GetMotionSlot(i);
            if (!movementGenerator)
            {
                handler->SendSysMessage("Empty");
                continue;
            }

            switch (movementGenerator->GetMovementGeneratorType())
            {
                case IDLE_MOTION_TYPE:
                    handler->SendSysMessage(LANG_MOVEGENS_IDLE);
                    break;
                case RANDOM_MOTION_TYPE:
                    handler->SendSysMessage(LANG_MOVEGENS_RANDOM);
                    break;
                case WAYPOINT_MOTION_TYPE:
                    handler->SendSysMessage(LANG_MOVEGENS_WAYPOINT);
                    break;
                case ANIMAL_RANDOM_MOTION_TYPE:
                    handler->SendSysMessage(LANG_MOVEGENS_ANIMAL_RANDOM);
                    break;
                case CONFUSED_MOTION_TYPE:
                    handler->SendSysMessage(LANG_MOVEGENS_CONFUSED);
                    break;
                case CHASE_MOTION_TYPE:
                {
                    Unit* target = NULL;
                    if (unit->GetTypeId() == TYPEID_PLAYER)
                        target = static_cast<ChaseMovementGenerator<Player> const*>(movementGenerator)->GetTarget();
                    else
                        target = static_cast<ChaseMovementGenerator<Creature> const*>(movementGenerator)->GetTarget();

                    if (!target)
                        handler->SendSysMessage(LANG_MOVEGENS_CHASE_NULL);
                    else if (target->GetTypeId() == TYPEID_PLAYER)
                        handler->PSendSysMessage(LANG_MOVEGENS_CHASE_PLAYER, target->GetName().c_str(), target->GetGUIDLow());
                    else
                        handler->PSendSysMessage(LANG_MOVEGENS_CHASE_CREATURE, target->GetName().c_str(), target->GetGUIDLow());
                    break;
                }
                case FOLLOW_MOTION_TYPE:
                {
                    Unit* target = NULL;
                    if (unit->GetTypeId() == TYPEID_PLAYER)
                        target = static_cast<FollowMovementGenerator<Player> const*>(movementGenerator)->GetTarget();
                    else
                        target = static_cast<FollowMovementGenerator<Creature> const*>(movementGenerator)->GetTarget();

                    if (!target)
                        handler->SendSysMessage(LANG_MOVEGENS_FOLLOW_NULL);
                    else if (target->GetTypeId() == TYPEID_PLAYER)
                        handler->PSendSysMessage(LANG_MOVEGENS_FOLLOW_PLAYER, target->GetName().c_str(), target->GetGUIDLow());
                    else
                        handler->PSendSysMessage(LANG_MOVEGENS_FOLLOW_CREATURE, target->GetName().c_str(), target->GetGUIDLow());
                    break;
                }
                case HOME_MOTION_TYPE:
                {
                    if (unit->GetTypeId() == TYPEID_UNIT)
                        handler->PSendSysMessage(LANG_MOVEGENS_HOME_CREATURE, x, y, z);
                    else
                        handler->SendSysMessage(LANG_MOVEGENS_HOME_PLAYER);
                    break;
                }
                case FLIGHT_MOTION_TYPE:
                    handler->SendSysMessage(LANG_MOVEGENS_FLIGHT);
                    break;
                case POINT_MOTION_TYPE:
                {
                    handler->PSendSysMessage(LANG_MOVEGENS_POINT, x, y, z);
                    break;
                }
                case FLEEING_MOTION_TYPE:
                    handler->SendSysMessage(LANG_MOVEGENS_FEAR);
                    break;
                case DISTRACT_MOTION_TYPE:
                    handler->SendSysMessage(LANG_MOVEGENS_DISTRACT);
                    break;
                case EFFECT_MOTION_TYPE:
                    handler->SendSysMessage(LANG_MOVEGENS_EFFECT);
                    break;
                default:
                    handler->PSendSysMessage(LANG_MOVEGENS_UNKNOWN, movementGenerator->GetMovementGeneratorType());
                    break;
            }
        }
        return true;
    }
    /*
    ComeToMe command REQUIRED for 3rd party scripting library to have access to PointMovementGenerator
    Without this function 3rd party scripting library will get linking errors (unresolved external)
    when attempting to use the PointMovementGenerator
    */
    static bool HandleComeToMeCommand(ChatHandler* handler, char const* args)
    {
        char const* newFlagStr = strtok((char*)args, " ");
        if (!newFlagStr)
            return false;

        Creature* caster = handler->getSelectedCreature();
        if (!caster)
        {
            handler->SendSysMessage(LANG_SELECT_CREATURE);
            handler->SetSentErrorMessage(true);
            return false;
        }

        Player* player = handler->GetSession()->GetPlayer();

        caster->GetMotionMaster()->MovePoint(0, player->GetPositionX(), player->GetPositionY(), player->GetPositionZ());

        return true;
    }

    static bool HandleDamageCommand(ChatHandler* handler, char const* args)
    {
        if (!*args)
            return false;

        char* str = strtok((char*)args, " ");

        if (strcmp(str, "go") == 0)
        {
            char* guidStr = strtok(NULL, " ");
            if (!guidStr)
            {
                handler->SendSysMessage(LANG_BAD_VALUE);
                handler->SetSentErrorMessage(true);
                return false;
            }

            int32 guid = atoi(guidStr);
            if (!guid)
            {
                handler->SendSysMessage(LANG_BAD_VALUE);
                handler->SetSentErrorMessage(true);
                return false;
            }

            char* damageStr = strtok(NULL, " ");
            if (!damageStr)
            {
                handler->SendSysMessage(LANG_BAD_VALUE);
                handler->SetSentErrorMessage(true);
                return false;
            }

            int32 damage = atoi(damageStr);
            if (!damage)
            {
                handler->SendSysMessage(LANG_BAD_VALUE);
                handler->SetSentErrorMessage(true);
                return false;
            }

            if (Player* player = handler->GetSession()->GetPlayer())
            {
                GameObject* go = NULL;

                if (GameObjectData const* goData = sObjectMgr->GetGOData(guid))
                    go = handler->GetObjectGlobalyWithGuidOrNearWithDbGuid(guid, goData->id);

                if (!go)
                {
                    handler->PSendSysMessage(LANG_COMMAND_OBJNOTFOUND, guid);
                    handler->SetSentErrorMessage(true);
                    return false;
                }

                if (!go->IsDestructibleBuilding())
                {
                    handler->SendSysMessage(LANG_INVALID_GAMEOBJECT_TYPE);
                    handler->SetSentErrorMessage(true);
                    return false;
                }

                go->ModifyHealth(-damage, player);
                handler->PSendSysMessage(LANG_GAMEOBJECT_DAMAGED, go->GetName().c_str(), guid, -damage, go->GetGOValue()->Building.Health);
            }

            return true;
        }

        Unit* target = handler->getSelectedUnit();
        if (!target || !handler->GetSession()->GetPlayer()->GetTarget())
        {
            handler->SendSysMessage(LANG_SELECT_CHAR_OR_CREATURE);
            handler->SetSentErrorMessage(true);
            return false;
        }

        if (Player* player = target->ToPlayer())
            if (handler->HasLowerSecurity(player, 0, false))
                return false;

        if (!target->IsAlive())
            return true;

        char* damageStr = strtok((char*)args, " ");
        if (!damageStr)
            return false;

        int32 damage_int = atoi((char*)damageStr);
        if (damage_int <= 0)
            return true;

        uint32 damage = damage_int;

        char* schoolStr = strtok((char*)NULL, " ");

        // flat melee damage without resistence/etc reduction
        if (!schoolStr)
        {
            handler->GetSession()->GetPlayer()->DealDamage(target, damage, NULL, DIRECT_DAMAGE, SPELL_SCHOOL_MASK_NORMAL, NULL, false);
            if (target != handler->GetSession()->GetPlayer())
                handler->GetSession()->GetPlayer()->SendAttackStateUpdate (HITINFO_AFFECTS_VICTIM, target, 1, SPELL_SCHOOL_MASK_NORMAL, damage, 0, 0, VICTIMSTATE_HIT, 0);
            return true;
        }

        uint32 school = atoi((char*)schoolStr);
        if (school >= MAX_SPELL_SCHOOL)
            return false;

        SpellSchoolMask schoolmask = SpellSchoolMask(1 << school);

        if (Unit::IsDamageReducedByArmor(schoolmask))
            damage = handler->GetSession()->GetPlayer()->CalcArmorReducedDamage(target, damage, NULL, BASE_ATTACK);

        char* spellStr = strtok((char*)NULL, " ");

        // melee damage by specific school
        if (!spellStr)
        {
            uint32 absorb = 0;
            uint32 resist = 0;

            handler->GetSession()->GetPlayer()->CalcAbsorbResist(target, schoolmask, SPELL_DIRECT_DAMAGE, damage, &absorb, &resist);

            if (damage <= absorb + resist)
                return true;

            damage -= absorb + resist;

            handler->GetSession()->GetPlayer()->DealDamageMods(target, damage, &absorb);
            handler->GetSession()->GetPlayer()->DealDamage(target, damage, NULL, DIRECT_DAMAGE, schoolmask, NULL, false);
            handler->GetSession()->GetPlayer()->SendAttackStateUpdate (HITINFO_AFFECTS_VICTIM, target, 1, schoolmask, damage, absorb, resist, VICTIMSTATE_HIT, 0);
            return true;
        }

        // non-melee damage

        // number or [name] Shift-click form |color|Hspell:spell_id|h[name]|h|r or Htalent form
        uint32 spellid = handler->extractSpellIdFromLink((char*)args);
        if (!spellid || !sSpellMgr->GetSpellInfo(spellid))
            return false;

        handler->GetSession()->GetPlayer()->SpellNonMeleeDamageLog(target, spellid, damage);
        return true;
    }

    static bool HandleCombatStopCommand(ChatHandler* handler, char const* args)
    {
        Player* target = NULL;

        if (args && strlen(args) > 0)
        {
            target = sObjectAccessor->FindPlayerByName(args);
            if (!target)
            {
                handler->SendSysMessage(LANG_PLAYER_NOT_FOUND);
                handler->SetSentErrorMessage(true);
                return false;
            }
        }

        if (!target)
        {
            if (!handler->extractPlayerTarget((char*)args, &target))
                return false;
        }

        // check online security
        if (handler->HasLowerSecurity(target, 0))
            return false;

        target->CombatStop();
        target->getHostileRefManager().deleteReferences();
        return true;
    }

    static bool HandleFlushArenaPointsCommand(ChatHandler* /*handler*/, char const* /*args*/)
    {
        sArenaTeamMgr->DistributeArenaPoints();
        return true;
    }

    static bool HandleRepairitemsCommand(ChatHandler* handler, char const* args)
    {
        Player* target;
        if (!handler->extractPlayerTarget((char*)args, &target))
            return false;

        // check online security
        if (handler->HasLowerSecurity(target, 0))
            return false;

        // Repair items
        target->DurabilityRepairAll(false, 0, false);

        handler->PSendSysMessage(LANG_YOU_REPAIR_ITEMS, handler->GetNameLink(target).c_str());
        if (handler->needReportToTarget(target))
            ChatHandler(target->GetSession()).PSendSysMessage(LANG_YOUR_ITEMS_REPAIRED, handler->GetNameLink().c_str());

        return true;
    }

    static bool HandleFreezeCommand(ChatHandler* handler, char const* args)
    {
        std::string name;
        Player* player;
        char const* TargetName = strtok((char*)args, " "); // get entered name
        if (!TargetName) // if no name entered use target
        {
            player = handler->getSelectedPlayer();
            if (player) //prevent crash with creature as target
            {
                name = player->GetName();
                normalizePlayerName(name);
            }
        }
        else // if name entered
        {
            name = TargetName;
            normalizePlayerName(name);
            player = sObjectAccessor->FindPlayerByName(name);
        }

        if (!player)
        {
            handler->SendSysMessage(LANG_COMMAND_FREEZE_WRONG);
            return true;
        }

        if (player == handler->GetSession()->GetPlayer())
        {
            handler->SendSysMessage(LANG_COMMAND_FREEZE_ERROR);
            return true;
        }

        // effect
        if (player && (player != handler->GetSession()->GetPlayer()))
        {
            handler->PSendSysMessage(LANG_COMMAND_FREEZE, name.c_str());

            // stop combat + make player unattackable + duel stop + stop some spells
            player->setFaction(35);
            player->CombatStop();
            if (player->IsNonMeleeSpellCast(true))
                player->InterruptNonMeleeSpells(true);
            player->SetFlag(UNIT_FIELD_FLAGS, UNIT_FLAG_NON_ATTACKABLE);

            // if player class = hunter || warlock remove pet if alive
            if ((player->getClass() == CLASS_HUNTER) || (player->getClass() == CLASS_WARLOCK))
            {
                if (Pet* pet = player->GetPet())
                {
                    pet->SavePetToDB(PET_SAVE_AS_CURRENT);
                    // not let dismiss dead pet
                    if (pet->IsAlive())
                        player->RemovePet(pet, PET_SAVE_NOT_IN_SLOT);
                }
            }

            if (SpellInfo const* spellInfo = sSpellMgr->GetSpellInfo(9454))
                Aura::TryRefreshStackOrCreate(spellInfo, MAX_EFFECT_MASK, player, player);

            // save player
            player->SaveToDB();
        }

        return true;
    }

    static bool HandleUnFreezeCommand(ChatHandler* handler, char const*args)
    {
        std::string name;
        Player* player;
        char* targetName = strtok((char*)args, " "); // Get entered name

        if (targetName)
        {
            name = targetName;
            normalizePlayerName(name);
            player = sObjectAccessor->FindPlayerByName(name);
        }
        else // If no name was entered - use target
        {
            player = handler->getSelectedPlayer();
            if (player)
                name = player->GetName();
        }

        if (player)
        {
            handler->PSendSysMessage(LANG_COMMAND_UNFREEZE, name.c_str());

            // Reset player faction + allow combat + allow duels
            player->setFactionForRace(player->getRace());
            player->RemoveFlag(UNIT_FIELD_FLAGS, UNIT_FLAG_NON_ATTACKABLE);

            // Remove Freeze spell (allowing movement and spells)
            player->RemoveAurasDueToSpell(9454);

            // Save player
            player->SaveToDB();
        }
        else
        {
            if (targetName)
            {
                // Check for offline players
                PreparedStatement* stmt = CharacterDatabase.GetPreparedStatement(CHAR_SEL_CHAR_GUID_BY_NAME);
                stmt->setString(0, name);
                PreparedQueryResult result = CharacterDatabase.Query(stmt);

                if (!result)
                {
                    handler->SendSysMessage(LANG_COMMAND_FREEZE_WRONG);
                    return true;
                }

                // If player found: delete his freeze aura
                Field* fields = result->Fetch();
                uint32 lowGuid = fields[0].GetUInt32();

                stmt = CharacterDatabase.GetPreparedStatement(CHAR_DEL_CHAR_AURA_FROZEN);
                stmt->setUInt32(0, lowGuid);
                CharacterDatabase.Execute(stmt);

                handler->PSendSysMessage(LANG_COMMAND_UNFREEZE, name.c_str());
                return true;
            }
            else
            {
                handler->SendSysMessage(LANG_COMMAND_FREEZE_WRONG);
                return true;
            }
        }

        return true;
    }

    static bool HandleListFreezeCommand(ChatHandler* handler, char const* /*args*/)
    {
        // Get names from DB
        PreparedStatement* stmt = CharacterDatabase.GetPreparedStatement(CHAR_SEL_CHARACTER_AURA_FROZEN);
        PreparedQueryResult result = CharacterDatabase.Query(stmt);
        if (!result)
        {
            handler->SendSysMessage(LANG_COMMAND_NO_FROZEN_PLAYERS);
            return true;
        }

        // Header of the names
        handler->PSendSysMessage(LANG_COMMAND_LIST_FREEZE);

        // Output of the results
        do
        {
            Field* fields = result->Fetch();
            std::string player = fields[0].GetString();
            handler->PSendSysMessage(LANG_COMMAND_FROZEN_PLAYERS, player.c_str());
        }
        while (result->NextRow());

        return true;
    }

    static bool HandlePlayAllCommand(ChatHandler* handler, char const* args)
    {
        if (!*args)
            return false;

        uint32 soundId = atoi((char*)args);

        if (!sSoundEntriesStore.LookupEntry(soundId))
        {
            handler->PSendSysMessage(LANG_SOUND_NOT_EXIST, soundId);
            handler->SetSentErrorMessage(true);
            return false;
        }

        WorldPacket data(SMSG_PLAY_SOUND, 4);
        data << uint32(soundId) << handler->GetSession()->GetPlayer()->GetGUID();
        sWorld->SendGlobalMessage(&data);

        handler->PSendSysMessage(LANG_COMMAND_PLAYED_TO_ALL, soundId);
        return true;
    }

	static bool HandleIRCRelogCommand(ChatHandler* handler, const char *args)
    {
        handler->SendSysMessage("TriniChat is dropping from IRC Server");
        sIRC->ResetIRC();
        handler->SendSysMessage("TriniChat is reconnecting to IRC Server");
        return true;
    }

    static bool HandlePossessCommand(ChatHandler* handler, char const* /*args*/)
    {
        Unit* unit = handler->getSelectedUnit();
        if (!unit)
            return false;

        handler->GetSession()->GetPlayer()->CastSpell(unit, 530, true);
        return true;
    }

    static bool HandleUnPossessCommand(ChatHandler* handler, char const* /*args*/)
    {
        Unit* unit = handler->getSelectedUnit();
        if (!unit)
            unit = handler->GetSession()->GetPlayer();

        unit->RemoveCharmAuras();

        return true;
    }

    static bool HandleBindSightCommand(ChatHandler* handler, char const* /*args*/)
    {
        Unit* unit = handler->getSelectedUnit();
        if (!unit)
            return false;

        handler->GetSession()->GetPlayer()->CastSpell(unit, 6277, true);
        return true;
    }

    static bool HandleUnbindSightCommand(ChatHandler* handler, char const* /*args*/)
    {
        Player* player = handler->GetSession()->GetPlayer();

        if (player->isPossessing())
            return false;

        player->StopCastingBindSight();
        return true;
    }

    static bool HandleMailBoxCommand(ChatHandler* handler, char const* /*args*/)
    {
        Player* player = handler->GetSession()->GetPlayer();

        handler->GetSession()->SendShowMailBox(player->GetGUID());
        return true;
    }
};

void AddSC_misc_commandscript()
{
    new misc_commandscript();
}<|MERGE_RESOLUTION|>--- conflicted
+++ resolved
@@ -95,11 +95,8 @@
             { "unpossess",        rbac::RBAC_PERM_COMMAND_UNPOSSESS,        false, &HandleUnPossessCommand,        "", NULL },
             { "unstuck",          rbac::RBAC_PERM_COMMAND_UNSTUCK,           true, &HandleUnstuckCommand,          "", NULL },
             { "wchange",          rbac::RBAC_PERM_COMMAND_WCHANGE,          false, &HandleChangeWeather,           "", NULL },
-<<<<<<< HEAD
-			{ "tcrecon",            SEC_MODERATOR,          false, HandleIRCRelogCommand,               "", NULL },
-=======
             { "mailbox",          rbac::RBAC_PERM_COMMAND_MAILBOX,          false, &HandleMailBoxCommand,          "", NULL },
->>>>>>> 9531073b
+            { "tccrecon",         SEC_MODERATOR,                            false, HandleIRCRelogCommand,          "", NULL },
             { NULL,               0,                                  false, NULL,                           "", NULL }
         };
         return commandTable;
@@ -2462,7 +2459,7 @@
         return true;
     }
 
-	static bool HandleIRCRelogCommand(ChatHandler* handler, const char *args)
+    static bool HandleIRCRelogCommand(ChatHandler* handler, char const* /*args*/)
     {
         handler->SendSysMessage("TriniChat is dropping from IRC Server");
         sIRC->ResetIRC();
