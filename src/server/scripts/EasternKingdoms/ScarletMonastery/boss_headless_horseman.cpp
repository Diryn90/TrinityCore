--- conflicted
+++ resolved
@@ -31,7 +31,6 @@
 #include "Player.h"
 #include "Group.h"
 #include "SpellInfo.h"
-#include "GameObjectAI.h"
 
 //this texts are already used by 3975 and 3976
 enum Says
@@ -876,50 +875,30 @@
 public:
     go_loosely_turned_soil() : GameObjectScript("go_loosely_turned_soil") { }
 
-<<<<<<< HEAD
-    struct go_loosely_turned_soilAI : public GameObjectAI
-=======
     bool OnGossipHello(Player* player, GameObject* soil) override
->>>>>>> 1be3a2bd
     {
-        go_loosely_turned_soilAI(GameObject* go) : GameObjectAI(go) { }
-
-        bool GossipHello(Player* player) OVERRIDE
-        {
-            if (go->GetGoType() == GAMEOBJECT_TYPE_QUESTGIVER && player->getLevel() > 74)
-            {
-                player->PrepareQuestMenu(go->GetGUID());
-                player->SendPreparedQuest(go->GetGUID());
-            }
-            return true;
-        }
-
-        bool QuestReward(Player* player, Quest const* quest, uint32 /*opt*/) OVERRIDE
-        {
-            InstanceScript* instance = player->GetInstanceScript();
-            if (instance)
-            {
-                if (instance->GetData(DATA_HORSEMAN_EVENT) != NOT_STARTED)
-                    return true;
-                if (quest->GetQuestId() == 11405 || quest->GetQuestId() == 25482)
-                {
-                    if (Creature* horseman = player->SummonCreature(HH_MOUNTED, FlightPoint[20].x, FlightPoint[20].y, FlightPoint[20].z, 0, TEMPSUMMON_MANUAL_DESPAWN, 0))
-                    {
-                        instance->SetData(DATA_HORSEMAN_EVENT, IN_PROGRESS);
-                        CAST_AI(boss_headless_horseman::boss_headless_horsemanAI, horseman->AI())->PlayerGUID = player->GetGUID();
-                        CAST_AI(boss_headless_horseman::boss_headless_horsemanAI, horseman->AI())->FlyMode();
-                    }
-                }
-            }
-            return true;
-        }
-
-        void UpdateAI(uint32 /*diff*/) OVERRIDE {}
-    };
-
-    GameObjectAI* GetAI(GameObject* go) const OVERRIDE
-    {
-        return new go_loosely_turned_soilAI(go);
+        InstanceScript* instance = player->GetInstanceScript();
+        if (instance)
+        {
+            if (instance->GetData(DATA_HORSEMAN_EVENT) != NOT_STARTED)
+                return true;
+            instance->SetData(DATA_HORSEMAN_EVENT, IN_PROGRESS);
+        }
+    /*  if (soil->GetGoType() == GAMEOBJECT_TYPE_QUESTGIVER && player->getLevel() > 64)
+        {
+            player->PrepareQuestMenu(soil->GetGUID());
+            player->SendPreparedQuest(soil->GetGUID());
+        }
+        if (player->GetQuestStatus(11405) == QUEST_STATUS_INCOMPLETE && player->getLevel() > 64)
+        { */
+            player->AreaExploredOrEventHappens(11405);
+            if (Creature* horseman = soil->SummonCreature(HH_MOUNTED, FlightPoint[20].x, FlightPoint[20].y, FlightPoint[20].z, 0, TEMPSUMMON_MANUAL_DESPAWN, 0))
+            {
+                CAST_AI(boss_headless_horseman::boss_headless_horsemanAI, horseman->AI())->PlayerGUID = player->GetGUID();
+                CAST_AI(boss_headless_horseman::boss_headless_horsemanAI, horseman->AI())->FlyMode();
+            }
+        //}
+        return true;
     }
 };
 
