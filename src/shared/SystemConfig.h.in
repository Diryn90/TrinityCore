--- conflicted
+++ resolved
@@ -29,7 +29,6 @@
 #include "Platform/Define.h"
 #include "revision.h" //-----here u are ------ _REVISION is the magic key
 
-<<<<<<< HEAD
 #ifndef _VERSION
 #if PLATFORM == PLATFORM_WINDOWS
 # define _VERSION(REVD,REVT,REVN,REVH) "0.13.0-DEV" " (" REVD " " REVT " Revision " REVN " - " REVH ")"
@@ -48,19 +47,11 @@
 #endif
 
 #if MANGOS_ENDIAN == MANGOS_BIGENDIAN
-=======
-
-#define _PACKAGENAME "TrinityCore "
-#define _CODENAME "YUME"
-
-#if TRINITY_ENDIAN == TRINITY_BIGENDIAN
->>>>>>> c5dfe7da
 # define _ENDIAN_STRING "big-endian"
 #else
 # define _ENDIAN_STRING "little-endian"
 #endif
 
-<<<<<<< HEAD
 // The path to config files
 #ifndef SYSCONFDIR
 #  define SYSCONFDIR        ""
@@ -80,18 +71,6 @@
 # define _REALMD_CONFIG  SYSCONFDIR"realmd.conf"
 #endif
 
-#define _FULLVERSION "Trinity"
-=======
-#if PLATFORM == PLATFORM_WINDOWS
-# ifdef _WIN64
-#  define _FULLVERSION _PACKAGENAME "Rev: " _REVISION  " (Win64," _ENDIAN_STRING ")"
-# else
-#  define _FULLVERSION _PACKAGENAME "Rev: " _REVISION  " (Win32," _ENDIAN_STRING ")"
-# endif
-#else
-#  define _FULLVERSION _PACKAGENAME "Rev: " _REVISION  " (Unix," _ENDIAN_STRING ")"
-#endif
->>>>>>> c5dfe7da
 
 #define DEFAULT_PLAYER_LIMIT 100
 #define DEFAULT_WORLDSERVER_PORT 8085                       //8129
