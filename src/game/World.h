/*
 * Copyright (C) 2005-2009 MaNGOS <http://getmangos.com/>
 *
 * Copyright (C) 2008-2009 Trinity <http://www.trinitycore.org/>
 *
 * This program is free software; you can redistribute it and/or modify
 * it under the terms of the GNU General Public License as published by
 * the Free Software Foundation; either version 2 of the License, or
 * (at your option) any later version.
 *
 * This program is distributed in the hope that it will be useful,
 * but WITHOUT ANY WARRANTY; without even the implied warranty of
 * MERCHANTABILITY or FITNESS FOR A PARTICULAR PURPOSE.  See the
 * GNU General Public License for more details.
 *
 * You should have received a copy of the GNU General Public License
 * along with this program; if not, write to the Free Software
 * Foundation, Inc., 59 Temple Place, Suite 330, Boston, MA  02111-1307  USA
 */

/// \addtogroup world The World
/// @{
/// \file

#ifndef __WORLD_H
#define __WORLD_H

#include "Common.h"
#include "Timer.h"
#include "Policies/Singleton.h"
#include "SharedDefines.h"

#include <map>
#include <set>
#include <list>

class Object;
class WorldPacket;
class WorldSession;
class Player;
class Weather;
struct ScriptAction;
struct ScriptInfo;
class SqlResultQueue;
class QueryResult;
class WorldSocket;

// ServerMessages.dbc
enum ServerMessageType
{
    SERVER_MSG_SHUTDOWN_TIME      = 1,
    SERVER_MSG_RESTART_TIME       = 2,
    SERVER_MSG_STRING             = 3,
    SERVER_MSG_SHUTDOWN_CANCELLED = 4,
    SERVER_MSG_RESTART_CANCELLED  = 5
};

enum ShutdownMask
{
    SHUTDOWN_MASK_RESTART = 1,
    SHUTDOWN_MASK_IDLE    = 2,
};

enum ShutdownExitCode
{
    SHUTDOWN_EXIT_CODE = 0,
    ERROR_EXIT_CODE    = 1,
    RESTART_EXIT_CODE  = 2,
};

/// Timers for different object refresh rates
enum WorldTimers
{
    WUPDATE_OBJECTS     = 0,
    WUPDATE_SESSIONS    = 1,
    WUPDATE_AUCTIONS    = 2,
    WUPDATE_WEATHERS    = 3,
    WUPDATE_UPTIME      = 4,
    WUPDATE_CORPSES     = 5,
    WUPDATE_EVENTS      = 6,
    WUPDATE_CLEANDB     = 7,
    WUPDATE_COUNT       = 8
};

/// Configuration elements
enum WorldConfigs
{
    CONFIG_COMPRESSION = 0,
    CONFIG_GRID_UNLOAD,
    CONFIG_INTERVAL_SAVE,
    CONFIG_INTERVAL_GRIDCLEAN,
    CONFIG_INTERVAL_MAPUPDATE,
    CONFIG_INTERVAL_CHANGEWEATHER,
    CONFIG_INTERVAL_DISCONNECT_TOLERANCE,
    CONFIG_PORT_WORLD,
    CONFIG_SOCKET_SELECTTIME,
    CONFIG_GROUP_XP_DISTANCE,
    CONFIG_SIGHT_MONSTER,
    CONFIG_SIGHT_GUARDER,
    CONFIG_GAME_TYPE,
    CONFIG_REALM_ZONE,
    CONFIG_ALLOW_TWO_SIDE_ACCOUNTS,
    CONFIG_ALLOW_TWO_SIDE_INTERACTION_CHAT,
    CONFIG_ALLOW_TWO_SIDE_INTERACTION_CHANNEL,
    CONFIG_ALLOW_TWO_SIDE_INTERACTION_GROUP,
    CONFIG_ALLOW_TWO_SIDE_INTERACTION_GUILD,
    CONFIG_ALLOW_TWO_SIDE_INTERACTION_AUCTION,
    CONFIG_ALLOW_TWO_SIDE_INTERACTION_MAIL,
    CONFIG_ALLOW_TWO_SIDE_WHO_LIST,
    CONFIG_ALLOW_TWO_SIDE_ADD_FRIEND,
    CONFIG_ALLOW_TWO_SIDE_TRADE,
    CONFIG_STRICT_PLAYER_NAMES,
    CONFIG_STRICT_CHARTER_NAMES,
    CONFIG_STRICT_PET_NAMES,
    CONFIG_CHARACTERS_CREATING_DISABLED,
    CONFIG_CHARACTERS_PER_ACCOUNT,
    CONFIG_CHARACTERS_PER_REALM,
    CONFIG_HEROIC_CHARACTERS_PER_REALM,
    CONFIG_MIN_LEVEL_FOR_HEROIC_CHARACTER_CREATING,
    CONFIG_SKIP_CINEMATICS,
    CONFIG_MAX_PLAYER_LEVEL,
    CONFIG_START_PLAYER_LEVEL,
    CONFIG_START_HEROIC_PLAYER_LEVEL,
    CONFIG_START_PLAYER_MONEY,
    CONFIG_MAX_HONOR_POINTS,
    CONFIG_START_HONOR_POINTS,
    CONFIG_MAX_ARENA_POINTS,
    CONFIG_START_ARENA_POINTS,
    CONFIG_INSTANCE_IGNORE_LEVEL,
    CONFIG_INSTANCE_IGNORE_RAID,
    CONFIG_INSTANCE_RESET_TIME_HOUR,
    CONFIG_INSTANCE_UNLOAD_DELAY,
    CONFIG_CAST_UNSTUCK,
    CONFIG_MAX_PRIMARY_TRADE_SKILL,
    CONFIG_MIN_PETITION_SIGNS,
    CONFIG_GM_LOGIN_STATE,
    CONFIG_GM_VISIBLE_STATE,
    CONFIG_GM_ACCEPT_TICKETS,
    CONFIG_GM_CHAT,
    CONFIG_GM_WISPERING_TO,
    CONFIG_GM_IN_GM_LIST,
    CONFIG_GM_IN_WHO_LIST,
    CONFIG_GM_LOG_TRADE,
    CONFIG_ALLOW_GM_GROUP,
    CONFIG_ALLOW_GM_FRIEND,
    CONFIG_START_GM_LEVEL,
<<<<<<< HEAD
    CONFIG_GM_LOWER_SECURITY,
    CONFIG_GM_ALLOW_ACHIEVEMENT_GAINS,
=======
    CONFIG_ALLOW_GM_GROUP,
    CONFIG_ALLOW_GM_FRIEND,
>>>>>>> 5d78a9c6
    CONFIG_GROUP_VISIBILITY,
    CONFIG_MAIL_DELIVERY_DELAY,
    CONFIG_UPTIME_UPDATE,
    CONFIG_SKILL_CHANCE_ORANGE,
    CONFIG_SKILL_CHANCE_YELLOW,
    CONFIG_SKILL_CHANCE_GREEN,
    CONFIG_SKILL_CHANCE_GREY,
    CONFIG_SKILL_CHANCE_MINING_STEPS,
    CONFIG_SKILL_CHANCE_SKINNING_STEPS,
    CONFIG_SKILL_PROSPECTING,
    CONFIG_SKILL_GAIN_CRAFTING,
    CONFIG_SKILL_GAIN_DEFENSE,
    CONFIG_SKILL_GAIN_GATHERING,
    CONFIG_SKILL_GAIN_WEAPON,
    CONFIG_MAX_OVERSPEED_PINGS,
    CONFIG_SAVE_RESPAWN_TIME_IMMEDIATELY,
    CONFIG_ALWAYS_MAX_SKILL_FOR_LEVEL,
    CONFIG_WEATHER,
    CONFIG_EXPANSION,
    CONFIG_CHATFLOOD_MESSAGE_COUNT,
    CONFIG_CHATFLOOD_MESSAGE_DELAY,
    CONFIG_CHATFLOOD_MUTE_TIME,
    CONFIG_EVENT_ANNOUNCE,
    CONFIG_CREATURE_FAMILY_FLEE_ASSISTANCE_RADIUS,
    CONFIG_CREATURE_FAMILY_ASSISTANCE_RADIUS,
    CONFIG_CREATURE_FAMILY_ASSISTANCE_DELAY,
    CONFIG_CREATURE_FAMILY_FLEE_DELAY,
    CONFIG_WORLD_BOSS_LEVEL_DIFF,
    CONFIG_QUEST_LOW_LEVEL_HIDE_DIFF,
    CONFIG_QUEST_HIGH_LEVEL_HIDE_DIFF,
    CONFIG_DETECT_POS_COLLISION,
    CONFIG_RESTRICTED_LFG_CHANNEL,
    CONFIG_SILENTLY_GM_JOIN_TO_CHANNEL,
    CONFIG_TALENTS_INSPECTING,
    CONFIG_CHAT_FAKE_MESSAGE_PREVENTING,
    CONFIG_CORPSE_DECAY_NORMAL,
    CONFIG_CORPSE_DECAY_RARE,
    CONFIG_CORPSE_DECAY_ELITE,
    CONFIG_CORPSE_DECAY_RAREELITE,
    CONFIG_CORPSE_DECAY_WORLDBOSS,
    CONFIG_ADDON_CHANNEL,
    CONFIG_DEATH_SICKNESS_LEVEL,
    CONFIG_DEATH_CORPSE_RECLAIM_DELAY_PVP,
    CONFIG_DEATH_CORPSE_RECLAIM_DELAY_PVE,
    CONFIG_DEATH_BONES_WORLD,
    CONFIG_DEATH_BONES_BG_OR_ARENA,
    CONFIG_THREAT_RADIUS,
    CONFIG_INSTANT_LOGOUT,
    CONFIG_DISABLE_BREATHING,
    CONFIG_ALL_TAXI_PATHS,
    CONFIG_DECLINED_NAMES_USED,
    CONFIG_LISTEN_RANGE_SAY,
    CONFIG_LISTEN_RANGE_TEXTEMOTE,
    CONFIG_LISTEN_RANGE_YELL,
    CONFIG_SKILL_MILLING,
    CONFIG_BATTLEGROUND_CAST_DESERTER,
    CONFIG_BATTLEGROUND_QUEUE_ANNOUNCER_ENABLE,
    CONFIG_BATTLEGROUND_QUEUE_ANNOUNCER_PLAYERONLY,
    CONFIG_BATTLEGROUND_INVITATION_TYPE,
    CONFIG_BATTLEGROUND_PREMATURE_FINISH_TIMER,
    CONFIG_BATTLEGROUND_PREMADE_GROUP_WAIT_FOR_MATCH,
    CONFIG_ARENA_MAX_RATING_DIFFERENCE,
    CONFIG_ARENA_RATING_DISCARD_TIMER,
    CONFIG_ARENA_AUTO_DISTRIBUTE_POINTS,
    CONFIG_ARENA_AUTO_DISTRIBUTE_INTERVAL_DAYS,
    CONFIG_ARENA_QUEUE_ANNOUNCER_ENABLE,
    CONFIG_ARENA_SEASON_ID,
    CONFIG_ARENA_SEASON_IN_PROGRESS,
    CONFIG_MAX_WHO,
    CONFIG_BG_START_MUSIC,
    CONFIG_START_ALL_SPELLS,
    CONFIG_HONOR_AFTER_DUEL,
    CONFIG_START_ALL_EXPLORED,
    CONFIG_START_ALL_REP,
    CONFIG_ALWAYS_MAXSKILL,
    CONFIG_PVP_TOKEN_ENABLE,
    CONFIG_PVP_TOKEN_MAP_TYPE,
    CONFIG_PVP_TOKEN_ID,
    CONFIG_PVP_TOKEN_COUNT,
    CONFIG_NO_RESET_TALENT_COST,
    CONFIG_SHOW_KICK_IN_WORLD,
    CONFIG_INTERVAL_LOG_UPDATE,
    CONFIG_MIN_LOG_UPDATE,
    CONFIG_ENABLE_SINFO_LOGIN,
    CONFIG_OFFHAND_CHECK_AT_TALENTS_RESET,
    CONFIG_CHATLOG_CHANNEL,
    CONFIG_CHATLOG_WHISPER,
    CONFIG_CHATLOG_SYSCHAN,
    CONFIG_CHATLOG_PARTY,
    CONFIG_CHATLOG_RAID,
    CONFIG_CHATLOG_GUILD,
    CONFIG_CHATLOG_PUBLIC,
    CONFIG_CHATLOG_ADDON,
    CONFIG_CHATLOG_BGROUND,
    CONFIG_LOGDB_CLEARINTERVAL,
    CONFIG_LOGDB_CLEARTIME,
    CONFIG_VALUE_COUNT
};

/// Server rates
enum Rates
{
    RATE_HEALTH=0,
    RATE_POWER_MANA,
    RATE_POWER_RAGE_INCOME,
    RATE_POWER_RAGE_LOSS,
    RATE_POWER_RUNICPOWER_INCOME,
    RATE_POWER_RUNICPOWER_LOSS,
    RATE_POWER_FOCUS,
    RATE_SKILL_DISCOVERY,
    RATE_DROP_ITEM_POOR,
    RATE_DROP_ITEM_NORMAL,
    RATE_DROP_ITEM_UNCOMMON,
    RATE_DROP_ITEM_RARE,
    RATE_DROP_ITEM_EPIC,
    RATE_DROP_ITEM_LEGENDARY,
    RATE_DROP_ITEM_ARTIFACT,
    RATE_DROP_ITEM_REFERENCED,
    RATE_DROP_MONEY,
    RATE_XP_KILL,
    RATE_XP_QUEST,
    RATE_XP_EXPLORE,
    RATE_REPUTATION_GAIN,
    RATE_REPUTATION_LOWLEVEL_KILL,
    RATE_REPUTATION_LOWLEVEL_QUEST,
    RATE_CREATURE_NORMAL_HP,
    RATE_CREATURE_ELITE_ELITE_HP,
    RATE_CREATURE_ELITE_RAREELITE_HP,
    RATE_CREATURE_ELITE_WORLDBOSS_HP,
    RATE_CREATURE_ELITE_RARE_HP,
    RATE_CREATURE_NORMAL_DAMAGE,
    RATE_CREATURE_ELITE_ELITE_DAMAGE,
    RATE_CREATURE_ELITE_RAREELITE_DAMAGE,
    RATE_CREATURE_ELITE_WORLDBOSS_DAMAGE,
    RATE_CREATURE_ELITE_RARE_DAMAGE,
    RATE_CREATURE_NORMAL_SPELLDAMAGE,
    RATE_CREATURE_ELITE_ELITE_SPELLDAMAGE,
    RATE_CREATURE_ELITE_RAREELITE_SPELLDAMAGE,
    RATE_CREATURE_ELITE_WORLDBOSS_SPELLDAMAGE,
    RATE_CREATURE_ELITE_RARE_SPELLDAMAGE,
    RATE_CREATURE_AGGRO,
    RATE_REST_INGAME,
    RATE_REST_OFFLINE_IN_TAVERN_OR_CITY,
    RATE_REST_OFFLINE_IN_WILDERNESS,
    RATE_DAMAGE_FALL,
    RATE_AUCTION_TIME,
    RATE_AUCTION_DEPOSIT,
    RATE_AUCTION_CUT,
    RATE_HONOR,
    RATE_MINING_AMOUNT,
    RATE_MINING_NEXT,
    RATE_TALENT,
    RATE_CORPSE_DECAY_LOOTED,
    RATE_INSTANCE_RESET_TIME,
    RATE_TARGET_POS_RECALCULATION_RANGE,
    RATE_DURABILITY_LOSS_DAMAGE,
    RATE_DURABILITY_LOSS_PARRY,
    RATE_DURABILITY_LOSS_ABSORB,
    RATE_DURABILITY_LOSS_BLOCK,
    MAX_RATES
};

/// Type of server
enum RealmType
{
    REALM_TYPE_NORMAL = 0,
    REALM_TYPE_PVP = 1,
    REALM_TYPE_NORMAL2 = 4,
    REALM_TYPE_RP = 6,
    REALM_TYPE_RPPVP = 8,
    REALM_TYPE_FFA_PVP = 16                                 // custom, free for all pvp mode like arena PvP in all zones except rest activated places and sanctuaries
                                                            // replaced by REALM_PVP in realm list
};

enum RealmZone
{
    REALM_ZONE_UNKNOWN       = 0,                           // any language
    REALM_ZONE_DEVELOPMENT   = 1,                           // any language
    REALM_ZONE_UNITED_STATES = 2,                           // extended-Latin
    REALM_ZONE_OCEANIC       = 3,                           // extended-Latin
    REALM_ZONE_LATIN_AMERICA = 4,                           // extended-Latin
    REALM_ZONE_TOURNAMENT_5  = 5,                           // basic-Latin at create, any at login
    REALM_ZONE_KOREA         = 6,                           // East-Asian
    REALM_ZONE_TOURNAMENT_7  = 7,                           // basic-Latin at create, any at login
    REALM_ZONE_ENGLISH       = 8,                           // extended-Latin
    REALM_ZONE_GERMAN        = 9,                           // extended-Latin
    REALM_ZONE_FRENCH        = 10,                          // extended-Latin
    REALM_ZONE_SPANISH       = 11,                          // extended-Latin
    REALM_ZONE_RUSSIAN       = 12,                          // Cyrillic
    REALM_ZONE_TOURNAMENT_13 = 13,                          // basic-Latin at create, any at login
    REALM_ZONE_TAIWAN        = 14,                          // East-Asian
    REALM_ZONE_TOURNAMENT_15 = 15,                          // basic-Latin at create, any at login
    REALM_ZONE_CHINA         = 16,                          // East-Asian
    REALM_ZONE_CN1           = 17,                          // basic-Latin at create, any at login
    REALM_ZONE_CN2           = 18,                          // basic-Latin at create, any at login
    REALM_ZONE_CN3           = 19,                          // basic-Latin at create, any at login
    REALM_ZONE_CN4           = 20,                          // basic-Latin at create, any at login
    REALM_ZONE_CN5           = 21,                          // basic-Latin at create, any at login
    REALM_ZONE_CN6           = 22,                          // basic-Latin at create, any at login
    REALM_ZONE_CN7           = 23,                          // basic-Latin at create, any at login
    REALM_ZONE_CN8           = 24,                          // basic-Latin at create, any at login
    REALM_ZONE_TOURNAMENT_25 = 25,                          // basic-Latin at create, any at login
    REALM_ZONE_TEST_SERVER   = 26,                          // any language
    REALM_ZONE_TOURNAMENT_27 = 27,                          // basic-Latin at create, any at login
    REALM_ZONE_QA_SERVER     = 28,                          // any language
    REALM_ZONE_CN9           = 29                           // basic-Latin at create, any at login
};

// DB scripting commands
#define SCRIPT_COMMAND_TALK                  0              // source = unit, target=any, datalong ( 0=say, 1=whisper, 2=yell, 3=emote text)
#define SCRIPT_COMMAND_EMOTE                 1              // source = unit, datalong = anim_id
#define SCRIPT_COMMAND_FIELD_SET             2              // source = any, datalong = field_id, datalog2 = value
#define SCRIPT_COMMAND_MOVE_TO               3              // source = Creature, datalog2 = time, x/y/z
#define SCRIPT_COMMAND_FLAG_SET              4              // source = any, datalong = field_id, datalog2 = bitmask
#define SCRIPT_COMMAND_FLAG_REMOVE           5              // source = any, datalong = field_id, datalog2 = bitmask
#define SCRIPT_COMMAND_TELEPORT_TO           6              // source or target with Player, datalong = map_id, x/y/z
#define SCRIPT_COMMAND_QUEST_EXPLORED        7              // one from source or target must be Player, another GO/Creature, datalong=quest_id, datalong2=distance or 0
#define SCRIPT_COMMAND_RESPAWN_GAMEOBJECT    9              // source = any (summoner), datalong=db_guid, datalong2=despawn_delay
#define SCRIPT_COMMAND_TEMP_SUMMON_CREATURE 10              // source = any (summoner), datalong=creature entry, datalong2=despawn_delay
#define SCRIPT_COMMAND_OPEN_DOOR            11              // source = unit, datalong=db_guid, datalong2=reset_delay
#define SCRIPT_COMMAND_CLOSE_DOOR           12              // source = unit, datalong=db_guid, datalong2=reset_delay
#define SCRIPT_COMMAND_ACTIVATE_OBJECT      13              // source = unit, target=GO
#define SCRIPT_COMMAND_REMOVE_AURA          14              // source (datalong2!=0) or target (datalong==0) unit, datalong = spell_id
#define SCRIPT_COMMAND_CAST_SPELL           15              // source/target cast spell at target/source (script->datalong2: 0: s->t 1: s->s 2: t->t 3: t->s
#define SCRIPT_COMMAND_PLAY_SOUND           16              // source = any object, target=any/player, datalong (sound_id), datalong2 (bitmask: 0/1=anyone/target, 0/2=with distance dependent, so 1|2 = 3 is target with distance dependent)
#define SCRIPT_COMMAND_LOAD_PATH            20              // source = unit, path = datalong, repeatable datalong2
#define SCRIPT_COMMAND_CALLSCRIPT_TO_UNIT   21              // datalong scriptid, lowguid datalong2, dataint table
#define SCRIPT_COMMAND_KILL                 22              // datalong removecorpse

/// Storage class for commands issued for delayed execution
struct CliCommandHolder
{
    typedef void Print(const char*);

    char *m_command;
    Print* m_print;

    CliCommandHolder(const char *command, Print* zprint)
        : m_print(zprint)
    {
        size_t len = strlen(command)+1;
        m_command = new char[len];
        memcpy(m_command, command, len);
    }

    ~CliCommandHolder() { delete[] m_command; }
};

/// The World
class World
{
    public:
        static volatile uint32 m_worldLoopCounter;

        World();
        ~World();

        WorldSession* FindSession(uint32 id) const;
        void AddSession(WorldSession *s);
        bool RemoveSession(uint32 id);
        /// Get the number of current active sessions
        void UpdateMaxSessionCounters();
        uint32 GetActiveAndQueuedSessionCount() const { return m_sessions.size(); }
        uint32 GetActiveSessionCount() const { return m_sessions.size() - m_QueuedPlayer.size(); }
        uint32 GetQueuedSessionCount() const { return m_QueuedPlayer.size(); }
        /// Get the maximum number of parallel sessions on the server since last reboot
        uint32 GetMaxQueuedSessionCount() const { return m_maxQueuedSessionCount; }
        uint32 GetMaxActiveSessionCount() const { return m_maxActiveSessionCount; }
        Player* FindPlayerInZone(uint32 zone);

        Weather* FindWeather(uint32 id) const;
        Weather* AddWeather(uint32 zone_id);
        void RemoveWeather(uint32 zone_id);

        /// Deny clients?
        bool IsClosed() { return m_isClosed; }

        /// Close world
        void SetClosed(bool val) { m_isClosed = val; }

        /// Get the active session server limit (or security level limitations)
        uint32 GetPlayerAmountLimit() const { return m_playerLimit >= 0 ? m_playerLimit : 0; }
        AccountTypes GetPlayerSecurityLimit() const { return m_playerLimit <= 0 ? AccountTypes(-m_playerLimit) : SEC_PLAYER; }

        /// Set the active session server limit (or security level limitation)
        void SetPlayerLimit(int32 limit, bool needUpdate = false);

        //player Queue
        typedef std::list<WorldSession*> Queue;
        void AddQueuedPlayer(WorldSession*);
        bool RemoveQueuedPlayer(WorldSession* session);
        int32 GetQueuePos(WorldSession*);
        bool HasRecentlyDisconnected(WorldSession*);
        uint32 GetQueueSize() const { return m_QueuedPlayer.size(); }

        /// \todo Actions on m_allowMovement still to be implemented
        /// Is movement allowed?
        bool getAllowMovement() const { return m_allowMovement; }
        /// Allow/Disallow object movements
        void SetAllowMovement(bool allow) { m_allowMovement = allow; }

        /// Set a new Message of the Day
        void SetMotd(std::string motd) { m_motd = motd; }
        /// Get the current Message of the Day
        const char* GetMotd() const { return m_motd.c_str(); }

        /// Set the string for new characters (first login)
        void SetNewCharString(std::string str) { m_newCharString = str; }
        /// Get the string for new characters (first login)
        const std::string& GetNewCharString() const { return m_newCharString; }

        LocaleConstant GetDefaultDbcLocale() const { return m_defaultDbcLocale; }

        /// Get the path where data (dbc, maps) are stored on disk
        std::string GetDataPath() const { return m_dataPath; }

        /// When server started?
        time_t const& GetStartTime() const { return m_startTime; }
        /// What time is it?
        time_t const& GetGameTime() const { return m_gameTime; }
        /// Uptime (in secs)
        uint32 GetUptime() const { return uint32(m_gameTime - m_startTime); }
        /// Update time
        uint32 GetUpdateTime() const { return m_updateTime; }
        void SetRecordDiffInterval(int32 t) { if(t >= 0) m_configs[CONFIG_INTERVAL_LOG_UPDATE] = (uint32)t; }

        /// Get the maximum skill level a player can reach
        uint16 GetConfigMaxSkillValue() const
        {
            uint32 lvl = getConfig(CONFIG_MAX_PLAYER_LEVEL);
            return lvl > 60 ? 300 + ((lvl - 60) * 75) / 10 : lvl*5;
        }

        void SetInitialWorldSettings();
        void LoadConfigSettings(bool reload = false);

        void SendWorldText(int32 string_id, ...);
        void SendGlobalText(const char* text, WorldSession *self);
        void SendGMText(int32 string_id, ...);
        void SendGlobalMessage(WorldPacket *packet, WorldSession *self = 0, uint32 team = 0);
        void SendGlobalGMMessage(WorldPacket *packet, WorldSession *self = 0, uint32 team = 0);
        void SendZoneMessage(uint32 zone, WorldPacket *packet, WorldSession *self = 0, uint32 team = 0);
        void SendZoneText(uint32 zone, const char *text, WorldSession *self = 0, uint32 team = 0);
        void SendServerMessage(ServerMessageType type, const char *text = "", Player* player = NULL);

        /// Are we in the middle of a shutdown?
        bool IsShutdowning() const { return m_ShutdownTimer > 0; }
        void ShutdownServ(uint32 time, uint32 options, uint8 exitcode);
        void ShutdownCancel();
        void ShutdownMsg(bool show = false, Player* player = NULL);
        static uint8 GetExitCode() { return m_ExitCode; }
        static void StopNow(uint8 exitcode) { m_stopEvent = true; m_ExitCode = exitcode; }
        static bool IsStopped() { return m_stopEvent; }

        void Update(uint32 diff);

        void UpdateSessions( uint32 diff );
        /// Set a server rate (see #Rates)
        void setRate(Rates rate,float value) { rate_values[rate]=value; }
        /// Get a server rate (see #Rates)
        float getRate(Rates rate) const { return rate_values[rate]; }

        /// Set a server configuration element (see #WorldConfigs)
        void setConfig(uint32 index,uint32 value)
        {
            if(index<CONFIG_VALUE_COUNT)
                m_configs[index]=value;
        }

        /// Get a server configuration element (see #WorldConfigs)
        uint32 getConfig(uint32 index) const
        {
            if(index<CONFIG_VALUE_COUNT)
                return m_configs[index];
            else
                return 0;
        }

        /// Are we on a "Player versus Player" server?
        bool IsPvPRealm() { return (getConfig(CONFIG_GAME_TYPE) == REALM_TYPE_PVP || getConfig(CONFIG_GAME_TYPE) == REALM_TYPE_RPPVP || getConfig(CONFIG_GAME_TYPE) == REALM_TYPE_FFA_PVP); }
        bool IsFFAPvPRealm() { return getConfig(CONFIG_GAME_TYPE) == REALM_TYPE_FFA_PVP; }

        void KickAll();
        void KickAllLess(AccountTypes sec);
        BanReturn BanAccount(BanMode mode, std::string nameOrIP, std::string duration, std::string reason, std::string author);
        bool RemoveBanAccount(BanMode mode, std::string nameOrIP);

        void ScriptsStart(std::map<uint32, std::multimap<uint32, ScriptInfo> > const& scripts, uint32 id, Object* source, Object* target, bool start = true);
        void ScriptCommandStart(ScriptInfo const& script, uint32 delay, Object* source, Object* target);
        bool IsScriptScheduled() const { return !m_scriptSchedule.empty(); }

        bool IsAllowedMap(uint32 mapid) { return m_forbiddenMapIds.count(mapid) == 0 ;}

        // for max speed access
        static float GetMaxVisibleDistance()            { return m_MaxVisibleDistance;            }
        static float GetMaxVisibleDistanceForCreature() { return m_MaxVisibleDistanceForCreature; }
        static float GetMaxVisibleDistanceForPlayer()   { return m_MaxVisibleDistanceForPlayer;   }
        static float GetMaxVisibleDistanceForObject()   { return m_MaxVisibleDistanceForObject;   }
        static float GetMaxVisibleDistanceInFlight()    { return m_MaxVisibleDistanceInFlight;    }
        static float GetVisibleUnitGreyDistance()       { return m_VisibleUnitGreyDistance;       }
        static float GetVisibleObjectGreyDistance()     { return m_VisibleObjectGreyDistance;     }

        void ProcessCliCommands();
        void QueueCliCommand( CliCommandHolder::Print* zprintf, char const* input ) { cliCmdQueue.add(new CliCommandHolder(input, zprintf)); }

        void UpdateResultQueue();
        void InitResultQueue();

        void ForceGameEventUpdate();

        void UpdateRealmCharCount(uint32 accid);

        LocaleConstant GetAvailableDbcLocale(LocaleConstant locale) const { if(m_availableDbcLocaleMask & (1 << locale)) return locale; else return m_defaultDbcLocale; }

        //used World DB version
        void LoadDBVersion();
        char const* GetDBVersion() { return m_DBVersion.c_str(); }
        char const* GetCreatureEventAIVersion() { return m_CreatureEventAIVersion.c_str(); }

        //used Script version
        void SetScriptsVersion(char const* version) { m_ScriptsVersion = version ? version : "unknown scripting library"; }
        char const* GetScriptsVersion() { return m_ScriptsVersion.c_str(); }

        void RecordTimeDiff(const char * text, ...);
    protected:
        void _UpdateGameTime();
        void ScriptsProcess();
        // callback for UpdateRealmCharacters
        void _UpdateRealmCharCount(QueryResult *resultCharCount, uint32 accountId);

        void InitDailyQuestResetTime();
        void ResetDailyQuests();
    private:
        static volatile bool m_stopEvent;
        static uint8 m_ExitCode;
        uint32 m_ShutdownTimer;
        uint32 m_ShutdownMask;

        bool m_isClosed;

        time_t m_startTime;
        time_t m_gameTime;
        IntervalTimer m_timers[WUPDATE_COUNT];
        uint32 mail_timer;
        uint32 mail_timer_expires;
        uint32 m_updateTime, m_updateTimeSum;
        uint32 m_updateTimeCount;
        uint32 m_currentTime;

        typedef UNORDERED_MAP<uint32, Weather*> WeatherMap;
        WeatherMap m_weathers;
        typedef UNORDERED_MAP<uint32, WorldSession*> SessionMap;
        SessionMap m_sessions;
        typedef UNORDERED_MAP<uint32, time_t> DisconnectMap;
        DisconnectMap m_disconnects;
        uint32 m_maxActiveSessionCount;
        uint32 m_maxQueuedSessionCount;

        std::multimap<time_t, ScriptAction> m_scriptSchedule;

        std::string m_newCharString;

        float rate_values[MAX_RATES];
        uint32 m_configs[CONFIG_VALUE_COUNT];
        int32 m_playerLimit;
        LocaleConstant m_defaultDbcLocale;                     // from config for one from loaded DBC locales
        uint32 m_availableDbcLocaleMask;                       // by loaded DBC
        void DetectDBCLang();
        bool m_allowMovement;
        std::string m_motd;
        std::string m_dataPath;
        std::set<uint32> m_forbiddenMapIds;

        // for max speed access
        static float m_MaxVisibleDistance;
        static float m_MaxVisibleDistanceForCreature;
        static float m_MaxVisibleDistanceForPlayer;
        static float m_MaxVisibleDistanceForObject;
        static float m_MaxVisibleDistanceInFlight;
        static float m_VisibleUnitGreyDistance;
        static float m_VisibleObjectGreyDistance;

        // CLI command holder to be thread safe
        ACE_Based::LockedQueue<CliCommandHolder*,ACE_Thread_Mutex> cliCmdQueue;
        SqlResultQueue *m_resultQueue;

        // next daily quests reset time
        time_t m_NextDailyQuestReset;

        //Player Queue
        Queue m_QueuedPlayer;

        //sessions that are added async
        void AddSession_(WorldSession* s);
        ACE_Based::LockedQueue<WorldSession*, ACE_Thread_Mutex> addSessQueue;

        //used versions
        std::string m_DBVersion;
        std::string m_CreatureEventAIVersion;
        std::string m_ScriptsVersion;
};

extern uint32 realmID;

#define sWorld Trinity::Singleton<World>::Instance()
#endif
/// @}
<|MERGE_RESOLUTION|>--- conflicted
+++ resolved
@@ -141,16 +141,11 @@
     CONFIG_GM_IN_GM_LIST,
     CONFIG_GM_IN_WHO_LIST,
     CONFIG_GM_LOG_TRADE,
+    CONFIG_START_GM_LEVEL,
     CONFIG_ALLOW_GM_GROUP,
     CONFIG_ALLOW_GM_FRIEND,
-    CONFIG_START_GM_LEVEL,
-<<<<<<< HEAD
     CONFIG_GM_LOWER_SECURITY,
     CONFIG_GM_ALLOW_ACHIEVEMENT_GAINS,
-=======
-    CONFIG_ALLOW_GM_GROUP,
-    CONFIG_ALLOW_GM_FRIEND,
->>>>>>> 5d78a9c6
     CONFIG_GROUP_VISIBILITY,
     CONFIG_MAIL_DELIVERY_DELAY,
     CONFIG_UPTIME_UPDATE,
