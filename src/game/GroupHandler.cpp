--- conflicted
+++ resolved
@@ -721,12 +721,8 @@
         {
             if(auramask & (uint64(1) << i))
             {
-<<<<<<< HEAD
-                *data << uint32(player->GetVisibleAura(i));
-=======
-                uint32 updatedAura=player->GetUInt32Value(UNIT_FIELD_AURA + i);
-                *data << uint16(updatedAura);
->>>>>>> 12d4ce41
+                uint32 updatedAura = player->GetVisibleAura(i);
+                *data << uint32(updatedAura);
                 *data << uint8(1);
                 if(!updatedAura)
                     player->UnsetAuraUpdateMask(i);
@@ -809,12 +805,8 @@
             {
                 if(auramask & (uint64(1) << i))
                 {
-<<<<<<< HEAD
-                    *data << uint32(pet->GetVisibleAura(i));
-=======
-                    uint32 updatedAura=pet->GetUInt32Value(UNIT_FIELD_AURA + i);
-                    *data << uint16(updatedAura);
->>>>>>> 12d4ce41
+                    uint32 updatedAura = pet->GetVisibleAura(i);
+                    *data << uint32(updatedAura);
                     *data << uint8(1);
                     if(!updatedAura)
                         pet->UnsetAuraUpdateMask(i);
