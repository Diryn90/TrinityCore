--- conflicted
+++ resolved
@@ -184,13 +184,9 @@
 {
     if(IsInWorld())
     {
-<<<<<<< HEAD
-        // Clear formation info
-=======
         if(Map *map = FindMap())
             if(map->IsDungeon() && ((InstanceMap*)map)->GetInstanceData())
                 ((InstanceMap*)map)->GetInstanceData()->OnCreatureRemove(this);
->>>>>>> c9cd3b07
         if(m_formation)
             formation_mgr.RemoveCreatureFromGroup(m_formation, this);
         Unit::RemoveFromWorld();
