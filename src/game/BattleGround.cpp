/*
 * Copyright (C) 2005-2009 MaNGOS <http://getmangos.com/>
 *
 * Copyright (C) 2008-2009 Trinity <http://www.trinitycore.org/>
 *
 * This program is free software; you can redistribute it and/or modify
 * it under the terms of the GNU General Public License as published by
 * the Free Software Foundation; either version 2 of the License, or
 * (at your option) any later version.
 *
 * This program is distributed in the hope that it will be useful,
 * but WITHOUT ANY WARRANTY; without even the implied warranty of
 * MERCHANTABILITY or FITNESS FOR A PARTICULAR PURPOSE.  See the
 * GNU General Public License for more details.
 *
 * You should have received a copy of the GNU General Public License
 * along with this program; if not, write to the Free Software
 * Foundation, Inc., 59 Temple Place, Suite 330, Boston, MA  02111-1307  USA
 */

#include "Object.h"
#include "Player.h"
#include "BattleGround.h"
#include "BattleGroundMgr.h"
#include "Creature.h"
#include "MapManager.h"
#include "Language.h"
#include "Chat.h"
#include "SpellAuras.h"
#include "ArenaTeam.h"
#include "World.h"
#include "Group.h"
#include "ObjectMgr.h"
#include "WorldPacket.h"
#include "Util.h"

BattleGround::BattleGround()
{
    m_TypeID            = BattleGroundTypeId(0);
    m_InstanceID        = 0;
    m_Status            = 0;
    m_EndTime           = 0;
    m_LastResurrectTime = 0;
    m_QueueId           = MAX_BATTLEGROUND_QUEUES;
    m_InvitedAlliance   = 0;
    m_InvitedHorde      = 0;
    m_ArenaType         = 0;
    m_IsArena           = false;
    m_Winner            = 2;
    m_StartTime         = 0;
    m_Events            = 0;
    m_IsRated           = false;
    m_BuffChange        = false;
    m_Name              = "";
    m_LevelMin          = 0;
    m_LevelMax          = 0;
    m_InBGFreeSlotQueue = false;
    m_SetDeleteThis     = false;

    m_MaxPlayersPerTeam = 0;
    m_MaxPlayers        = 0;
    m_MinPlayersPerTeam = 0;
    m_MinPlayers        = 0;

    m_MapId             = 0;

    m_TeamStartLocX[BG_TEAM_ALLIANCE]   = 0;
    m_TeamStartLocX[BG_TEAM_HORDE]      = 0;

    m_TeamStartLocY[BG_TEAM_ALLIANCE]   = 0;
    m_TeamStartLocY[BG_TEAM_HORDE]      = 0;

    m_TeamStartLocZ[BG_TEAM_ALLIANCE]   = 0;
    m_TeamStartLocZ[BG_TEAM_HORDE]      = 0;

    m_TeamStartLocO[BG_TEAM_ALLIANCE]   = 0;
    m_TeamStartLocO[BG_TEAM_HORDE]      = 0;

    m_ArenaTeamIds[BG_TEAM_ALLIANCE]   = 0;
    m_ArenaTeamIds[BG_TEAM_HORDE]      = 0;

    m_ArenaTeamRatingChanges[BG_TEAM_ALLIANCE]   = 0;
    m_ArenaTeamRatingChanges[BG_TEAM_HORDE]      = 0;

    m_BgRaids[BG_TEAM_ALLIANCE]         = NULL;
    m_BgRaids[BG_TEAM_HORDE]            = NULL;

    m_PlayersCount[BG_TEAM_ALLIANCE]    = 0;
    m_PlayersCount[BG_TEAM_HORDE]       = 0;

    m_PrematureCountDown = false;
    m_PrematureCountDown = 0;

    m_HonorMode = BG_NORMAL;
}

BattleGround::~BattleGround()
{
    // remove objects and creatures
    // (this is done automatically in mapmanager update, when the instance is reset after the reset time)
    int size = m_BgCreatures.size();
    for(int i = 0; i < size; ++i)
    {
        DelCreature(i);
    }
    size = m_BgObjects.size();
    for(int i = 0; i < size; ++i)
    {
        DelObject(i);
    }

    if(GetInstanceID())                                     // not spam by useless queries in case BG templates
    {
        // delete creature and go respawn times
        WorldDatabase.PExecute("DELETE FROM creature_respawn WHERE instance = '%u'",GetInstanceID());
        WorldDatabase.PExecute("DELETE FROM gameobject_respawn WHERE instance = '%u'",GetInstanceID());
        // delete instance from db
        CharacterDatabase.PExecute("DELETE FROM instance WHERE id = '%u'",GetInstanceID());
        // remove from battlegrounds
    }

    sBattleGroundMgr.RemoveBattleGround(GetInstanceID());
    // unload map
    if(Map * map = MapManager::Instance().FindMap(GetMapId(), GetInstanceID()))
        if(map->IsBattleGroundOrArena())
            ((BattleGroundMap*)map)->SetUnload();
    // remove from bg free slot queue
    this->RemoveFromBGFreeSlotQueue();
}

void BattleGround::Update(uint32 diff)
{
    if(!GetPlayersSize() && !GetRemovedPlayersSize() && !GetReviveQueueSize())
        //BG is empty
        return;

    WorldPacket data;

    if(GetRemovedPlayersSize())
    {
        for(std::map<uint64, uint8>::iterator itr = m_RemovedPlayers.begin(); itr != m_RemovedPlayers.end(); ++itr)
        {
            Player *plr = objmgr.GetPlayer(itr->first);
            switch(itr->second)
            {
                //following code is handled by event:
                /*case 0:
                    sBattleGroundMgr.m_BattleGroundQueues[GetTypeID()].RemovePlayer(itr->first);
                    //RemovePlayerFromQueue(itr->first);
                    if(plr)
                    {
                        sBattleGroundMgr.BuildBattleGroundStatusPacket(&data, this, plr->GetTeam(), plr->GetBattleGroundQueueIndex(m_TypeID), STATUS_NONE, 0, 0);
                        plr->GetSession()->SendPacket(&data);
                    }
                    break;*/
                case 1:                                     // currently in bg and was removed from bg
                    if(plr)
                        RemovePlayerAtLeave(itr->first, true, true);
                    else
                        RemovePlayerAtLeave(itr->first, false, false);
                    break;
                case 2:                                     // revive queue
                    RemovePlayerFromResurrectQueue(itr->first);
                    break;
                default:
                    sLog.outError("BattleGround: Unknown remove player case!");
            }
        }
        m_RemovedPlayers.clear();
    }

    // remove offline players from bg after ~5 minutes
    if(GetPlayersSize())
    {
        for(std::map<uint64, BattleGroundPlayer>::iterator itr = m_Players.begin(); itr != m_Players.end(); ++itr)
        {
            Player *plr = objmgr.GetPlayer(itr->first);
            itr->second.LastOnlineTime += diff;

            if(plr)
                itr->second.LastOnlineTime = 0;   // update last online time
            else
                if(itr->second.LastOnlineTime >= MAX_OFFLINE_TIME)                   // 5 minutes
                    m_RemovedPlayers[itr->first] = 1;       // add to remove list (BG)
        }
    }

    //this should be handled by spell system:
    m_LastResurrectTime += diff;
    if (m_LastResurrectTime >= RESURRECTION_INTERVAL)
    {
        if(GetReviveQueueSize())
        {
            for(std::map<uint64, std::vector<uint64> >::iterator itr = m_ReviveQueue.begin(); itr != m_ReviveQueue.end(); ++itr)
            {
                Creature *sh = NULL;
                for(std::vector<uint64>::iterator itr2 = (itr->second).begin(); itr2 != (itr->second).end(); ++itr2)
                {
                    Player *plr = objmgr.GetPlayer(*itr2);
                    if(!plr)
                        continue;

                    if (!sh)
                    {
                        sh = ObjectAccessor::GetCreature(*plr, itr->first);
                        // only for visual effect
                        if (sh)
                            sh->CastSpell(sh, SPELL_SPIRIT_HEAL, true);   // Spirit Heal, effect 117
                    }

                    plr->CastSpell(plr, SPELL_RESURRECTION_VISUAL, true);   // Resurrection visual
                    m_ResurrectQueue.push_back(*itr2);
                }
                (itr->second).clear();
            }

            m_ReviveQueue.clear();
            m_LastResurrectTime = 0;
        }
        else
            // queue is clear and time passed, just update last resurrection time
            m_LastResurrectTime = 0;
    }
    else if (m_LastResurrectTime > 500)    // Resurrect players only half a second later, to see spirit heal effect on NPC
    {
        for(std::vector<uint64>::iterator itr = m_ResurrectQueue.begin(); itr != m_ResurrectQueue.end(); ++itr)
        {
            Player *plr = objmgr.GetPlayer(*itr);
            if(!plr)
                continue;
            plr->ResurrectPlayer(1.0f);
            plr->CastSpell(plr, SPELL_SPIRIT_HEAL_MANA, true);
            ObjectAccessor::Instance().ConvertCorpseForPlayer(*itr);
        }
        m_ResurrectQueue.clear();
    }

    // if less then minimum players are in on one side, then start premature finish timer
    if(GetStatus() == STATUS_IN_PROGRESS && !isArena() && sBattleGroundMgr.GetPrematureFinishTime() && (GetPlayersCountByTeam(ALLIANCE) < GetMinPlayersPerTeam() || GetPlayersCountByTeam(HORDE) < GetMinPlayersPerTeam()))
    {
        if(!m_PrematureCountDown)
        {
            m_PrematureCountDown = true;
            m_PrematureCountDownTimer = sBattleGroundMgr.GetPrematureFinishTime();
            SendMessageToAll(LANG_BATTLEGROUND_PREMATURE_FINISH_WARNING);
        }
        else if(m_PrematureCountDownTimer < diff)
        {
            // time's up!
            EndBattleGround(0); // noone wins
            m_PrematureCountDown = false;
        }
        else
        {
            uint32 newtime = m_PrematureCountDownTimer - diff;
            // announce every minute
            if(m_PrematureCountDownTimer != sBattleGroundMgr.GetPrematureFinishTime() && newtime / 60000 != m_PrematureCountDownTimer / 60000)
                SendMessageToAll(LANG_BATTLEGROUND_PREMATURE_FINISH_WARNING);
            m_PrematureCountDownTimer = newtime;
        }
    }
    else if (m_PrematureCountDown)
        m_PrematureCountDown = false;

    if(GetStatus() == STATUS_WAIT_LEAVE)
    {
        // remove all players from battleground after 2 minutes
        m_EndTime += diff;
        if(m_EndTime >= TIME_TO_AUTOREMOVE)                 // 2 minutes
        {
            for(std::map<uint64, BattleGroundPlayer>::iterator itr = m_Players.begin(); itr != m_Players.end(); ++itr)
            {
                m_RemovedPlayers[itr->first] = 1;           // add to remove list (BG)
            }
            // do not change any battleground's private variables
        }
    }
}

void BattleGround::SetTeamStartLoc(uint32 TeamID, float X, float Y, float Z, float O)
{
    uint8 idx = GetTeamIndexByTeamId(TeamID);
    m_TeamStartLocX[idx] = X;
    m_TeamStartLocY[idx] = Y;
    m_TeamStartLocZ[idx] = Z;
    m_TeamStartLocO[idx] = O;
}

void BattleGround::SendPacketToAll(WorldPacket *packet)
{
    for(std::map<uint64, BattleGroundPlayer>::iterator itr = m_Players.begin(); itr != m_Players.end(); ++itr)
    {
        Player *plr = objmgr.GetPlayer(itr->first);
        if(plr)
            plr->GetSession()->SendPacket(packet);
        else
            sLog.outError("BattleGround: Player " I64FMTD " not found!", itr->first);
    }
}

void BattleGround::SendPacketToTeam(uint32 TeamID, WorldPacket *packet, Player *sender, bool self)
{
    for(std::map<uint64, BattleGroundPlayer>::iterator itr = m_Players.begin(); itr != m_Players.end(); ++itr)
    {
        Player *plr = objmgr.GetPlayer(itr->first);

        if(!plr)
        {
            sLog.outError("BattleGround: Player " I64FMTD " not found!", itr->first);
            continue;
        }

        if(!self && sender == plr)
            continue;

        uint32 team = itr->second.Team;
        if(!team) team = plr->GetTeam();

        if(team == TeamID)
            plr->GetSession()->SendPacket(packet);
    }
}

void BattleGround::PlaySoundToAll(uint32 SoundID)
{
    WorldPacket data;
    sBattleGroundMgr.BuildPlaySoundPacket(&data, SoundID);
    SendPacketToAll(&data);
}

void BattleGround::PlaySoundToTeam(uint32 SoundID, uint32 TeamID)
{
    WorldPacket data;

    for(std::map<uint64, BattleGroundPlayer>::iterator itr = m_Players.begin(); itr != m_Players.end(); ++itr)
    {
        Player *plr = objmgr.GetPlayer(itr->first);

        if(!plr)
        {
            sLog.outError("BattleGround: Player " I64FMTD " not found!", itr->first);
            continue;
        }

        uint32 team = itr->second.Team;
        if(!team) team = plr->GetTeam();

        if(team == TeamID)
        {
            sBattleGroundMgr.BuildPlaySoundPacket(&data, SoundID);
            plr->GetSession()->SendPacket(&data);
        }
    }
}

void BattleGround::CastSpellOnTeam(uint32 SpellID, uint32 TeamID)
{
    for(std::map<uint64, BattleGroundPlayer>::iterator itr = m_Players.begin(); itr != m_Players.end(); ++itr)
    {
        Player *plr = objmgr.GetPlayer(itr->first);

        if(!plr)
        {
            sLog.outError("BattleGround: Player " I64FMTD " not found!", itr->first);
            continue;
        }

        uint32 team = itr->second.Team;
        if(!team) team = plr->GetTeam();

        if(team == TeamID)
            plr->CastSpell(plr, SpellID, true);
    }
}

void BattleGround::YellToAll(Creature* creature, const char* text, uint32 language)
{
    for(std::map<uint64, BattleGroundPlayer>::iterator itr = m_Players.begin(); itr != m_Players.end(); ++itr)
    {
        WorldPacket data(SMSG_MESSAGECHAT, 200);
        Player *plr = objmgr.GetPlayer(itr->first);
        if(!plr)
        {
            sLog.outError("BattleGround: Player " I64FMTD " not found!", itr->first);
            continue;
        }
        creature->BuildMonsterChat(&data,CHAT_MSG_MONSTER_YELL,text,language,creature->GetName(),itr->first);
        plr->GetSession()->SendPacket(&data);
    }
}


void BattleGround::RewardHonorToTeam(uint32 Honor, uint32 TeamID)
{
    for(std::map<uint64, BattleGroundPlayer>::iterator itr = m_Players.begin(); itr != m_Players.end(); ++itr)
    {
        Player *plr = objmgr.GetPlayer(itr->first);

        if(!plr)
        {
            sLog.outError("BattleGround: Player " I64FMTD " not found!", itr->first);
            continue;
        }

        uint32 team = itr->second.Team;
        if(!team) team = plr->GetTeam();

        if(team == TeamID)
            UpdatePlayerScore(plr, SCORE_BONUS_HONOR, Honor);
    }
}

void BattleGround::RewardReputationToTeam(uint32 faction_id, uint32 Reputation, uint32 TeamID)
{
    FactionEntry const* factionEntry = sFactionStore.LookupEntry(faction_id);

    if(!factionEntry)
        return;

    for(std::map<uint64, BattleGroundPlayer>::iterator itr = m_Players.begin(); itr != m_Players.end(); ++itr)
    {
        Player *plr = objmgr.GetPlayer(itr->first);

        if(!plr)
        {
            sLog.outError("BattleGround: Player " I64FMTD " not found!", itr->first);
            continue;
        }

        uint32 team = itr->second.Team;
        if(!team) team = plr->GetTeam();

        if(team == TeamID)
            plr->ModifyFactionReputation(factionEntry, Reputation);
    }
}

void BattleGround::UpdateWorldState(uint32 Field, uint32 Value)
{
    WorldPacket data;
    sBattleGroundMgr.BuildUpdateWorldStatePacket(&data, Field, Value);
    SendPacketToAll(&data);
}

void BattleGround::UpdateWorldStateForPlayer(uint32 Field, uint32 Value, Player *Source)
{
    WorldPacket data;
    sBattleGroundMgr.BuildUpdateWorldStatePacket(&data, Field, Value);
    Source->GetSession()->SendPacket(&data);
}

void BattleGround::EndBattleGround(uint32 winner)
{
    this->RemoveFromBGFreeSlotQueue();

    ArenaTeam * winner_arena_team = NULL;
    ArenaTeam * loser_arena_team = NULL;
    uint32 loser_rating = 0;
    uint32 winner_rating = 0;
    WorldPacket data;
    Player *Source = NULL;
    const char *winmsg = "";

    if(winner == ALLIANCE)
    {
        if(isBattleGround())
            winmsg = GetTrinityString(LANG_BG_A_WINS);
        else
            winmsg = GetTrinityString(LANG_ARENA_GOLD_WINS);

        PlaySoundToAll(SOUND_ALLIANCE_WINS);                // alliance wins sound

        SetWinner(WINNER_ALLIANCE);
    }
    else if(winner == HORDE)
    {
        if(isBattleGround())
            winmsg = GetTrinityString(LANG_BG_H_WINS);
        else
            winmsg = GetTrinityString(LANG_ARENA_GREEN_WINS);

        PlaySoundToAll(SOUND_HORDE_WINS);                   // horde wins sound

        SetWinner(WINNER_HORDE);
    }
    else
    {
        SetWinner(3);
    }

    SetStatus(STATUS_WAIT_LEAVE);
    m_EndTime = 0;

    // arena rating calculation
    if(isArena() && isRated())
    {
        if(winner == ALLIANCE)
        {
            winner_arena_team = objmgr.GetArenaTeamById(GetArenaTeamIdForTeam(ALLIANCE));
            loser_arena_team = objmgr.GetArenaTeamById(GetArenaTeamIdForTeam(HORDE));
        }
        else if(winner == HORDE)
        {
            winner_arena_team = objmgr.GetArenaTeamById(GetArenaTeamIdForTeam(HORDE));
            loser_arena_team = objmgr.GetArenaTeamById(GetArenaTeamIdForTeam(ALLIANCE));
        }
        if(winner_arena_team && loser_arena_team)
        {
            loser_rating = loser_arena_team->GetStats().rating;
            winner_rating = winner_arena_team->GetStats().rating;
            int32 winner_change = winner_arena_team->WonAgainst(loser_rating);
            int32 loser_change = loser_arena_team->LostAgainst(winner_rating);
            sLog.outDebug("--- Winner rating: %u, Loser rating: %u, Winner change: %u, Losser change: %u ---", winner_rating, loser_rating, winner_change, loser_change);
            if(winner == ALLIANCE)
            {
                SetArenaTeamRatingChangeForTeam(ALLIANCE, winner_change);
                SetArenaTeamRatingChangeForTeam(HORDE, loser_change);
            }
            else
            {
                SetArenaTeamRatingChangeForTeam(HORDE, winner_change);
                SetArenaTeamRatingChangeForTeam(ALLIANCE, loser_change);
            }
        }
        else
        {
            SetArenaTeamRatingChangeForTeam(ALLIANCE, 0);
            SetArenaTeamRatingChangeForTeam(HORDE, 0);
        }
    }

    for(std::map<uint64, BattleGroundPlayer>::iterator itr = m_Players.begin(); itr != m_Players.end(); ++itr)
    {
        Player *plr = objmgr.GetPlayer(itr->first);
        if(!plr)
        {
            sLog.outError("BattleGround: Player " I64FMTD " not found!", itr->first);
            continue;
        }

        // should remove spirit of redemption
        if(plr->HasAuraType(SPELL_AURA_SPIRIT_OF_REDEMPTION))
            plr->RemoveSpellsCausingAura(SPELL_AURA_MOD_SHAPESHIFT);

        if(!plr->isAlive())
        {
            plr->ResurrectPlayer(1.0f);
            plr->SpawnCorpseBones();
        }

        uint32 team = itr->second.Team;
        if(!team) team = plr->GetTeam();

        // per player calculation
        if(isArena() && isRated() && winner_arena_team && loser_arena_team)
        {
            if(team == winner)
                winner_arena_team->MemberWon(plr,loser_rating);
            else
                loser_arena_team->MemberLost(plr,winner_rating);
        }

        if(team == winner)
        {
            if(!Source)
                Source = plr;
            RewardMark(plr,ITEM_WINNER_COUNT);
            UpdatePlayerScore(plr, SCORE_BONUS_HONOR, 20);
            RewardQuest(plr);
        }
        else
        {
            RewardMark(plr,ITEM_LOSER_COUNT);
        }

        plr->CombatStopWithPets(true);

        BlockMovement(plr);

        sBattleGroundMgr.BuildPvpLogDataPacket(&data, this);
        plr->GetSession()->SendPacket(&data);

        BattleGroundQueueTypeId bgQueueTypeId = BattleGroundMgr::BGQueueTypeId(GetTypeID(), GetArenaType());
        sBattleGroundMgr.BuildBattleGroundStatusPacket(&data, this, plr->GetTeam(), plr->GetBattleGroundQueueIndex(bgQueueTypeId), STATUS_IN_PROGRESS, TIME_TO_AUTOREMOVE, GetStartTime());
        plr->GetSession()->SendPacket(&data);
        plr->GetAchievementMgr().UpdateAchievementCriteria(ACHIEVEMENT_CRITERIA_TYPE_COMPLETE_BATTLEGROUND, 1);
    }

    if(isArena() && isRated() && winner_arena_team && loser_arena_team)
    {
        // update arena points only after increasing the player's match count!
        //obsolete: winner_arena_team->UpdateArenaPointsHelper();
        //obsolete: loser_arena_team->UpdateArenaPointsHelper();
        // save the stat changes
        winner_arena_team->SaveToDB();
        loser_arena_team->SaveToDB();
        // send updated arena team stats to players
        // this way all arena team members will get notified, not only the ones who participated in this match
        winner_arena_team->NotifyStatsChanged();
        loser_arena_team->NotifyStatsChanged();
    }

    // inform invited players about the removal
    sBattleGroundMgr.m_BattleGroundQueues[BattleGroundMgr::BGQueueTypeId(GetTypeID(), GetArenaType())].BGEndedRemoveInvites(this);

    if(Source)
    {
        ChatHandler(Source).FillMessageData(&data, CHAT_MSG_BG_SYSTEM_NEUTRAL, LANG_UNIVERSAL, Source->GetGUID(), winmsg);
        SendPacketToAll(&data);
    }
}

uint32 BattleGround::GetBattlemasterEntry() const
{
    switch(GetTypeID())
    {
        case BATTLEGROUND_AV: return 15972;
        case BATTLEGROUND_WS: return 14623;
        case BATTLEGROUND_AB: return 14879;
        case BATTLEGROUND_EY: return 22516;
        case BATTLEGROUND_NA: return 20200;
        default:              return 0;
    }
}

void BattleGround::RewardMark(Player *plr,uint32 count)
{
    // 'Inactive' this aura prevents the player from gaining honor points and battleground tokens
    if(plr->GetDummyAura(SPELL_AURA_PLAYER_INACTIVE))
        return;

    BattleGroundMarks mark;
    bool IsSpell;
    switch(GetTypeID())
    {
        case BATTLEGROUND_AV:
            IsSpell = true;
            if(count == ITEM_WINNER_COUNT)
                mark = SPELL_AV_MARK_WINNER;
            else
                mark = SPELL_AV_MARK_LOSER;
            break;
        case BATTLEGROUND_WS:
            IsSpell = true;
            if(count == ITEM_WINNER_COUNT)
                mark = SPELL_WS_MARK_WINNER;
            else
                mark = SPELL_WS_MARK_LOSER;
            break;
        case BATTLEGROUND_AB:
            IsSpell = true;
            if(count == ITEM_WINNER_COUNT)
                mark = SPELL_AB_MARK_WINNER;
            else
                mark = SPELL_AB_MARK_LOSER;
            break;
        case BATTLEGROUND_EY:
            IsSpell = false;
            mark = ITEM_EY_MARK_OF_HONOR;
            break;
        default:
            return;
    }

    if(IsSpell)
        plr->CastSpell(plr, mark, true);
    else if ( objmgr.GetItemPrototype( mark ) )
    {
        ItemPosCountVec dest;
        uint32 no_space_count = 0;
        uint8 msg = plr->CanStoreNewItem( NULL_BAG, NULL_SLOT, dest, mark, count, &no_space_count );
        if( msg != EQUIP_ERR_OK )                       // convert to possible store amount
            count -= no_space_count;

        if( count != 0 && !dest.empty())                // can add some
            if(Item* item = plr->StoreNewItem( dest, mark, true, 0))
                plr->SendNewItem(item,count,false,true);

        if(no_space_count > 0)
            SendRewardMarkByMail(plr,mark,no_space_count);
    }
}

void BattleGround::SendRewardMarkByMail(Player *plr,uint32 mark, uint32 count)
{
    uint32 bmEntry = GetBattlemasterEntry();
    if(!bmEntry)
        return;

    ItemPrototype const* markProto = objmgr.GetItemPrototype(mark);
    if(!markProto)
        return;

    if(Item* markItem = Item::CreateItem(mark,count,plr))
    {
        // save new item before send
        markItem->SaveToDB();                               // save for prevent lost at next mail load, if send fail then item will deleted

        // item
        MailItemsInfo mi;
        mi.AddItem(markItem->GetGUIDLow(), markItem->GetEntry(), markItem);

        // subject: item name
        std::string subject = markProto->Name1;
        int loc_idx = plr->GetSession()->GetSessionDbLocaleIndex();
        if ( loc_idx >= 0 )
            if(ItemLocale const *il = objmgr.GetItemLocale(markProto->ItemId))
                if (il->Name.size() > size_t(loc_idx) && !il->Name[loc_idx].empty())
                    subject = il->Name[loc_idx];

        // text
        std::string textFormat = plr->GetSession()->GetTrinityString(LANG_BG_MARK_BY_MAIL);
        char textBuf[300];
        snprintf(textBuf,300,textFormat.c_str(),GetName(),GetName());
        uint32 itemTextId = objmgr.CreateItemText( textBuf );

        WorldSession::SendMailTo(plr, MAIL_CREATURE, MAIL_STATIONERY_NORMAL, bmEntry, plr->GetGUIDLow(), subject, itemTextId , &mi, 0, 0, MAIL_CHECK_MASK_NONE);
    }
}

void BattleGround::RewardQuest(Player *plr)
{
    // 'Inactive' this aura prevents the player from gaining honor points and battleground tokens
    if(plr->GetDummyAura(SPELL_AURA_PLAYER_INACTIVE))
        return;

    uint32 quest;
    switch(GetTypeID())
    {
        case BATTLEGROUND_AV:
            quest = SPELL_AV_QUEST_REWARD;
            break;
        case BATTLEGROUND_WS:
            quest = SPELL_WS_QUEST_REWARD;
            break;
        case BATTLEGROUND_AB:
            quest = SPELL_AB_QUEST_REWARD;
            break;
        case BATTLEGROUND_EY:
            quest = SPELL_EY_QUEST_REWARD;
            break;
        default:
            return;
    }

    plr->CastSpell(plr, quest, true);
}

void BattleGround::BlockMovement(Player *plr)
{
    plr->SetClientControl(plr, 0);                          // movement disabled NOTE: the effect will be automatically removed by client when the player is teleported from the battleground, so no need to send with uint8(1) in RemovePlayerAtLeave()
}

void BattleGround::RemovePlayerAtLeave(uint64 guid, bool Transport, bool SendPacket)
{
    uint32 team = GetPlayerTeam(guid);
    bool participant = false;
    // Remove from lists/maps
    std::map<uint64, BattleGroundPlayer>::iterator itr = m_Players.find(guid);
    if(itr != m_Players.end())
    {
        UpdatePlayersCountByTeam(team, true);   // -1 player
        m_Players.erase(itr);
        // check if the player was a participant of the match, or only entered through gm command (goname)
        participant = true;
    }

    std::map<uint64, BattleGroundScore*>::iterator itr2 = m_PlayerScores.find(guid);
    if(itr2 != m_PlayerScores.end())
    {
        delete itr2->second;                                // delete player's score
        m_PlayerScores.erase(itr2);
    }

    RemovePlayerFromResurrectQueue(guid);

    Player *plr = objmgr.GetPlayer(guid);

    // should remove spirit of redemption
    if(plr && plr->HasAuraType(SPELL_AURA_SPIRIT_OF_REDEMPTION))
        plr->RemoveSpellsCausingAura(SPELL_AURA_MOD_SHAPESHIFT);

    if(plr && !plr->isAlive())                              // resurrect on exit
    {
        plr->ResurrectPlayer(1.0f);
        plr->SpawnCorpseBones();
    }

    RemovePlayer(plr, guid);                                // BG subclass specific code

    if(plr)
    {
        plr->ClearAfkReports();

        if(participant) // if the player was a match participant, remove auras, calc rating, update queue
        {
            if(!team) team = plr->GetTeam();

            BattleGroundTypeId bgTypeId = GetTypeID();
            BattleGroundQueueTypeId bgQueueTypeId = BattleGroundMgr::BGQueueTypeId(GetTypeID(), GetArenaType());
            // if arena, remove the specific arena auras
            if(isArena())
            {
                plr->RemoveArenaAuras(true);    // removes debuffs / dots etc., we don't want the player to die after porting out
                bgTypeId=BATTLEGROUND_AA;       // set the bg type to all arenas (it will be used for queue refreshing)

                // summon old pet if there was one and there isn't a current pet
                if(!plr->GetPet() && plr->GetTemporaryUnsummonedPetNumber())
                {
                    Pet* NewPet = new Pet;
                    if(!NewPet->LoadPetFromDB(plr, 0, (plr)->GetTemporaryUnsummonedPetNumber(), true))
                        delete NewPet;

                    (plr)->SetTemporaryUnsummonedPetNumber(0);
                }

                if(isRated() && GetStatus() == STATUS_IN_PROGRESS)
                {
                    //left a rated match while the encounter was in progress, consider as loser
                    ArenaTeam * winner_arena_team = 0;
                    ArenaTeam * loser_arena_team = 0;
                    if(team == HORDE)
                    {
                        winner_arena_team = objmgr.GetArenaTeamById(GetArenaTeamIdForTeam(ALLIANCE));
                        loser_arena_team = objmgr.GetArenaTeamById(GetArenaTeamIdForTeam(HORDE));
                    }
                    else
                    {
                        winner_arena_team = objmgr.GetArenaTeamById(GetArenaTeamIdForTeam(HORDE));
                        loser_arena_team = objmgr.GetArenaTeamById(GetArenaTeamIdForTeam(ALLIANCE));
                    }
                    if(winner_arena_team && loser_arena_team)
                    {
                        loser_arena_team->MemberLost(plr,winner_arena_team->GetRating());
                    }
                }
            }

            WorldPacket data;
            if(SendPacket)
            {
                sBattleGroundMgr.BuildBattleGroundStatusPacket(&data, this, team, plr->GetBattleGroundQueueIndex(bgQueueTypeId), STATUS_NONE, 0, 0);
                plr->GetSession()->SendPacket(&data);
            }

            // this call is important, because player, when joins to battleground, this method is not called, so it must be called when leaving bg
            plr->RemoveBattleGroundQueueId(bgQueueTypeId);

            DecreaseInvitedCount(team);
            //we should update battleground queue, but only if bg isn't ending
            if (GetQueueId() < MAX_BATTLEGROUND_QUEUES)
                sBattleGroundMgr.m_BattleGroundQueues[bgQueueTypeId].Update(bgTypeId, GetQueueId());

            Group * group = plr->GetGroup();
            // remove from raid group if exist
            if(group && group == GetBgRaid(team))
            {
                if(!group->RemoveMember(guid, 0))               // group was disbanded
                {
                    SetBgRaid(team, NULL);
                    delete group;
                }
            }

            // Let others know
            sBattleGroundMgr.BuildPlayerLeftBattleGroundPacket(&data, plr);
            SendPacketToTeam(team, &data, plr, false);
        }

        // Do next only if found in battleground
        plr->SetBattleGroundId(0);                          // We're not in BG.
        // reset destination bg team
        plr->SetBGTeam(0);

        if(Transport)
            plr->TeleportTo(plr->GetBattleGroundEntryPoint());

        // Log
        sLog.outDetail("BATTLEGROUND: Removed player %s from BattleGround.", plr->GetName());
    }

    if(!GetPlayersSize() && !GetInvitedCount(HORDE) && !GetInvitedCount(ALLIANCE))
    {
        // if no players left AND no invitees left, set this bg to delete in next update
        // direct deletion could cause crashes
        m_SetDeleteThis = true;
        // return to prevent addition to freeslotqueue
        return;
    }

    // a player exited the battleground, so there are free slots. add to queue
    this->AddToBGFreeSlotQueue();
}

// this method is called when no players remains in battleground
void BattleGround::Reset()
{
    SetQueueId(MAX_BATTLEGROUND_QUEUES);
    SetWinner(WINNER_NONE);
    SetStatus(STATUS_WAIT_QUEUE);
    SetStartTime(0);
    SetEndTime(0);
    SetLastResurrectTime(0);
    SetArenaType(0);
    SetRated(false);

    m_Events = 0;

    if (m_InvitedAlliance > 0 || m_InvitedHorde > 0)
        sLog.outError("BattleGround system ERROR: bad counter, m_InvitedAlliance: %d, m_InvitedHorde: %d", m_InvitedAlliance, m_InvitedHorde);

    m_InvitedAlliance = 0;
    m_InvitedHorde = 0;
    m_InBGFreeSlotQueue = false;

    m_Players.clear();
    m_PlayerScores.clear();
}

void BattleGround::StartBattleGround()
{
    ///this method should spawn spirit guides and so on
    SetStartTime(0);

    SetLastResurrectTime(0);
}

void BattleGround::AddPlayer(Player *plr)
{
    // score struct must be created in inherited class

    uint64 guid = plr->GetGUID();
    uint32 team = plr->GetBGTeam();

    BattleGroundPlayer bp;
    bp.LastOnlineTime = 0;
    bp.Team = team;

    // Add to list/maps
    m_Players[guid] = bp;

    UpdatePlayersCountByTeam(team, false);                  // +1 player

    WorldPacket data;
    sBattleGroundMgr.BuildPlayerJoinedBattleGroundPacket(&data, plr);
    SendPacketToTeam(team, &data, plr, false);

    // add arena specific auras
    if(isArena())
    {
        plr->RemoveArenaSpellCooldowns();
        plr->RemoveArenaAuras();
        plr->RemoveAllEnchantments(TEMP_ENCHANTMENT_SLOT);
        if(team == ALLIANCE)                                // gold
        {
            if(plr->GetTeam() == HORDE)
                plr->CastSpell(plr, SPELL_HORDE_GOLD_FLAG,true);
            else
                plr->CastSpell(plr, SPELL_ALLIANCE_GOLD_FLAG,true);
        }
        else                                                // green
        {
            if(plr->GetTeam() == HORDE)
                plr->CastSpell(plr, SPELL_HORDE_GREEN_FLAG,true);
            else
                plr->CastSpell(plr, SPELL_ALLIANCE_GREEN_FLAG,true);
        }

        plr->DestroyConjuredItems(true);

        Pet* pet = plr->GetPet();
        if(pet)
        {
            if(pet->getPetType() == SUMMON_PET || pet->getPetType() == HUNTER_PET)
            {
                (plr)->SetTemporaryUnsummonedPetNumber(pet->GetCharmInfo()->GetPetNumber());
                (plr)->SetOldPetSpell(pet->GetUInt32Value(UNIT_CREATED_BY_SPELL));
            }
            (plr)->RemovePet(NULL,PET_SAVE_NOT_IN_SLOT);
        }
        else
            (plr)->SetTemporaryUnsummonedPetNumber(0);

        if(GetStatus() == STATUS_WAIT_JOIN)                 // not started yet
        {
            plr->CastSpell(plr, SPELL_ARENA_PREPARATION, true);

            plr->SetHealth(plr->GetMaxHealth());
            plr->SetPower(POWER_MANA, plr->GetMaxPower(POWER_MANA));
        }
    }
    else
    {
        if(GetStatus() == STATUS_WAIT_JOIN)                 // not started yet
            plr->CastSpell(plr, SPELL_PREPARATION, true);   // reduces all mana cost of spells.
    }

    // setup BG group membership
    PlayerRelogin(plr);
    AddOrSetPlayerToCorrectBgGroup(plr, guid, team);

    // Log
    sLog.outDetail("BATTLEGROUND: Player %s joined the battle.", plr->GetName());
}

/* this method adds player to his team's bg group, or sets his correct group if player is already in bg group */
void BattleGround::AddOrSetPlayerToCorrectBgGroup(Player *plr, uint64 plr_guid, uint32 team)
{
    Group* group = GetBgRaid(team);
    if(!group)                                      // first player joined
    {
        group = new Group;
        SetBgRaid(team, group);
        group->Create(plr_guid, plr->GetName());
    }
    else                                            // raid already exist
    {
        if(group->IsMember(plr_guid))
        {
            uint8 subgroup = group->GetMemberGroup(plr_guid);
            plr->SetGroup(group, subgroup);
        }
        else
            GetBgRaid(team)->AddMember(plr_guid, plr->GetName());
    }
}


/* This method should be called only once ... it adds pointer to queue */
void BattleGround::AddToBGFreeSlotQueue()
{
    // make sure to add only once
    if(!m_InBGFreeSlotQueue)
    {
        sBattleGroundMgr.BGFreeSlotQueue[m_TypeID].push_front(this);
        m_InBGFreeSlotQueue = true;
    }
}

/* This method removes this battleground from free queue - it must be called when deleting battleground - not used now*/
void BattleGround::RemoveFromBGFreeSlotQueue()
{
    // set to be able to re-add if needed
    m_InBGFreeSlotQueue = false;
    // uncomment this code when battlegrounds will work like instances
    for (std::deque<BattleGround*>::iterator itr = sBattleGroundMgr.BGFreeSlotQueue[m_TypeID].begin(); itr != sBattleGroundMgr.BGFreeSlotQueue[m_TypeID].end(); ++itr)
    {
        if ((*itr)->GetInstanceID() == m_InstanceID)
        {
            sBattleGroundMgr.BGFreeSlotQueue[m_TypeID].erase(itr);
            return;
        }
    }
}

// get the number of free slots for team
// works in similar way that HasFreeSlotsForTeam did, but this is needed for join as group
uint32 BattleGround::GetFreeSlotsForTeam(uint32 Team) const
{
    //if BG is starting ... invite anyone
    if (GetStatus() == STATUS_WAIT_JOIN)
        return (GetInvitedCount(Team) < GetMaxPlayersPerTeam()) ? GetMaxPlayersPerTeam() - GetInvitedCount(Team) : 0;
    //if BG is already started .. do not allow to join too much players of one faction
    uint32 otherTeam;
    uint32 otherIn;
    if (Team == ALLIANCE)
    {
        otherTeam = GetInvitedCount(HORDE);
        otherIn = GetPlayersCountByTeam(HORDE);
    }
    else
    {
        otherTeam = GetInvitedCount(ALLIANCE);
        otherIn = GetPlayersCountByTeam(ALLIANCE);
    }
    if (GetStatus() == STATUS_IN_PROGRESS)
    {
        // difference based on ppl invited (not necessarily entered battle)
        // default: allow 0
        uint32 diff = 0;
        // allow join one person if the sides are equal (to fill up bg to minplayersperteam)
        if (otherTeam == GetInvitedCount(Team))
            diff = 1;
        // allow join more ppl if the other side has more players
        else if(otherTeam > GetInvitedCount(Team))
            diff = otherTeam - GetInvitedCount(Team);

        // difference based on max players per team (don't allow inviting more)
        uint32 diff2 = (GetInvitedCount(Team) < GetMaxPlayersPerTeam()) ? GetMaxPlayersPerTeam() - GetInvitedCount(Team) : 0;

        // difference based on players who already entered
        // default: allow 0
        uint32 diff3 = 0;
        // allow join one person if the sides are equal (to fill up bg minplayersperteam)
        if (otherIn == GetPlayersCountByTeam(Team))
            diff3 = 1;
        // allow join more ppl if the other side has more players
        else if (otherIn > GetPlayersCountByTeam(Team))
            diff3 = otherIn - GetPlayersCountByTeam(Team);
        // or other side has less than minPlayersPerTeam
        else if (GetInvitedCount(Team) <= GetMinPlayersPerTeam())
            diff3 = GetMinPlayersPerTeam() - GetInvitedCount(Team) + 1;

        // return the minimum of the 3 differences

        // min of diff and diff 2
        diff = diff < diff2 ? diff : diff2;

        // min of diff, diff2 and diff3
        return diff < diff3 ? diff : diff3 ;
    }

    return 0;
}

bool BattleGround::HasFreeSlots() const
{
    return GetPlayersSize() < GetMaxPlayers();
}

void BattleGround::UpdatePlayerScore(Player *Source, uint32 type, uint32 value)
{
    //this procedure is called from virtual function implemented in bg subclass
    std::map<uint64, BattleGroundScore*>::iterator itr = m_PlayerScores.find(Source->GetGUID());

    if(itr == m_PlayerScores.end())                         // player not found...
        return;

    switch(type)
    {
        case SCORE_KILLING_BLOWS:                           // Killing blows
            itr->second->KillingBlows += value;
            break;
        case SCORE_DEATHS:                                  // Deaths
            itr->second->Deaths += value;
            break;
        case SCORE_HONORABLE_KILLS:                         // Honorable kills
            itr->second->HonorableKills += value;
            break;
        case SCORE_BONUS_HONOR:                             // Honor bonus
            // do not add honor in arenas
            if(isBattleGround())
            {
                // reward honor instantly
                if(Source->RewardHonor(NULL, 1, value))
                    itr->second->BonusHonor += value;
            }
            break;
            //used only in EY, but in MSG_PVP_LOG_DATA opcode
        case SCORE_DAMAGE_DONE:                             // Damage Done
            itr->second->DamageDone += value;
            break;
        case SCORE_HEALING_DONE:                            // Healing Done
            itr->second->HealingDone += value;
            break;
        default:
            sLog.outError("BattleGround: Unknown player score type %u", type);
            break;
    }
}

void BattleGround::AddPlayerToResurrectQueue(uint64 npc_guid, uint64 player_guid)
{
    m_ReviveQueue[npc_guid].push_back(player_guid);

    Player *plr = objmgr.GetPlayer(player_guid);
    if(!plr)
        return;

    plr->CastSpell(plr, SPELL_WAITING_FOR_RESURRECT, true);
    SpellEntry const *spellInfo = sSpellStore.LookupEntry( SPELL_WAITING_FOR_RESURRECT );
    if(spellInfo)
    {
        Aura *Aur = CreateAura(spellInfo, 0, NULL, plr);
        plr->AddAura(Aur);
    }
}

void BattleGround::RemovePlayerFromResurrectQueue(uint64 player_guid)
{
    for(std::map<uint64, std::vector<uint64> >::iterator itr = m_ReviveQueue.begin(); itr != m_ReviveQueue.end(); ++itr)
    {
        for(std::vector<uint64>::iterator itr2 =(itr->second).begin(); itr2 != (itr->second).end(); ++itr2)
        {
            if(*itr2 == player_guid)
            {
                (itr->second).erase(itr2);

                Player *plr = objmgr.GetPlayer(player_guid);
                if(!plr)
                    return;

                plr->RemoveAurasDueToSpell(SPELL_WAITING_FOR_RESURRECT);

                return;
            }
        }
    }
}

bool BattleGround::AddObject(uint32 type, uint32 entry, float x, float y, float z, float o, float rotation0, float rotation1, float rotation2, float rotation3, uint32 respawnTime)
{
    Map * map = MapManager::Instance().FindMap(GetMapId(),GetInstanceID());
    if(!map)
        return false;

    // must be created this way, adding to godatamap would add it to the base map of the instance
    // and when loading it (in go::LoadFromDB()), a new guid would be assigned to the object, and a new object would be created
    // so we must create it specific for this instance
    GameObject * go = new GameObject;
    if(!go->Create(objmgr.GenerateLowGuid(HIGHGUID_GAMEOBJECT),entry, map,
        PHASEMASK_NORMAL, x,y,z,o,rotation0,rotation1,rotation2,rotation3,100,1))
    {
        sLog.outErrorDb("Gameobject template %u not found in database! BattleGround not created!", entry);
        sLog.outError("Cannot create gameobject template %u! BattleGround not created!", entry);
        delete go;
        return false;
    }
/*
    uint32 guid = go->GetGUIDLow();

    // without this, UseButtonOrDoor caused the crash, since it tried to get go info from godata
    // iirc that was changed, so adding to go data map is no longer required if that was the only function using godata from GameObject without checking if it existed
    GameObjectData& data = objmgr.NewGOData(guid);

    data.id             = entry;
    data.mapid          = GetMapId();
    data.posX           = x;
    data.posY           = y;
    data.posZ           = z;
    data.orientation    = o;
    data.rotation0      = rotation0;
    data.rotation1      = rotation1;
    data.rotation2      = rotation2;
    data.rotation3      = rotation3;
    data.spawntimesecs  = respawnTime;
    data.spawnMask      = 1;
    data.animprogress   = 100;
    data.go_state       = 1;
*/
    // add to world, so it can be later looked up from HashMapHolder
    go->AddToWorld();
    m_BgObjects[type] = go->GetGUID();
    return true;
}

//some doors aren't despawned so we cannot handle their closing in gameobject::update()
//it would be nice to correctly implement GO_ACTIVATED state and open/close doors in gameobject code
void BattleGround::DoorClose(uint32 type)
{
    GameObject *obj = HashMapHolder<GameObject>::Find(m_BgObjects[type]);
    if(obj)
    {
        //if doors are open, close it
        if( obj->getLootState() == GO_ACTIVATED && !obj->GetGoState() )
        {
            //change state to allow door to be closed
            obj->SetLootState(GO_READY);
            obj->UseDoorOrButton(RESPAWN_ONE_DAY);
        }
    }
    else
    {
        sLog.outError("BattleGround: Door object not found (cannot close doors)");
    }
}

void BattleGround::DoorOpen(uint32 type)
{
    GameObject *obj = HashMapHolder<GameObject>::Find(m_BgObjects[type]);
    if(obj)
    {
        //change state to be sure they will be opened
        obj->SetLootState(GO_READY);
        obj->UseDoorOrButton(RESPAWN_ONE_DAY);
    }
    else
    {
        sLog.outError("BattleGround: Door object not found! - doors will be closed.");
    }
}

GameObject* BattleGround::GetBGObject(uint32 type)
{
    GameObject *obj = HashMapHolder<GameObject>::Find(m_BgObjects[type]);
    if(!obj)
        sLog.outError("couldn't get gameobject %i",type);
    return obj;
}

Creature* BattleGround::GetBGCreature(uint32 type)
{
    Creature *creature = HashMapHolder<Creature>::Find(m_BgCreatures[type]);
    if(!creature)
        sLog.outError("couldn't get creature %i",type);
    return creature;
}

void BattleGround::SpawnBGObject(uint32 type, uint32 respawntime)
{
    Map * map = MapManager::Instance().FindMap(GetMapId(),GetInstanceID());
    if(!map)
        return;
    if( respawntime == 0 )
    {
        GameObject *obj = HashMapHolder<GameObject>::Find(m_BgObjects[type]);
        if(obj)
        {
            //we need to change state from GO_JUST_DEACTIVATED to GO_READY in case battleground is starting again
            if( obj->getLootState() == GO_JUST_DEACTIVATED )
                obj->SetLootState(GO_READY);
            obj->SetRespawnTime(0);
            map->Add(obj);
        }
    }
    else
    {
        GameObject *obj = HashMapHolder<GameObject>::Find(m_BgObjects[type]);
        if(obj)
        {
            map->Add(obj);
            obj->SetRespawnTime(respawntime);
            obj->SetLootState(GO_JUST_DEACTIVATED);
        }
    }
}

Creature* BattleGround::AddCreature(uint32 entry, uint32 type, uint32 teamval, float x, float y, float z, float o, uint32 respawntime)
{
    Map * map = MapManager::Instance().FindMap(GetMapId(),GetInstanceID());
    if(!map)
        return NULL;

    Creature* pCreature = new Creature;
    if (!pCreature->Create(objmgr.GenerateLowGuid(HIGHGUID_UNIT), map, PHASEMASK_NORMAL, entry, teamval))
    {
        sLog.outError("Can't create creature entry: %u",entry);
        delete pCreature;
        return NULL;
    }

    pCreature->Relocate(x, y, z, o);

    if(!pCreature->IsPositionValid())
    {
        sLog.outError("ERROR: Creature (guidlow %d, entry %d) not added to battleground. Suggested coordinates isn't valid (X: %f Y: %f)",pCreature->GetGUIDLow(),pCreature->GetEntry(),pCreature->GetPositionX(),pCreature->GetPositionY());
        return NULL;
    }

    pCreature->AIM_Initialize();

    //pCreature->SetDungeonDifficulty(0);

    map->Add(pCreature);
    m_BgCreatures[type] = pCreature->GetGUID();

    return  pCreature;
}
/*
void BattleGround::SpawnBGCreature(uint32 type, uint32 respawntime)
{
    Map * map = MapManager::Instance().FindMap(GetMapId(),GetInstanceId());
    if(!map)
        return false;

    if(respawntime == 0)
    {
        Creature *obj = HashMapHolder<Creature>::Find(m_BgCreatures[type]);
        if(obj)
        {
            //obj->Respawn();                               // bugged
            obj->SetRespawnTime(0);
            objmgr.SaveCreatureRespawnTime(obj->GetGUIDLow(), GetInstanceID(), 0);
            map->Add(obj);
        }
    }
    else
    {
        Creature *obj = HashMapHolder<Creature>::Find(m_BgCreatures[type]);
        if(obj)
        {
            obj->setDeathState(DEAD);
            obj->SetRespawnTime(respawntime);
            map->Add(obj);
        }
    }
}
*/
bool BattleGround::DelCreature(uint32 type)
{
    if(!m_BgCreatures[type])
        return true;

    Creature *cr = HashMapHolder<Creature>::Find(m_BgCreatures[type]);
    if(!cr)
    {
        sLog.outError("Can't find creature guid: %u",GUID_LOPART(m_BgCreatures[type]));
        return false;
    }
    //TODO: only delete creature after not in combat
    cr->CleanupsBeforeDelete();
    cr->AddObjectToRemoveList();
    m_BgCreatures[type] = 0;
    return true;
}

bool BattleGround::DelObject(uint32 type)
{
    if(!m_BgObjects[type])
        return true;

    GameObject *obj = HashMapHolder<GameObject>::Find(m_BgObjects[type]);
    if(!obj)
    {
        sLog.outError("Can't find gobject guid: %u",GUID_LOPART(m_BgObjects[type]));
        return false;
    }
    obj->SetRespawnTime(0);                                 // not save respawn time
    obj->Delete();
    m_BgObjects[type] = 0;
    return true;
}

bool BattleGround::AddSpiritGuide(uint32 type, float x, float y, float z, float o, uint32 team)
{
    uint32 entry = 0;

    if(team == ALLIANCE)
        entry = 13116;
    else
        entry = 13117;

    Creature* pCreature = AddCreature(entry,type,team,x,y,z,o);
    if(!pCreature)
    {
        sLog.outError("Can't create Spirit guide. BattleGround not created!");
        EndNow();
        return false;
    }

    pCreature->setDeathState(DEAD);

    pCreature->SetUInt64Value(UNIT_FIELD_CHANNEL_OBJECT, pCreature->GetGUID());
    // aura
    //TODO: Fix display here
    //pCreature->SetVisibleAura(0, SPELL_SPIRIT_HEAL_CHANNEL);

    //pCreature->SetUInt32Value(UNIT_FIELD_AURAFLAGS, 0x00000009);
    //pCreature->SetUInt32Value(UNIT_FIELD_AURALEVELS, 0x0000003C);
    //pCreature->SetUInt32Value(UNIT_FIELD_AURAAPPLICATIONS, 0x000000FF);
    // casting visual effect
    pCreature->SetUInt32Value(UNIT_CHANNEL_SPELL, SPELL_SPIRIT_HEAL_CHANNEL);
    // correct cast speed
    pCreature->SetFloatValue(UNIT_MOD_CAST_SPEED, 1.0f);

    //pCreature->CastSpell(pCreature, SPELL_SPIRIT_HEAL_CHANNEL, true);

    return true;
}

void BattleGround::SendMessageToAll(char const* text)
{
    WorldPacket data;
    ChatHandler::FillMessageData(&data, NULL, CHAT_MSG_BG_SYSTEM_NEUTRAL, LANG_UNIVERSAL, NULL, 0, text, NULL);
    SendPacketToAll(&data);
}

void BattleGround::SendMessageToAll(int32 entry)
{
    char const* text = GetTrinityString(entry);
    WorldPacket data;
    ChatHandler::FillMessageData(&data, NULL, CHAT_MSG_BG_SYSTEM_NEUTRAL, LANG_UNIVERSAL, NULL, 0, text, NULL);
    SendPacketToAll(&data);
}

void BattleGround::EndNow()
{
    RemoveFromBGFreeSlotQueue();
    SetStatus(STATUS_WAIT_LEAVE);
    SetEndTime(TIME_TO_AUTOREMOVE);
    // inform invited players about the removal
    sBattleGroundMgr.m_BattleGroundQueues[BattleGroundMgr::BGQueueTypeId(GetTypeID(), GetArenaType())].BGEndedRemoveInvites(this);
}

// Battleground messages are localized using the dbc lang, they are not client language dependent
const char *BattleGround::GetTrinityString(int32 entry)
{
    // FIXME: now we have different DBC locales and need localized message for each target client
    return objmgr.GetTrinityStringForDBCLocale(entry);
}

/*
important notice:
buffs aren't spawned/despawned when players captures anything
buffs are in their positions when battleground starts
*/
void BattleGround::HandleTriggerBuff(uint64 const& go_guid)
{
    GameObject *obj = HashMapHolder<GameObject>::Find(go_guid);
    if(!obj || obj->GetGoType() != GAMEOBJECT_TYPE_TRAP || !obj->isSpawned())
        return;

    //change buff type, when buff is used:
    int32 index = m_BgObjects.size() - 1;
    while (index >= 0 && m_BgObjects[index] != go_guid)
        index--;
    if (index < 0)
    {
        sLog.outError("BattleGround (Type: %u) has buff gameobject (Guid: %u Entry: %u Type:%u) but it hasn't that object in its internal data",GetTypeID(),GUID_LOPART(go_guid),obj->GetEntry(),obj->GetGoType());
        return;
    }

    //randomly select new buff
    uint8 buff = urand(0, 2);
    uint32 entry = obj->GetEntry();
    if( m_BuffChange && entry != Buff_Entries[buff] )
    {
        //despawn current buff
        SpawnBGObject(index, RESPAWN_ONE_DAY);
        //set index for new one
        for (uint8 currBuffTypeIndex = 0; currBuffTypeIndex < 3; ++currBuffTypeIndex)
            if( entry == Buff_Entries[currBuffTypeIndex] )
            {
                index -= currBuffTypeIndex;
                index += buff;
            }
    }

    SpawnBGObject(index, BUFF_RESPAWN_TIME);
}

void BattleGround::HandleKillPlayer( Player *player, Player *killer )
{
    //keep in mind that for arena this will have to be changed a bit

    // add +1 deaths
    UpdatePlayerScore(player, SCORE_DEATHS, 1);

    // add +1 kills to group and +1 killing_blows to killer
    if( killer )
    {
        UpdatePlayerScore(killer, SCORE_HONORABLE_KILLS, 1);
        UpdatePlayerScore(killer, SCORE_KILLING_BLOWS, 1);

        for(std::map<uint64, BattleGroundPlayer>::iterator itr = m_Players.begin(); itr != m_Players.end(); ++itr)
        {
            Player *plr = objmgr.GetPlayer(itr->first);

            if(!plr || plr == killer)
                continue;

            if( plr->GetTeam() == killer->GetTeam() && plr->IsAtGroupRewardDistance(player) )
                UpdatePlayerScore(plr, SCORE_HONORABLE_KILLS, 1);
        }
    }

    // to be able to remove insignia
    player->SetFlag( UNIT_FIELD_FLAGS, UNIT_FLAG_SKINNABLE );
}

// return the player's team based on battlegroundplayer info
// used in same faction arena matches mainly
uint32 BattleGround::GetPlayerTeam(uint64 guid)
{
    std::map<uint64, BattleGroundPlayer>::const_iterator itr = m_Players.find(guid);
    if(itr!=m_Players.end())
        return itr->second.Team;
    return 0;
}

bool BattleGround::IsPlayerInBattleGround(uint64 guid)
{
    std::map<uint64, BattleGroundPlayer>::const_iterator itr = m_Players.find(guid);
    if(itr!=m_Players.end())
        return true;
    return false;
}

void BattleGround::PlayerRelogin(Player* plr)
{
    if(GetStatus() != STATUS_WAIT_LEAVE)
        return;

    WorldPacket data;
    BattleGroundQueueTypeId bgQueueTypeId = BattleGroundMgr::BGQueueTypeId(GetTypeID(), GetArenaType());

    BlockMovement(plr);

    sBattleGroundMgr.BuildPvpLogDataPacket(&data, this);
    plr->GetSession()->SendPacket(&data);

    sBattleGroundMgr.BuildBattleGroundStatusPacket(&data, this, plr->GetTeam(), plr->GetBattleGroundQueueIndex(bgQueueTypeId), STATUS_IN_PROGRESS, TIME_TO_AUTOREMOVE, GetStartTime());
    plr->GetSession()->SendPacket(&data);
}

uint32 BattleGround::GetAlivePlayersCountByTeam(uint32 Team) const
{
    int count = 0;
    for(std::map<uint64, BattleGroundPlayer>::const_iterator itr = m_Players.begin(); itr != m_Players.end(); ++itr)
    {
        if(itr->second.Team == Team)
        {
            Player * pl = objmgr.GetPlayer(itr->first);
            if(pl && pl->isAlive())
                ++count;
        }
    }
    return count;
}

void BattleGround::SetHoliday(bool is_holiday)
{
    if(is_holiday)
        m_HonorMode = BG_HOLIDAY;
    else
        m_HonorMode = BG_NORMAL;
}

int32 BattleGround::GetObjectType(uint64 guid)
{
    for(uint32 i = 0;i <= m_BgObjects.size(); i++)
        if(m_BgObjects[i] == guid)
            return i;
    sLog.outError("BattleGround: cheating? a player used a gameobject which isnt supposed to be a usable object!");
    return -1;
}

void BattleGround::HandleKillUnit(Creature *creature, Player *killer)
{
}
<<<<<<< HEAD

void BattleGround::SetBgRaid( uint32 TeamID, Group *bg_raid )
{
    Group* &old_raid = TeamID == ALLIANCE ? m_BgRaids[BG_TEAM_ALLIANCE] : m_BgRaids[BG_TEAM_HORDE];
    if(old_raid) old_raid->SetBattlegroundGroup(NULL);
    if(bg_raid) bg_raid->SetBattlegroundGroup(this);
    old_raid = bg_raid;
}
=======
>>>>>>> 7bff1c1d
<|MERGE_RESOLUTION|>--- conflicted
+++ resolved
@@ -1628,14 +1628,10 @@
 void BattleGround::HandleKillUnit(Creature *creature, Player *killer)
 {
 }
-<<<<<<< HEAD
 
 void BattleGround::SetBgRaid( uint32 TeamID, Group *bg_raid )
 {
     Group* &old_raid = TeamID == ALLIANCE ? m_BgRaids[BG_TEAM_ALLIANCE] : m_BgRaids[BG_TEAM_HORDE];
     if(old_raid) old_raid->SetBattlegroundGroup(NULL);
     if(bg_raid) bg_raid->SetBattlegroundGroup(this);
-    old_raid = bg_raid;
-}
-=======
->>>>>>> 7bff1c1d
+    old_raid = bg_raid;