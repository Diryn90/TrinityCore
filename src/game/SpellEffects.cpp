/*
 * Copyright (C) 2005-2009 MaNGOS <http://getmangos.com/>
 *
 * Copyright (C) 2008-2009 Trinity <http://www.trinitycore.org/>
 *
 * This program is free software; you can redistribute it and/or modify
 * it under the terms of the GNU General Public License as published by
 * the Free Software Foundation; either version 2 of the License, or
 * (at your option) any later version.
 *
 * This program is distributed in the hope that it will be useful,
 * but WITHOUT ANY WARRANTY; without even the implied warranty of
 * MERCHANTABILITY or FITNESS FOR A PARTICULAR PURPOSE.  See the
 * GNU General Public License for more details.
 *
 * You should have received a copy of the GNU General Public License
 * along with this program; if not, write to the Free Software
 * Foundation, Inc., 59 Temple Place, Suite 330, Boston, MA  02111-1307  USA
 */

#include "Common.h"
#include "SharedDefines.h"
#include "Database/DatabaseEnv.h"
#include "WorldPacket.h"
#include "WorldSession.h"
#include "Opcodes.h"
#include "Log.h"
#include "UpdateMask.h"
#include "World.h"
#include "ObjectMgr.h"
#include "SpellMgr.h"
#include "Player.h"
#include "SkillExtraItems.h"
#include "Unit.h"
#include "CreatureAI.h"
#include "Spell.h"
#include "DynamicObject.h"
#include "SpellAuras.h"
#include "Group.h"
#include "UpdateData.h"
#include "MapManager.h"
#include "ObjectAccessor.h"
#include "SharedDefines.h"
#include "Pet.h"
#include "GameObject.h"
#include "GossipDef.h"
#include "Creature.h"
#include "Totem.h"
#include "CreatureAI.h"
#include "BattleGroundMgr.h"
#include "BattleGround.h"
#include "BattleGroundEY.h"
#include "BattleGroundWS.h"
#include "OutdoorPvPMgr.h"
#include "VMapFactory.h"
#include "Language.h"
#include "SocialMgr.h"
#include "Util.h"
#include "TemporarySummon.h"
#include "ScriptCalls.h"
#include "CellImpl.h"
#include "GridNotifiers.h"
#include "GridNotifiersImpl.h"
#include "SkillDiscovery.h"

pEffect SpellEffects[TOTAL_SPELL_EFFECTS]=
{
    &Spell::EffectNULL,                                     //  0
    &Spell::EffectInstaKill,                                //  1 SPELL_EFFECT_INSTAKILL
    &Spell::EffectSchoolDMG,                                //  2 SPELL_EFFECT_SCHOOL_DAMAGE
    &Spell::EffectDummy,                                    //  3 SPELL_EFFECT_DUMMY
    &Spell::EffectUnused,                                   //  4 SPELL_EFFECT_PORTAL_TELEPORT          unused
    &Spell::EffectTeleportUnits,                            //  5 SPELL_EFFECT_TELEPORT_UNITS
    &Spell::EffectApplyAura,                                //  6 SPELL_EFFECT_APPLY_AURA
    &Spell::EffectEnvirinmentalDMG,                         //  7 SPELL_EFFECT_ENVIRONMENTAL_DAMAGE
    &Spell::EffectPowerDrain,                               //  8 SPELL_EFFECT_POWER_DRAIN
    &Spell::EffectHealthLeech,                              //  9 SPELL_EFFECT_HEALTH_LEECH
    &Spell::EffectHeal,                                     // 10 SPELL_EFFECT_HEAL
    &Spell::EffectUnused,                                   // 11 SPELL_EFFECT_BIND
    &Spell::EffectNULL,                                     // 12 SPELL_EFFECT_PORTAL
    &Spell::EffectUnused,                                   // 13 SPELL_EFFECT_RITUAL_BASE              unused
    &Spell::EffectUnused,                                   // 14 SPELL_EFFECT_RITUAL_SPECIALIZE        unused
    &Spell::EffectUnused,                                   // 15 SPELL_EFFECT_RITUAL_ACTIVATE_PORTAL   unused
    &Spell::EffectQuestComplete,                            // 16 SPELL_EFFECT_QUEST_COMPLETE
    &Spell::EffectWeaponDmg,                                // 17 SPELL_EFFECT_WEAPON_DAMAGE_NOSCHOOL
    &Spell::EffectResurrect,                                // 18 SPELL_EFFECT_RESURRECT
    &Spell::EffectAddExtraAttacks,                          // 19 SPELL_EFFECT_ADD_EXTRA_ATTACKS
    &Spell::EffectUnused,                                   // 20 SPELL_EFFECT_DODGE                    one spell: Dodge
    &Spell::EffectUnused,                                   // 21 SPELL_EFFECT_EVADE                    one spell: Evade (DND)
    &Spell::EffectParry,                                    // 22 SPELL_EFFECT_PARRY
    &Spell::EffectBlock,                                    // 23 SPELL_EFFECT_BLOCK                    one spell: Block
    &Spell::EffectCreateItem,                               // 24 SPELL_EFFECT_CREATE_ITEM
    &Spell::EffectUnused,                                   // 25 SPELL_EFFECT_WEAPON
    &Spell::EffectUnused,                                   // 26 SPELL_EFFECT_DEFENSE                  one spell: Defense
    &Spell::EffectPersistentAA,                             // 27 SPELL_EFFECT_PERSISTENT_AREA_AURA
    &Spell::EffectSummonType,                               // 28 SPELL_EFFECT_SUMMON
    &Spell::EffectMomentMove,                               // 29 SPELL_EFFECT_LEAP
    &Spell::EffectEnergize,                                 // 30 SPELL_EFFECT_ENERGIZE
    &Spell::EffectWeaponDmg,                                // 31 SPELL_EFFECT_WEAPON_PERCENT_DAMAGE
    &Spell::EffectTriggerMissileSpell,                      // 32 SPELL_EFFECT_TRIGGER_MISSILE
    &Spell::EffectOpenLock,                                 // 33 SPELL_EFFECT_OPEN_LOCK
    &Spell::EffectSummonChangeItem,                         // 34 SPELL_EFFECT_SUMMON_CHANGE_ITEM
    &Spell::EffectApplyAreaAura,                            // 35 SPELL_EFFECT_APPLY_AREA_AURA_PARTY
    &Spell::EffectLearnSpell,                               // 36 SPELL_EFFECT_LEARN_SPELL
    &Spell::EffectUnused,                                   // 37 SPELL_EFFECT_SPELL_DEFENSE            one spell: SPELLDEFENSE (DND)
    &Spell::EffectDispel,                                   // 38 SPELL_EFFECT_DISPEL
    &Spell::EffectUnused,                                   // 39 SPELL_EFFECT_LANGUAGE
    &Spell::EffectDualWield,                                // 40 SPELL_EFFECT_DUAL_WIELD
    &Spell::EffectUnused,                                   // 41 SPELL_EFFECT_JUMP
    &Spell::EffectUnused,                                   // 42 SPELL_EFFECT_JUMP2
    &Spell::EffectTeleUnitsFaceCaster,                      // 43 SPELL_EFFECT_TELEPORT_UNITS_FACE_CASTER
    &Spell::EffectLearnSkill,                               // 44 SPELL_EFFECT_SKILL_STEP
    &Spell::EffectAddHonor,                                 // 45 SPELL_EFFECT_ADD_HONOR                honor/pvp related
    &Spell::EffectNULL,                                     // 46 SPELL_EFFECT_SPAWN                    we must spawn pet there
    &Spell::EffectTradeSkill,                               // 47 SPELL_EFFECT_TRADE_SKILL
    &Spell::EffectUnused,                                   // 48 SPELL_EFFECT_STEALTH                  one spell: Base Stealth
    &Spell::EffectUnused,                                   // 49 SPELL_EFFECT_DETECT                   one spell: Detect
    &Spell::EffectTransmitted,                              // 50 SPELL_EFFECT_TRANS_DOOR
    &Spell::EffectUnused,                                   // 51 SPELL_EFFECT_FORCE_CRITICAL_HIT       unused
    &Spell::EffectUnused,                                   // 52 SPELL_EFFECT_GUARANTEE_HIT            one spell: zzOLDCritical Shot
    &Spell::EffectEnchantItemPerm,                          // 53 SPELL_EFFECT_ENCHANT_ITEM
    &Spell::EffectEnchantItemTmp,                           // 54 SPELL_EFFECT_ENCHANT_ITEM_TEMPORARY
    &Spell::EffectTameCreature,                             // 55 SPELL_EFFECT_TAMECREATURE
    &Spell::EffectSummonPet,                                // 56 SPELL_EFFECT_SUMMON_PET
    &Spell::EffectLearnPetSpell,                            // 57 SPELL_EFFECT_LEARN_PET_SPELL
    &Spell::EffectWeaponDmg,                                // 58 SPELL_EFFECT_WEAPON_DAMAGE
    &Spell::EffectOpenSecretSafe,                           // 59 SPELL_EFFECT_OPEN_LOCK_ITEM
    &Spell::EffectProficiency,                              // 60 SPELL_EFFECT_PROFICIENCY
    &Spell::EffectSendEvent,                                // 61 SPELL_EFFECT_SEND_EVENT
    &Spell::EffectPowerBurn,                                // 62 SPELL_EFFECT_POWER_BURN
    &Spell::EffectThreat,                                   // 63 SPELL_EFFECT_THREAT
    &Spell::EffectTriggerSpell,                             // 64 SPELL_EFFECT_TRIGGER_SPELL
    &Spell::EffectApplyAreaAura,                            // 65 SPELL_EFFECT_APPLY_AREA_AURA_RAID
    &Spell::EffectUnused,                                   // 66 SPELL_EFFECT_CREATE_MANA_GEM          (possibly recharge it, misc - is item ID)
    &Spell::EffectHealMaxHealth,                            // 67 SPELL_EFFECT_HEAL_MAX_HEALTH
    &Spell::EffectInterruptCast,                            // 68 SPELL_EFFECT_INTERRUPT_CAST
    &Spell::EffectDistract,                                 // 69 SPELL_EFFECT_DISTRACT
    &Spell::EffectPull,                                     // 70 SPELL_EFFECT_PULL                     one spell: Distract Move
    &Spell::EffectPickPocket,                               // 71 SPELL_EFFECT_PICKPOCKET
    &Spell::EffectAddFarsight,                              // 72 SPELL_EFFECT_ADD_FARSIGHT
    &Spell::EffectUnused,                                   // 73 SPELL_EFFECT_UNTRAIN_TALENTS
    &Spell::EffectApplyGlyph,                               // 74 SPELL_EFFECT_APPLY_GLYPH
    &Spell::EffectHealMechanical,                           // 75 SPELL_EFFECT_HEAL_MECHANICAL          one spell: Mechanical Patch Kit
    &Spell::EffectSummonObjectWild,                         // 76 SPELL_EFFECT_SUMMON_OBJECT_WILD
    &Spell::EffectScriptEffect,                             // 77 SPELL_EFFECT_SCRIPT_EFFECT
    &Spell::EffectUnused,                                   // 78 SPELL_EFFECT_ATTACK
    &Spell::EffectSanctuary,                                // 79 SPELL_EFFECT_SANCTUARY
    &Spell::EffectAddComboPoints,                           // 80 SPELL_EFFECT_ADD_COMBO_POINTS
    &Spell::EffectUnused,                                   // 81 SPELL_EFFECT_CREATE_HOUSE             one spell: Create House (TEST)
    &Spell::EffectNULL,                                     // 82 SPELL_EFFECT_BIND_SIGHT
    &Spell::EffectDuel,                                     // 83 SPELL_EFFECT_DUEL
    &Spell::EffectStuck,                                    // 84 SPELL_EFFECT_STUCK
    &Spell::EffectSummonPlayer,                             // 85 SPELL_EFFECT_SUMMON_PLAYER
    &Spell::EffectActivateObject,                           // 86 SPELL_EFFECT_ACTIVATE_OBJECT
    &Spell::EffectUnused,                                   // 87 SPELL_EFFECT_WMO_DAMAGE
    &Spell::EffectUnused,                                   // 88 SPELL_EFFECT_WMO_REPAIR
    &Spell::EffectUnused,                                   // 89 SPELL_EFFECT_WMO_CHANGE
    &Spell::EffectUnused,                                   // 90 SPELL_EFFECT_KILL_CREDIT
    &Spell::EffectUnused,                                   // 91 SPELL_EFFECT_THREAT_ALL               one spell: zzOLDBrainwash
    &Spell::EffectEnchantHeldItem,                          // 92 SPELL_EFFECT_ENCHANT_HELD_ITEM
    &Spell::EffectUnused,                                   // 93 SPELL_EFFECT_SUMMON_PHANTASM
    &Spell::EffectSelfResurrect,                            // 94 SPELL_EFFECT_SELF_RESURRECT
    &Spell::EffectSkinning,                                 // 95 SPELL_EFFECT_SKINNING
    &Spell::EffectUnused,                                   // 96 SPELL_EFFECT_CHARGE
    &Spell::EffectUnused,                                   // 97 SPELL_EFFECT_97
    &Spell::EffectKnockBack,                                // 98 SPELL_EFFECT_KNOCK_BACK
    &Spell::EffectDisEnchant,                               // 99 SPELL_EFFECT_DISENCHANT
    &Spell::EffectInebriate,                                //100 SPELL_EFFECT_INEBRIATE
    &Spell::EffectFeedPet,                                  //101 SPELL_EFFECT_FEED_PET
    &Spell::EffectDismissPet,                               //102 SPELL_EFFECT_DISMISS_PET
    &Spell::EffectReputation,                               //103 SPELL_EFFECT_REPUTATION
    &Spell::EffectSummonObject,                             //104 SPELL_EFFECT_SUMMON_OBJECT_SLOT1
    &Spell::EffectSummonObject,                             //105 SPELL_EFFECT_SUMMON_OBJECT_SLOT2
    &Spell::EffectSummonObject,                             //106 SPELL_EFFECT_SUMMON_OBJECT_SLOT3
    &Spell::EffectSummonObject,                             //107 SPELL_EFFECT_SUMMON_OBJECT_SLOT4
    &Spell::EffectDispelMechanic,                           //108 SPELL_EFFECT_DISPEL_MECHANIC
    &Spell::EffectSummonDeadPet,                            //109 SPELL_EFFECT_SUMMON_DEAD_PET
    &Spell::EffectDestroyAllTotems,                         //110 SPELL_EFFECT_DESTROY_ALL_TOTEMS
    &Spell::EffectDurabilityDamage,                         //111 SPELL_EFFECT_DURABILITY_DAMAGE
    &Spell::EffectUnused,                                   //112 SPELL_EFFECT_112
    &Spell::EffectResurrectNew,                             //113 SPELL_EFFECT_RESURRECT_NEW
    &Spell::EffectTaunt,                                    //114 SPELL_EFFECT_ATTACK_ME
    &Spell::EffectDurabilityDamagePCT,                      //115 SPELL_EFFECT_DURABILITY_DAMAGE_PCT
    &Spell::EffectSkinPlayerCorpse,                         //116 SPELL_EFFECT_SKIN_PLAYER_CORPSE       one spell: Remove Insignia, bg usage, required special corpse flags...
    &Spell::EffectSpiritHeal,                               //117 SPELL_EFFECT_SPIRIT_HEAL              one spell: Spirit Heal
    &Spell::EffectSkill,                                    //118 SPELL_EFFECT_SKILL                    professions and more
    &Spell::EffectApplyAreaAura,                            //119 SPELL_EFFECT_APPLY_AREA_AURA_PET
    &Spell::EffectUnused,                                   //120 SPELL_EFFECT_TELEPORT_GRAVEYARD       one spell: Graveyard Teleport Test
    &Spell::EffectWeaponDmg,                                //121 SPELL_EFFECT_NORMALIZED_WEAPON_DMG
    &Spell::EffectUnused,                                   //122 SPELL_EFFECT_122                      unused
    &Spell::EffectSendTaxi,                                 //123 SPELL_EFFECT_SEND_TAXI                taxi/flight related (misc value is taxi path id)
    &Spell::EffectPlayerPull,                               //124 SPELL_EFFECT_PLAYER_PULL              opposite of knockback effect (pulls player twoard caster)
    &Spell::EffectModifyThreatPercent,                      //125 SPELL_EFFECT_MODIFY_THREAT_PERCENT
    &Spell::EffectStealBeneficialBuff,                      //126 SPELL_EFFECT_STEAL_BENEFICIAL_BUFF    spell steal effect?
    &Spell::EffectProspecting,                              //127 SPELL_EFFECT_PROSPECTING              Prospecting spell
    &Spell::EffectApplyAreaAura,                            //128 SPELL_EFFECT_APPLY_AREA_AURA_FRIEND
    &Spell::EffectApplyAreaAura,                            //129 SPELL_EFFECT_APPLY_AREA_AURA_ENEMY
    &Spell::EffectRedirectThreat,                           //130 SPELL_EFFECT_REDIRECT_THREAT
    &Spell::EffectUnused,                                   //131 SPELL_EFFECT_131                      used in some test spells
    &Spell::EffectNULL,                                     //132 SPELL_EFFECT_PLAY_MUSIC               sound id in misc value (SoundEntries.dbc)
    &Spell::EffectUnlearnSpecialization,                    //133 SPELL_EFFECT_UNLEARN_SPECIALIZATION   unlearn profession specialization
    &Spell::EffectKillCredit,                               //134 SPELL_EFFECT_KILL_CREDIT              misc value is creature entry
    &Spell::EffectNULL,                                     //135 SPELL_EFFECT_CALL_PET
    &Spell::EffectHealPct,                                  //136 SPELL_EFFECT_HEAL_PCT
    &Spell::EffectEnergisePct,                              //137 SPELL_EFFECT_ENERGIZE_PCT
    &Spell::EffectNULL,                                     //138 SPELL_EFFECT_138                      Leap
    &Spell::EffectUnused,                                   //139 SPELL_EFFECT_CLEAR_QUEST              (misc - is quest ID)
    &Spell::EffectForceCast,                                //140 SPELL_EFFECT_FORCE_CAST
    &Spell::EffectNULL,                                     //141 SPELL_EFFECT_141                      damage and reduce speed?
    &Spell::EffectTriggerSpellWithValue,                    //142 SPELL_EFFECT_TRIGGER_SPELL_WITH_VALUE
    &Spell::EffectApplyAreaAura,                            //143 SPELL_EFFECT_APPLY_AREA_AURA_OWNER
    &Spell::EffectKnockBack,                                //144 SPELL_EFFECT_KNOCK_BACK_2             Spectral Blast
    &Spell::EffectNULL,                                     //145 SPELL_EFFECT_145                      Black Hole Effect
    &Spell::EffectActivateRune,                             //146 SPELL_EFFECT_ACTIVATE_RUNE
    &Spell::EffectQuestFail,                                //147 SPELL_EFFECT_QUEST_FAIL               quest fail
    &Spell::EffectUnused,                                   //148 SPELL_EFFECT_148                      unused
    &Spell::EffectNULL,                                     //149 SPELL_EFFECT_149                      swoop
    &Spell::EffectUnused,                                   //150 SPELL_EFFECT_150                      unused
    &Spell::EffectTriggerRitualOfSummoning,                 //151 SPELL_EFFECT_TRIGGER_SPELL_2
    &Spell::EffectNULL,                                     //152 SPELL_EFFECT_152                      summon Refer-a-Friend
    &Spell::EffectNULL,                                     //153 SPELL_EFFECT_CREATE_PET               misc value is creature entry
    &Spell::EffectNULL,                                     //154 unused
    &Spell::EffectTitanGrip,                                //155 SPELL_EFFECT_TITAN_GRIP Allows you to equip two-handed axes, maces and swords in one hand, but you attack $49152s1% slower than normal.
    &Spell::EffectEnchantItemPrismatic,                     //156 SPELL_EFFECT_ENCHANT_ITEM_PRISMATIC
    &Spell::EffectCreateItem2,                              //157 SPELL_EFFECT_CREATE_ITEM_2            create/learn item/spell for profession
    &Spell::EffectMilling,                                  //158 SPELL_EFFECT_MILLING                  milling
    &Spell::EffectRenamePet                                 //159 SPELL_EFFECT_ALLOW_RENAME_PET         allow rename pet once again
};

void Spell::EffectNULL(uint32 /*i*/)
{
    sLog.outDebug("WORLD: Spell Effect DUMMY");
}

void Spell::EffectUnused(uint32 /*i*/)
{
    // NOT USED BY ANY SPELL OR USELESS OR IMPLEMENTED IN DIFFERENT WAY IN MANGOS
}

void Spell::EffectResurrectNew(uint32 i)
{
    if(!unitTarget || unitTarget->isAlive())
        return;

    if(unitTarget->GetTypeId() != TYPEID_PLAYER)
        return;

    if(!unitTarget->IsInWorld())
        return;

    Player* pTarget = ((Player*)unitTarget);

    if(pTarget->isRessurectRequested())       // already have one active request
        return;

    uint32 health = damage;
    uint32 mana = m_spellInfo->EffectMiscValue[i];
    pTarget->setResurrectRequestData(m_caster->GetGUID(), m_caster->GetMapId(), m_caster->GetPositionX(), m_caster->GetPositionY(), m_caster->GetPositionZ(), health, mana);
    SendResurrectRequest(pTarget);
}

void Spell::EffectInstaKill(uint32 /*i*/)
{
    if( !unitTarget || !unitTarget->isAlive() )
        return;

    // Demonic Sacrifice
    if(m_spellInfo->Id==18788 && unitTarget->GetTypeId()==TYPEID_UNIT)
    {
        uint32 entry = unitTarget->GetEntry();
        uint32 spellID;
        switch(entry)
        {
            case   416: spellID=18789; break;               //imp
            case   417: spellID=18792; break;               //fellhunter
            case  1860: spellID=18790; break;               //void
            case  1863: spellID=18791; break;               //succubus
            case 17252: spellID=35701; break;               //fellguard
            default:
                sLog.outError("EffectInstaKill: Unhandled creature entry (%u) case.",entry);
                return;
        }

        m_caster->CastSpell(m_caster,spellID,true);
    }

    if(m_caster==unitTarget)                                // prevent interrupt message
        finish();

    uint32 health = unitTarget->GetHealth();
    m_caster->DealDamage(unitTarget, health, NULL, DIRECT_DAMAGE, SPELL_SCHOOL_MASK_NORMAL, NULL, false);
}

void Spell::EffectEnvirinmentalDMG(uint32 i)
{
    uint32 absorb = 0;
    uint32 resist = 0;

    // Note: this hack with damage replace required until GO casting not implemented
    // environment damage spells already have around enemies targeting but this not help in case not existed GO casting support
    // currently each enemy selected explicitly and self cast damage, we prevent apply self casted spell bonuses/etc
    damage = m_spellInfo->EffectBasePoints[i]+m_spellInfo->EffectBaseDice[i];

    m_caster->CalcAbsorbResist(m_caster,GetSpellSchoolMask(m_spellInfo), SPELL_DIRECT_DAMAGE, damage, &absorb, &resist, m_spellInfo);

    m_caster->SendSpellNonMeleeDamageLog(m_caster, m_spellInfo->Id, damage, GetSpellSchoolMask(m_spellInfo), absorb, resist, false, 0, false);
    if(m_caster->GetTypeId() == TYPEID_PLAYER)
        ((Player*)m_caster)->EnvironmentalDamage(m_caster->GetGUID(),DAMAGE_FIRE,damage);
}

void Spell::EffectSchoolDMG(uint32 effect_idx)
{
}

void Spell::SpellDamageSchoolDmg(uint32 effect_idx)
{
    if( unitTarget && unitTarget->isAlive())
    {
        switch(m_spellInfo->SpellFamilyName)
        {
            case SPELLFAMILY_GENERIC:
            {
                //Gore
                if(m_spellInfo->SpellIconID == 2269 )
                {
                    damage+= rand()%2 ? damage : 0;
                }

                // Meteor like spells (divided damage to targets)
                if(m_customAttr & SPELL_ATTR_CU_SHARE_DAMAGE)
                {
                    uint32 count = 0;
                    for(std::list<TargetInfo>::iterator ihit= m_UniqueTargetInfo.begin();ihit != m_UniqueTargetInfo.end();++ihit)
                        if(ihit->effectMask & (1<<effect_idx))
                            ++count;

                    damage /= count;                    // divide to all targets
                }

                switch(m_spellInfo->Id)                     // better way to check unknown
                {
                    case 35354://hand of death
                    {
                        if(unitTarget && unitTarget->HasAura(38528,0))//protection of elune
                        {
                            damage = 0;
                        }
                        break;
                    }
                    // percent from health with min
                    case 25599:                             // Thundercrash
                    {
                        damage = unitTarget->GetHealth() / 2;
                        if(damage < 200)
                            damage = 200;
                        break;
                    }
                    // Intercept (warrior spell trigger)
                    case 20253:
                    case 61491:
                    {
                        damage+= uint32(m_caster->GetTotalAttackPowerValue(BASE_ATTACK) * 0.12f);
                        break;
                    }
                    // arcane charge. must only affect demons (also undead?)
                    case 45072:
                    {
                        if(unitTarget->GetCreatureType() != CREATURE_TYPE_DEMON
                            && unitTarget->GetCreatureType() != CREATURE_TYPE_UNDEAD)
                            return;
                        break;
                    }
                    // gruul's shatter
                    case 33671:
                    {
                        // don't damage self and only players
                        if(unitTarget->GetGUID() == m_caster->GetGUID() || unitTarget->GetTypeId() != TYPEID_PLAYER)
                            return;

                        float radius = GetSpellRadius(sSpellRadiusStore.LookupEntry(m_spellInfo->EffectRadiusIndex[0]));
                        if(!radius) return;
                        float distance = m_caster->GetDistance2d(unitTarget);
                        damage = (distance > radius ) ? 0 : (int32)(m_spellInfo->EffectBasePoints[0]*((radius - distance)/radius));
                    }break;
                }
                break;
            }

            case SPELLFAMILY_MAGE:
            {
                // Arcane Blast
                if(m_spellInfo->SpellFamilyFlags[0] & 0x20000000)
                {
                    m_caster->CastSpell(m_caster,36032,true);
                }
                break;
            }
            case SPELLFAMILY_WARRIOR:
            {
                // Bloodthirst
                if(m_spellInfo->SpellFamilyFlags[1] & 0x400)
                {
                    damage = uint32(damage * (m_caster->GetTotalAttackPowerValue(BASE_ATTACK)) / 100);
                }
                // Shield Slam
                else if(m_spellInfo->SpellFamilyFlags[1] & 0x1)
                    damage += int32(m_caster->GetShieldBlockValue());
                // Victory Rush
                else if(m_spellInfo->SpellFamilyFlags[1] & 0x100)
                {
                    damage = uint32(damage * m_caster->GetTotalAttackPowerValue(BASE_ATTACK) / 100);
                    m_caster->ModifyAuraState(AURA_STATE_WARRIOR_VICTORY_RUSH, false);
                }
                // Revenge ${$m1+$AP*0.207} to ${$M1+$AP*0.207}
                else if(m_spellInfo->SpellFamilyFlags[0] & 0x400)
                    damage+= uint32(m_caster->GetTotalAttackPowerValue(BASE_ATTACK) * 0.207f);
                // Heroic Throw ${$m1+$AP*.50}
                else if(m_spellInfo->SpellFamilyFlags[1] & 0x00000001)
                    damage+= uint32(m_caster->GetTotalAttackPowerValue(BASE_ATTACK) * 0.5f);
                // Shockwave ${$m3/100*$AP}
                else if(m_spellInfo->SpellFamilyFlags[1] & 0x00008000)
                {
                    int32 pct = m_caster->CalculateSpellDamage(m_spellInfo, 2, m_spellInfo->EffectBasePoints[2], unitTarget);
                    if (pct > 0)
                        damage+= int32(m_caster->GetTotalAttackPowerValue(BASE_ATTACK) * pct / 100);
                    break;
                }
                break;
            }
            case SPELLFAMILY_WARLOCK:
            {
                // Incinerate Rank 1 & 2
                if((m_spellInfo->SpellFamilyFlags[1] & 0x000040) && m_spellInfo->SpellIconID==2128)
                {
                    // Incinerate does more dmg (dmg*0.25) if the target is Immolated.
                    if(unitTarget->HasAuraState(AURA_STATE_IMMOLATE))
                        damage += int32(damage*0.25f);
                }

                // Conflagrate - consumes immolate
                if (m_spellInfo->TargetAuraState == AURA_STATE_IMMOLATE)
                {
                    // for caster applied auras only
                    Unit::AuraList const &mPeriodic = unitTarget->GetAurasByType(SPELL_AURA_PERIODIC_DAMAGE);
                    for(Unit::AuraList::const_iterator i = mPeriodic.begin(); i != mPeriodic.end(); ++i)
                    {
                        if( (*i)->GetSpellProto()->SpellFamilyName == SPELLFAMILY_WARLOCK && ((*i)->GetSpellProto()->SpellFamilyFlags[0] & 4) &&
                            (*i)->GetCasterGUID()==m_caster->GetGUID() )
                        {
                            unitTarget->RemoveAurasByCasterSpell((*i)->GetId(), m_caster->GetGUID());
                            break;
                        }
                    }
                }
                break;
            }
            case SPELLFAMILY_PRIEST:
            {
                // Shadow Word: Death - deals damage equal to damage done to caster
                if (m_spellInfo->SpellFamilyFlags[1] & 0x2)
                    m_caster->CastCustomSpell(m_caster, 32409, &damage, 0, 0, true);
                break;
            }
            case SPELLFAMILY_DRUID:
            {
                // Ferocious Bite
                if(m_caster->GetTypeId()==TYPEID_PLAYER && (m_spellInfo->SpellFamilyFlags[0] & 0x000800000) && m_spellInfo->SpellVisual[0]==6587)
                {
                    // converts each extra point of energy into ($f1+$AP/410) additional damage
                    float ap = m_caster->GetTotalAttackPowerValue(BASE_ATTACK);
                    float multiple = ap / 410 + m_spellInfo->DmgMultiplier[effect_idx];
                    damage += int32(m_caster->GetPower(POWER_ENERGY) * multiple);
                    damage += int32(((Player*)m_caster)->GetComboPoints() * ap * 7 / 100);
                    m_caster->SetPower(POWER_ENERGY,0);
                }
                // Rake
                else if(m_spellInfo->SpellFamilyFlags[0] & 0x1000)
                {
                    damage += int32(m_caster->GetTotalAttackPowerValue(BASE_ATTACK) / 100);
                }
                // Swipe
                else if(m_spellInfo->SpellFamilyFlags[1] & 0x00100000)
                {
                    damage += int32(m_caster->GetTotalAttackPowerValue(BASE_ATTACK)*0.08f);
                }
                //Mangle Bonus for the initial damage of Lacerate and Rake
                if((m_spellInfo->SpellFamilyFlags.IsEqual(0x1000,0,0) && m_spellInfo->SpellIconID==494) ||
                    (m_spellInfo->SpellFamilyFlags.IsEqual(0,0x100,0) && m_spellInfo->SpellIconID==2246))
                {
                    Unit::AuraList const& mDummyAuras = unitTarget->GetAurasByType(SPELL_AURA_DUMMY);
                    for(Unit::AuraList::const_iterator i = mDummyAuras.begin(); i != mDummyAuras.end(); ++i)
                        if((*i)->GetSpellProto()->SpellFamilyFlags[1] & 0x00000440 && (*i)->GetSpellProto()->SpellFamilyName==SPELLFAMILY_DRUID)
                        {
                            damage = int32(damage*(100.0f+(*i)->GetModifier()->m_amount)/100.0f);
                            break;
                        }
                }
                break;
            }
            case SPELLFAMILY_ROGUE:
            {
                // Envenom
                if(m_caster->GetTypeId()==TYPEID_PLAYER && (m_spellInfo->SpellFamilyFlags[1] & 0x8))
                {
                    // consume from stack dozes not more that have combo-points
                    if(uint32 combo = ((Player*)m_caster)->GetComboPoints())
                    {
                        Aura *poison = 0;
                        // Lookup for Deadly poison (only attacker applied)
                        Unit::AuraList const& auras = unitTarget->GetAurasByType(SPELL_AURA_PERIODIC_DAMAGE);
                        for(Unit::AuraList::const_iterator itr = auras.begin(); itr!=auras.end(); ++itr)
                            if( (*itr)->GetSpellProto()->SpellFamilyName==SPELLFAMILY_ROGUE &&
                                (*itr)->GetSpellProto()->SpellFamilyFlags[0] & 0x10000 &&
                                (*itr)->GetCasterGUID()==m_caster->GetGUID() )
                            {
                                poison = *itr;
                                break;
                            }
                        // count consumed deadly poison doses at target
                        if (poison)
                        {
                            uint32 spellId = poison->GetId();
                            uint32 doses = poison->GetStackAmount();
                            if (doses > combo)
                                doses = combo;
                            for (int i=0; i< doses; i++)
                                unitTarget->RemoveSingleSpellAurasFromStack(spellId);
                            damage *= doses;
                            damage += int32(((Player*)m_caster)->GetTotalAttackPowerValue(BASE_ATTACK) * 0.03f * doses);
                        }
                        // Eviscerate and Envenom Bonus Damage (item set effect)
                        if(m_caster->GetDummyAura(37169))
                            damage += ((Player*)m_caster)->GetComboPoints()*40;
                    }
                }
                // Eviscerate
                else if((m_spellInfo->SpellFamilyFlags[0] & 0x00020000) && m_caster->GetTypeId()==TYPEID_PLAYER)
                {
                    if(uint32 combo = ((Player*)m_caster)->GetComboPoints())
                    {
                        float ap = m_caster->GetTotalAttackPowerValue(BASE_ATTACK);
                        damage += irand(int32(ap * combo * 0.03f), int32(ap * combo * 0.07f));

                        // Eviscerate and Envenom Bonus Damage (item set effect)
                        if(m_caster->GetDummyAura(37169))
                            damage += combo*40;
                    }
                }
                // Gouge
                else if(m_spellInfo->SpellFamilyFlags[0] & 0x8)
                {
                    damage += int32(m_caster->GetTotalAttackPowerValue(BASE_ATTACK)*0.02f);
                }
                // Instant Poison
                else if(m_spellInfo->SpellFamilyFlags[0] & 0x2000)
                {
                    damage += int32(m_caster->GetTotalAttackPowerValue(BASE_ATTACK)*0.10f);
                }
                // Wound Poison
                else if(m_spellInfo->SpellFamilyFlags[0] & 0x10000000)
                {
                    damage += int32(m_caster->GetTotalAttackPowerValue(BASE_ATTACK)*0.04f);
                }
                break;
            }
            case SPELLFAMILY_HUNTER:
            {
                // Mongoose Bite
                if((m_spellInfo->SpellFamilyFlags[0] & 0x2) && m_spellInfo->SpellVisual[0]==342)
                {
                    damage += int32(m_caster->GetTotalAttackPowerValue(BASE_ATTACK)*0.2f);
                }
                // Counterattack
                else if(m_spellInfo->SpellFamilyFlags[1] & 0x00080000)
                {
                    damage += int32(m_caster->GetTotalAttackPowerValue(BASE_ATTACK)*0.2f);
                }
                // Arcane Shot
                else if((m_spellInfo->SpellFamilyFlags[0] & 0x00000800) && m_spellInfo->maxLevel > 0)
                {
                    damage += int32(m_caster->GetTotalAttackPowerValue(RANGED_ATTACK)*0.15f);
                }
                // Steady Shot
                else if(m_spellInfo->SpellFamilyFlags[1] & 0x1)
                {
                    int32 base = irand((int32)m_caster->GetWeaponDamageRange(RANGED_ATTACK, MINDAMAGE),(int32)m_caster->GetWeaponDamageRange(RANGED_ATTACK, MAXDAMAGE));
                    damage += int32(float(base)/m_caster->GetAttackTime(RANGED_ATTACK)*2800 + m_caster->GetTotalAttackPowerValue(RANGED_ATTACK)*0.2f);

                    bool found = false;

                    // check dazed affect
                    Unit::AuraList const& decSpeedList = unitTarget->GetAurasByType(SPELL_AURA_MOD_DECREASE_SPEED);
                    for(Unit::AuraList::const_iterator iter = decSpeedList.begin(); iter != decSpeedList.end(); ++iter)
                    {
                        if((*iter)->GetSpellProto()->SpellIconID==15 && (*iter)->GetSpellProto()->Dispel==0)
                        {
                            found = true;
                            break;
                        }
                    }

                    //TODO: should this be put on taken but not done?
                    if(found)
                        damage += m_spellInfo->EffectBasePoints[1];
                }
                // Explosive Trap Effect
                else if(m_spellInfo->SpellFamilyFlags[0] & 0x00000004)
                {
                    damage += int32(m_caster->GetTotalAttackPowerValue(RANGED_ATTACK)*0.1f);
                }
                break;
            }
            case SPELLFAMILY_PALADIN:
            {
                // Judgement of Vengeance ${1+0.22*$SPH+0.14*$AP} + 10% for each application of Holy Vengeance on the target
                if((m_spellInfo->SpellFamilyFlags[1] & 0x8) && m_spellInfo->SpellIconID==2292)
                {
                    float ap = m_caster->GetTotalAttackPowerValue(BASE_ATTACK);
                    int32 holy = m_caster->SpellBaseDamageBonus(GetSpellSchoolMask(m_spellInfo)) +
                                 m_caster->SpellBaseDamageBonusForVictim(GetSpellSchoolMask(m_spellInfo), unitTarget);
                    damage+=int32(ap * 0.14f) + int32(holy * 22 / 100);
                    // Get stack of Holy Vengeance on the target added by caster
                    uint32 stacks = 0;
                    Unit::AuraList const& auras = unitTarget->GetAurasByType(SPELL_AURA_PERIODIC_DAMAGE);
                    for(Unit::AuraList::const_iterator itr = auras.begin(); itr!=auras.end(); ++itr)
                        if((*itr)->GetId() == 31803 && (*itr)->GetCasterGUID()==m_caster->GetGUID())
                        {
                            stacks = (*itr)->GetStackAmount();
                            break;
                        }
                    // + 10% for each application of Holy Vengeance on the target
                    if(stacks)
                        damage += damage * stacks * 10 /100;
                }
                // Avenger's Shield ($m1+0.07*$SPH+0.07*$AP) - ranged sdb for future
                else if(m_spellInfo->SpellFamilyFlags[0] & 0x4000)
                {
                    float ap = m_caster->GetTotalAttackPowerValue(BASE_ATTACK);
                    int32 holy = m_caster->SpellBaseDamageBonus(GetSpellSchoolMask(m_spellInfo)) +
                                 m_caster->SpellBaseDamageBonusForVictim(GetSpellSchoolMask(m_spellInfo), unitTarget);
                    damage += int32(ap * 0.07f) + int32(holy * 7 / 100);
                }
                // Hammer of Wrath ($m1+0.15*$SPH+0.15*$AP) - ranged type sdb future fix
                else if(m_spellInfo->SpellFamilyFlags[1] & 0x00000080)
                {
                    float ap = m_caster->GetTotalAttackPowerValue(BASE_ATTACK);
                    int32 holy = m_caster->SpellBaseDamageBonus(GetSpellSchoolMask(m_spellInfo)) +
                                 m_caster->SpellBaseDamageBonusForVictim(GetSpellSchoolMask(m_spellInfo), unitTarget);
                    damage += int32(ap * 0.15f) + int32(holy * 15 / 100);
                }
                // Hammer of the Righteous
                else if(m_spellInfo->SpellFamilyFlags[1]&0x00040000)
                {
                    // Add main hand dps * effect[2] amount
                    float averange = (m_caster->GetFloatValue(UNIT_FIELD_MINDAMAGE) + m_caster->GetFloatValue(UNIT_FIELD_MAXDAMAGE)) / 2;
                    int32 count = m_caster->CalculateSpellDamage(m_spellInfo, 2, m_spellInfo->EffectBasePoints[2], unitTarget);
                    damage += count * int32(averange * 1000) / m_caster->GetAttackTime(BASE_ATTACK);
                }
                break;
            }
        }

        if(m_originalCaster && damage > 0)
            damage = m_originalCaster->SpellDamageBonus(unitTarget, m_spellInfo, (uint32)damage, SPELL_DIRECT_DAMAGE);

        m_damage += damage;
    }
}

void Spell::EffectDummy(uint32 i)
{
    if(!unitTarget && !gameObjTarget && !itemTarget)
        return;

    uint32 spell_id = 0;
    int32 bp = 0;

    // selection by spell family
    switch(m_spellInfo->SpellFamilyName)
    {
        case SPELLFAMILY_GENERIC:
        {
            switch(m_spellInfo->Id )
            {
                // Wrath of the Astromancer
                case 42784:
                {
                    uint32 count = 0;
                    for(std::list<TargetInfo>::iterator ihit= m_UniqueTargetInfo.begin();ihit != m_UniqueTargetInfo.end();++ihit)
                        if(ihit->effectMask & (1<<i))
                            ++count;

                    damage = 12000; // maybe wrong value
                    damage /= count;

                    SpellEntry const *spellInfo = sSpellStore.LookupEntry(42784);

                     // now deal the damage
                    for(std::list<TargetInfo>::iterator ihit= m_UniqueTargetInfo.begin();ihit != m_UniqueTargetInfo.end();++ihit)
                        if(ihit->effectMask & (1<<i))
                            {
                                Unit* casttarget = Unit::GetUnit((*unitTarget), ihit->targetGUID);
                                if(casttarget) 
                                    m_caster->DealDamage(casttarget, damage, NULL, SPELL_DIRECT_DAMAGE, SPELL_SCHOOL_MASK_ARCANE, spellInfo, false);
                            }
                }
                // Encapsulate Voidwalker
                case 29364:
                {
                    if (!unitTarget || unitTarget->GetTypeId() != TYPEID_UNIT || ((Creature*)unitTarget)->isPet()) return;

                    Creature* creatureTarget = (Creature*)unitTarget;
                    GameObject* pGameObj = new GameObject;

                    if (!creatureTarget || !pGameObj) return;

                    if (!pGameObj->Create(objmgr.GenerateLowGuid(HIGHGUID_GAMEOBJECT), 181574, creatureTarget->GetMap(), creatureTarget->GetPhaseMask(),
                        creatureTarget->GetPositionX(), creatureTarget->GetPositionY(), creatureTarget->GetPositionZ(),
                        creatureTarget->GetOrientation(), 0, 0, 0, 0, 100, 1))
                    {
                        delete pGameObj;
                        return;
                    }

                    pGameObj->SetRespawnTime(0);
                    pGameObj->SetOwnerGUID(m_caster->GetGUID());
                    pGameObj->SetUInt32Value(GAMEOBJECT_LEVEL, m_caster->getLevel());
                    pGameObj->SetSpellId(m_spellInfo->Id);

                    MapManager::Instance().GetMap(creatureTarget->GetMapId(), pGameObj)->Add(pGameObj);

                    WorldPacket data(SMSG_GAMEOBJECT_SPAWN_ANIM_OBSOLETE, 8);
                    data << uint64(pGameObj->GetGUID());
                    m_caster->SendMessageToSet(&data,true);

                    return;
                }
                // Demon Broiled Surprise
                case 43723:
                {
                    if (!unitTarget || unitTarget->isAlive() || unitTarget->GetTypeId() != TYPEID_UNIT ||
                        ((Creature*)unitTarget)->isPet()) return;

                    Player *player = (Player*)m_caster;

                    if (!player) return;

                    player->CastSpell(unitTarget, 43753, true);

                    if (player->GetQuestStatus(11379) == QUEST_STATUS_INCOMPLETE && unitTarget->GetEntry() == 19973)
                        player->CastedCreatureOrGO(19973, unitTarget->GetGUID(), 43723);

                    return;
                }
                case 8063:                                  // Deviate Fish
                {
                    if(m_caster->GetTypeId() != TYPEID_PLAYER)
                        return;

                    uint32 spell_id = 0;
                    switch(urand(1,5))
                    {
                        case 1: spell_id = 8064; break;     // Sleepy
                        case 2: spell_id = 8065; break;     // Invigorate
                        case 3: spell_id = 8066; break;     // Shrink
                        case 4: spell_id = 8067; break;     // Party Time!
                        case 5: spell_id = 8068; break;     // Healthy Spirit
                    }
                    m_caster->CastSpell(m_caster,spell_id,true,NULL);
                    return;
                }
                case 8213:                                  // Savory Deviate Delight
                {
                    if(m_caster->GetTypeId() != TYPEID_PLAYER)
                        return;

                    uint32 spell_id = 0;
                    switch(urand(1,2))
                    {
                        // Flip Out - ninja
                        case 1: spell_id = (m_caster->getGender() == GENDER_MALE ? 8219 : 8220); break;
                        // Yaaarrrr - pirate
                        case 2: spell_id = (m_caster->getGender() == GENDER_MALE ? 8221 : 8222); break;
                    }
                    m_caster->CastSpell(m_caster,spell_id,true,NULL);
                    return;
                }
                case 8593:                                  // Symbol of life (restore creature to life)
                case 31225:                                 // Shimmering Vessel (restore creature to life)
                {
                    if(!unitTarget || unitTarget->GetTypeId()!=TYPEID_UNIT)
                        return;
                    ((Creature*)unitTarget)->setDeathState(JUST_ALIVED);
                    return;
                }
                case 12162:                                 // Deep wounds
                case 12850:                                 // (now good common check for this spells)
                case 12868:
                {
                    if(!unitTarget)
                        return;

                    float damage;
                    // DW should benefit of attack power, damage percent mods etc.
                    // TODO: check if using offhand damage is correct and if it should be divided by 2
                    if (m_caster->haveOffhandWeapon() && m_caster->getAttackTimer(BASE_ATTACK) > m_caster->getAttackTimer(OFF_ATTACK))
                        damage = (m_caster->GetFloatValue(UNIT_FIELD_MINOFFHANDDAMAGE) + m_caster->GetFloatValue(UNIT_FIELD_MAXOFFHANDDAMAGE))/2;
                    else
                        damage = (m_caster->GetFloatValue(UNIT_FIELD_MINDAMAGE) + m_caster->GetFloatValue(UNIT_FIELD_MAXDAMAGE))/2;

                    switch (m_spellInfo->Id)
                    {
                        case 12850: damage *= 0.2f; break;
                        case 12162: damage *= 0.4f; break;
                        case 12868: damage *= 0.6f; break;
                        default:
                            sLog.outError("Spell::EffectDummy: Spell %u not handled in DW",m_spellInfo->Id);
                            return;
                    };

                    int32 deepWoundsDotBasePoints0 = int32(damage / 4);
                    m_caster->CastCustomSpell(unitTarget, 12721, &deepWoundsDotBasePoints0, NULL, NULL, true, NULL);
                    return;
                }
                case 13120:                                 // net-o-matic
                {
                    if(!unitTarget)
                        return;

                    uint32 spell_id = 0;

                    uint32 roll = urand(0, 99);

                    if(roll < 2)                            // 2% for 30 sec self root (off-like chance unknown)
                        spell_id = 16566;
                    else if(roll < 4)                       // 2% for 20 sec root, charge to target (off-like chance unknown)
                        spell_id = 13119;
                    else                                    // normal root
                        spell_id = 13099;

                    m_caster->CastSpell(unitTarget,spell_id,true,NULL);
                    return;
                }
                case 13567:                                 // Dummy Trigger
                {
                    // can be used for different aura triggering, so select by aura
                    if(!m_triggeredByAuraSpell || !unitTarget)
                        return;

                    switch(m_triggeredByAuraSpell->Id)
                    {
                        case 26467:                         // Persistent Shield
                            m_caster->CastCustomSpell(unitTarget, 26470, &damage, NULL, NULL, true);
                            break;
                        default:
                            sLog.outError("EffectDummy: Non-handled case for spell 13567 for triggered aura %u",m_triggeredByAuraSpell->Id);
                            break;
                    }
                    return;
                }
                case 15998:                                 // Capture Worg Pup
                case 29435:                                 // Capture Female Kaliri Hatchling
                {
                    if(!unitTarget || unitTarget->GetTypeId() != TYPEID_UNIT)
                        return;

                    Creature* creatureTarget = (Creature*)unitTarget;
                    creatureTarget->setDeathState(JUST_DIED);
                    creatureTarget->RemoveCorpse();
                    creatureTarget->SetHealth(0);           // just for nice GM-mode view
                    return;
                }
                case 16589:                                 // Noggenfogger Elixir
                {
                    if(m_caster->GetTypeId()!=TYPEID_PLAYER)
                        return;

                    uint32 spell_id = 0;
                    switch(urand(1,3))
                    {
                        case 1: spell_id = 16595; break;
                        case 2: spell_id = 16593; break;
                        default:spell_id = 16591; break;
                    }

                    m_caster->CastSpell(m_caster,spell_id,true,NULL);
                    return;
                }
                case 17251:                                 // Spirit Healer Res
                {
                    if(!unitTarget || !m_originalCaster)
                        return;

                    if(m_originalCaster->GetTypeId() == TYPEID_PLAYER)
                    {
                        WorldPacket data(SMSG_SPIRIT_HEALER_CONFIRM, 8);
                        data << unitTarget->GetGUID();
                        ((Player*)m_originalCaster)->GetSession()->SendPacket( &data );
                    }
                    return;
                }
                case 17271:                                 // Test Fetid Skull
                {
                    if(!itemTarget && m_caster->GetTypeId()!=TYPEID_PLAYER)
                        return;

                    uint32 spell_id = roll_chance_i(50) ? 17269 : 17270;

                    m_caster->CastSpell(m_caster,spell_id,true,NULL);
                    return;
                }
                case 20577:                                 // Cannibalize
                    if (unitTarget)
                        m_caster->CastSpell(m_caster,20578,false,NULL);
                    return;
                case 23019:                                 // Crystal Prison Dummy DND
                {
                    if(!unitTarget || !unitTarget->isAlive() || unitTarget->GetTypeId() != TYPEID_UNIT || ((Creature*)unitTarget)->isPet())
                        return;

                    Creature* creatureTarget = (Creature*)unitTarget;
                    if(creatureTarget->isPet())
                        return;

                    GameObject* Crystal_Prison = m_caster->SummonGameObject(179644, creatureTarget->GetPositionX(), creatureTarget->GetPositionY(), creatureTarget->GetPositionZ(), creatureTarget->GetOrientation(), 0, 0, 0, 0, creatureTarget->GetRespawnTime()-time(NULL));
                    sLog.outDebug("SummonGameObject at SpellEfects.cpp EffectDummy for Spell 23019\n");

                    creatureTarget->setDeathState(JUST_DIED);
                    creatureTarget->RemoveCorpse();
                    creatureTarget->SetHealth(0);                   // just for nice GM-mode view

                    WorldPacket data(SMSG_GAMEOBJECT_SPAWN_ANIM_OBSOLETE, 8);
                    data << uint64(Crystal_Prison->GetGUID());
                    m_caster->SendMessageToSet(&data,true);

                    return;
                }
                case 23074:                                 // Arcanite Dragonling
                    if (!m_CastItem) return;
                    m_caster->CastSpell(m_caster,19804,true,m_CastItem);
                    return;
                case 23075:                                 // Mithril Mechanical Dragonling
                    if (!m_CastItem) return;
                    m_caster->CastSpell(m_caster,12749,true,m_CastItem);
                    return;
                case 23076:                                 // Mechanical Dragonling
                    if (!m_CastItem) return;
                    m_caster->CastSpell(m_caster,4073,true,m_CastItem);
                    return;
                case 23133:                                 // Gnomish Battle Chicken
                    if (!m_CastItem) return;
                    m_caster->CastSpell(m_caster,13166,true,m_CastItem);
                    return;
                case 23448:                                 // Ultrasafe Transporter: Gadgetzan - backfires
                {
                    int32 r = irand(0, 119);
                    if ( r < 20 )                           // 1/6 polymorph
                        m_caster->CastSpell(m_caster,23444,true);
                    else if ( r < 100 )                     // 4/6 evil twin
                        m_caster->CastSpell(m_caster,23445,true);
                    else                                    // 1/6 miss the target
                        m_caster->CastSpell(m_caster,36902,true);
                    return;
                }
                case 23453:                                 // Ultrasafe Transporter: Gadgetzan
                    if ( roll_chance_i(50) )                // success
                        m_caster->CastSpell(m_caster,23441,true);
                    else                                    // failure
                        m_caster->CastSpell(m_caster,23446,true);
                    return;
                case 23645:                                 // Hourglass Sand
                    m_caster->RemoveAurasDueToSpell(23170);
                    return;
                case 23725:                                 // Gift of Life (warrior bwl trinket)
                    m_caster->CastSpell(m_caster,23782,true);
                    m_caster->CastSpell(m_caster,23783,true);
                    return;
                case 25860:                                 // Reindeer Transformation
                {
                    if (!m_caster->HasAuraType(SPELL_AURA_MOUNTED))
                        return;

                    float flyspeed = m_caster->GetSpeedRate(MOVE_FLIGHT);
                    float speed = m_caster->GetSpeedRate(MOVE_RUN);

                    m_caster->RemoveSpellsCausingAura(SPELL_AURA_MOUNTED);

                    //5 different spells used depending on mounted speed and if mount can fly or not
                    if (flyspeed >= 4.1f)
                        m_caster->CastSpell(m_caster, 44827, true); //310% flying Reindeer
                    else if (flyspeed >= 3.8f)
                        m_caster->CastSpell(m_caster, 44825, true); //280% flying Reindeer
                    else if (flyspeed >= 1.6f)
                        m_caster->CastSpell(m_caster, 44824, true); //60% flying Reindeer
                    else if (speed >= 2.0f)
                        m_caster->CastSpell(m_caster, 25859, true); //100% ground Reindeer
                    else
                        m_caster->CastSpell(m_caster, 25858, true); //60% ground Reindeer

                    return;
                }
                //case 26074:                               // Holiday Cheer
                //    return; -- implemented at client side
                case 28006:                                 // Arcane Cloaking
                {
                    if( unitTarget->GetTypeId() == TYPEID_PLAYER )
                        m_caster->CastSpell(unitTarget,29294,true);
                    return;
                }
                case 28730:                                 // Arcane Torrent (Mana)
                {
                    Aura * dummy = m_caster->GetDummyAura(28734);
                    if (dummy)
                    {
                        int32 bp = damage * dummy->GetStackAmount();
                        m_caster->CastCustomSpell(m_caster, 28733, &bp, NULL, NULL, true);
                        m_caster->RemoveAurasDueToSpell(28734);
                    }
                    return;
                }
                case 29200:                                 // Purify Helboar Meat
                {
                    if( m_caster->GetTypeId() != TYPEID_PLAYER )
                        return;

                    uint32 spell_id = roll_chance_i(50) ? 29277 : 29278;

                    m_caster->CastSpell(m_caster,spell_id,true,NULL);
                    return;
                }
                case 29858:                                 // Soulshatter
                    if (unitTarget && unitTarget->CanHaveThreatList()
                        && unitTarget->getThreatManager().getThreat(m_caster) > 0.0f)
                        m_caster->CastSpell(unitTarget,32835,true);
                    return;
                case 30458:                                 // Nigh Invulnerability
                    if (!m_CastItem) return;
                    if(roll_chance_i(86))                   // success
                        m_caster->CastSpell(m_caster, 30456, true, m_CastItem);
                    else                                    // backfire in 14% casts
                        m_caster->CastSpell(m_caster, 30457, true, m_CastItem);
                    return;
                case 30507:                                 // Poultryizer
                    if (!m_CastItem) return;
                    if(roll_chance_i(80))                   // success
                        m_caster->CastSpell(unitTarget, 30501, true, m_CastItem);
                    else                                    // backfire 20%
                        m_caster->CastSpell(unitTarget, 30504, true, m_CastItem);
                    return;
                case 33060:                                         // Make a Wish
                {
                    if(m_caster->GetTypeId()!=TYPEID_PLAYER)
                        return;

                    uint32 spell_id = 0;

                    switch(urand(1,5))
                    {
                        case 1: spell_id = 33053; break;
                        case 2: spell_id = 33057; break;
                        case 3: spell_id = 33059; break;
                        case 4: spell_id = 33062; break;
                        case 5: spell_id = 33064; break;
                    }

                    m_caster->CastSpell(m_caster,spell_id,true,NULL);
                    return;
                }
                case 35745:
                {
                    uint32 spell_id;
                    switch(m_caster->GetAreaId())
                    {
                        case 3900: spell_id = 35743; break;
                        case 3742: spell_id = 35744; break;
                        default: return;
                    }

                    m_caster->CastSpell(m_caster,spell_id,true);
                    return;
                }
                case 37674:                                 // Chaos Blast
                {
                    if(!unitTarget)
                        return;

                    int32 basepoints0 = 100;
                    m_caster->CastCustomSpell(unitTarget,37675,&basepoints0,NULL,NULL,true);
                    return;
                }
                case 40802:                                 // Mingo's Fortune Generator (Mingo's Fortune Giblets)
                {
                    // selecting one from Bloodstained Fortune item
                    uint32 newitemid;
                    switch(urand(1,20))
                    {
                        case 1:  newitemid = 32688; break;
                        case 2:  newitemid = 32689; break;
                        case 3:  newitemid = 32690; break;
                        case 4:  newitemid = 32691; break;
                        case 5:  newitemid = 32692; break;
                        case 6:  newitemid = 32693; break;
                        case 7:  newitemid = 32700; break;
                        case 8:  newitemid = 32701; break;
                        case 9:  newitemid = 32702; break;
                        case 10: newitemid = 32703; break;
                        case 11: newitemid = 32704; break;
                        case 12: newitemid = 32705; break;
                        case 13: newitemid = 32706; break;
                        case 14: newitemid = 32707; break;
                        case 15: newitemid = 32708; break;
                        case 16: newitemid = 32709; break;
                        case 17: newitemid = 32710; break;
                        case 18: newitemid = 32711; break;
                        case 19: newitemid = 32712; break;
                        case 20: newitemid = 32713; break;
                        default:
                            return;
                    }

                    DoCreateItem(i,newitemid);
                    return;
                }
                // Demon Broiled Surprise
                /* FIX ME: Required for correct work implementing implicit target 7 (in pair (22,7))
                case 43723:
                {
                    if (m_caster->GetTypeId() != TYPEID_PLAYER)
                        return;

                    ((Player*)m_caster)->CastSpell(unitTarget, 43753, true);
                    return;
                }
                */
                case 44875:                                 // Complete Raptor Capture
                {
                    if(!unitTarget || unitTarget->GetTypeId() != TYPEID_UNIT)
                        return;

                    Creature* creatureTarget = (Creature*)unitTarget;

                    creatureTarget->setDeathState(JUST_DIED);
                    creatureTarget->RemoveCorpse();
                    creatureTarget->SetHealth(0);           // just for nice GM-mode view

                    //cast spell Raptor Capture Credit
                    m_caster->CastSpell(m_caster,42337,true,NULL);
                    return;
                }
                case 37573:                                 //Temporal Phase Modulator
                {
                    if(!unitTarget)
                        return;

                    TemporarySummon* tempSummon = dynamic_cast<TemporarySummon*>(unitTarget);
                    if(!tempSummon)
                        return;

                    uint32 health = tempSummon->GetHealth();
                    const uint32 entry_list[6] = {21821, 21820, 21817};

                    float x = tempSummon->GetPositionX();
                    float y = tempSummon->GetPositionY();
                    float z = tempSummon->GetPositionZ();
                    float o = tempSummon->GetOrientation();

                    tempSummon->UnSummon();

                    Creature* pCreature = m_caster->SummonCreature(entry_list[urand(0, 2)], x, y, z, o,TEMPSUMMON_TIMED_OR_DEAD_DESPAWN,180000);
                    if (!pCreature)
                        return;

                    pCreature->SetHealth(health);

                    if(pCreature->AI())
                        pCreature->AI()->AttackStart(m_caster);

                    return;
                }
                case 34665:                                 //Administer Antidote
                {
                    if(!unitTarget || m_caster->GetTypeId() != TYPEID_PLAYER )
                        return;

                    if(!unitTarget)
                        return;

                    TemporarySummon* tempSummon = dynamic_cast<TemporarySummon*>(unitTarget);
                    if(!tempSummon)
                        return;

                    uint32 health = tempSummon->GetHealth();

                    float x = tempSummon->GetPositionX();
                    float y = tempSummon->GetPositionY();
                    float z = tempSummon->GetPositionZ();
                    float o = tempSummon->GetOrientation();
                    tempSummon->UnSummon();

                    Creature* pCreature = m_caster->SummonCreature(16992, x, y, z, o,TEMPSUMMON_TIMED_OR_DEAD_DESPAWN,180000);
                    if (!pCreature)
                        return;

                    pCreature->SetHealth(health);
                    ((Player*)m_caster)->KilledMonster(16992,pCreature->GetGUID());

                    if (pCreature->AI())
                        pCreature->AI()->AttackStart(m_caster);

                    return;
                }
                case 44997:                                 // Converting Sentry
                {
                    //Converted Sentry Credit
                    m_caster->CastSpell(m_caster, 45009, true);
                    return;
                }
                case 45030:                                 // Impale Emissary
                {
                    // Emissary of Hate Credit
                    m_caster->CastSpell(m_caster, 45088, true);
                    return;
                }
                case 50243:                                 // Teach Language
                {
                    if(m_caster->GetTypeId() != TYPEID_PLAYER)
                        return;

                    // spell has a 1/3 chance to trigger one of the below
                    if(roll_chance_i(66))
                        return;
                    if(((Player*)m_caster)->GetTeam() == ALLIANCE)
                    {
                        // 1000001 - gnomish binary
                        m_caster->CastSpell(m_caster, 50242, true);
                    }
                    else
                    {
                        // 01001000 - goblin binary
                        m_caster->CastSpell(m_caster, 50246, true);
                    }

                    return;
                }
                case 51582:                                 //Rocket Boots Engaged (Rocket Boots Xtreme and Rocket Boots Xtreme Lite)
                {
                    if(m_caster->GetTypeId() != TYPEID_PLAYER)
                        return;

                    if(BattleGround* bg = ((Player*)m_caster)->GetBattleGround())
                        bg->EventPlayerDroppedFlag((Player*)m_caster);

                    m_caster->CastSpell(m_caster, 30452, true, NULL);
                    return;
                }
                case 53341:
                case 53343:
                {
                    m_caster->CastSpell(m_caster,54586,true);
                    return;
                 }
            }

            //All IconID Check in there
            switch(m_spellInfo->SpellIconID)
            {
                // Berserking (troll racial traits)
                case 1661:
                {
                    uint32 healthPerc = uint32((float(m_caster->GetHealth())/m_caster->GetMaxHealth())*100);
                    int32 melee_mod = 10;
                    if (healthPerc <= 40)
                        melee_mod = 30;
                    if (healthPerc < 100 && healthPerc > 40)
                        melee_mod = 10+(100-healthPerc)/3;

                    int32 hasteModBasePoints0 = melee_mod;          // (EffectBasePoints[0]+1)-1+(5-melee_mod) = (melee_mod-1+1)-1+5-melee_mod = 5-1
                    int32 hasteModBasePoints1 = (5-melee_mod);
                    int32 hasteModBasePoints2 = 5;

                    // FIXME: custom spell required this aura state by some unknown reason, we not need remove it anyway
                    m_caster->ModifyAuraState(AURA_STATE_BERSERKING,true);
                    m_caster->CastCustomSpell(m_caster,26635,&hasteModBasePoints0,&hasteModBasePoints1,&hasteModBasePoints2,true,NULL);
                    return;
                }
            }
            break;
        }
        case SPELLFAMILY_MAGE:
            switch(m_spellInfo->Id )
            {
                case 11958:                                 // Cold Snap
                {
                    if(m_caster->GetTypeId()!=TYPEID_PLAYER)
                        return;

                    // immediately finishes the cooldown on Frost spells
                    const PlayerSpellMap& sp_list = ((Player *)m_caster)->GetSpellMap();
                    for (PlayerSpellMap::const_iterator itr = sp_list.begin(); itr != sp_list.end(); ++itr)
                    {
                        if (itr->second->state == PLAYERSPELL_REMOVED)
                            continue;

                        uint32 classspell = itr->first;
                        SpellEntry const *spellInfo = sSpellStore.LookupEntry(classspell);

                        if( spellInfo->SpellFamilyName == SPELLFAMILY_MAGE &&
                            (GetSpellSchoolMask(spellInfo) & SPELL_SCHOOL_MASK_FROST) &&
                            spellInfo->Id != 11958 && GetSpellRecoveryTime(spellInfo) > 0 )
                        {
                            ((Player*)m_caster)->RemoveSpellCooldown(classspell);

                            WorldPacket data(SMSG_CLEAR_COOLDOWN, (4+8));
                            data << uint32(classspell);
                            data << uint64(m_caster->GetGUID());
                            ((Player*)m_caster)->GetSession()->SendPacket(&data);
                        }
                    }
                    return;
                }
                case 32826:
                {
                    if ( unitTarget && unitTarget->GetTypeId() == TYPEID_UNIT )
                    {
                        //Polymorph Cast Visual Rank 1
                        const uint32 spell_list[6] = {32813, 32816, 32817, 32818, 32819, 32820};
                        unitTarget->CastSpell( unitTarget, spell_list[urand(0, 5)], true);
                    }
                    return;
                }
            }
            break;
        case SPELLFAMILY_WARRIOR:
            // Charge
            if(m_spellInfo->SpellFamilyFlags & 0x1 && m_spellInfo->SpellVisual[0] == 867)
            {
                int32 chargeBasePoints0 = damage;
                m_caster->CastCustomSpell(m_caster,34846,&chargeBasePoints0,NULL,NULL,true);
                return;
            }
			//Slam
			if(m_spellInfo->SpellFamilyFlags[0] & 0x200000 && m_spellInfo->SpellIconID == 559)
			{
				int32 bp0 = damage;
				m_caster->CastCustomSpell(unitTarget, 50783, &bp0, NULL, NULL, true, 0);
			}
            // Execute
            if(m_spellInfo->SpellFamilyFlags[0] & 0x20000000)
            {
                if(!unitTarget)
                    return;

                uint32 rage = m_caster->GetPower(POWER_RAGE);
                // Glyph of Execution bonus
                if (Aura *aura = m_caster->GetDummyAura(58367))
                    rage+=aura->GetModifier()->m_amount;

                spell_id = 20647;
                bp = damage+int32(rage * m_spellInfo->DmgMultiplier[i] +
                                                 m_caster->GetTotalAttackPowerValue(BASE_ATTACK)*0.2f);
                m_caster->SetPower(POWER_RAGE,0);
                break;
            }
            // Slam
            if(m_spellInfo->SpellFamilyFlags[0] & 0x200000)
            {
                if(!unitTarget)
                    return;
                m_damage+=m_caster->CalculateDamage(m_attackType, false);
                m_damage+=damage;
                return;
            }
            switch(m_spellInfo->Id)
            {
                // Warrior's Wrath
                case 21977:
                {
                    if(!unitTarget)
                        return;
                    m_caster->CastSpell(unitTarget,21887,true); // spell mod
                    return;
                }
                // Last Stand
                case 12975:
                {
                    int32 healthModSpellBasePoints0 = int32(m_caster->GetMaxHealth()*0.3);
                    m_caster->CastCustomSpell(m_caster, 12976, &healthModSpellBasePoints0, NULL, NULL, true, NULL);
                    return;
                }
                // Bloodthirst
                case 23881:
                {
                    m_caster->CastCustomSpell(unitTarget, 23885, &damage, NULL, NULL, true, NULL);
                    return;
                }
            }
            break;
        case SPELLFAMILY_WARLOCK:
            // Life Tap
            if (m_spellInfo->SpellFamilyFlags[0] & 0x40000)
            {
                // In 303 exist spirit depend
                uint32 spirit = m_caster->GetStat(STAT_SPIRIT);
                switch (m_spellInfo->Id)
                {
                    case  1454: damage+=spirit; break;
                    case  1455: damage+=spirit*15/10; break;
                    case  1456: damage+=spirit*2; break;
                    case 11687: damage+=spirit*25/10; break;
                    case 11688:
                    case 11689:
                    case 27222:
                    case 57946: damage+=spirit*3; break;
                    default:
                        sLog.outError("Spell::EffectDummy: %u Life Tap need set spirit multipler", m_spellInfo->Id);
                        return;
                }
//              Think its not need (also need remove Life Tap from SpellDamageBonus or add new value)
//              damage = m_caster->SpellDamageBonus(m_caster, m_spellInfo,uint32(damage > 0 ? damage : 0), SPELL_DIRECT_DAMAGE);
                if(int32(unitTarget->GetHealth()) > damage)
                {
                    // Shouldn't Appear in Combat Log
                    unitTarget->ModifyHealth(-damage);

                    int32 mana = damage;
                    // Improved Life Tap mod
                    Unit::AuraList const& auraDummy = m_caster->GetAurasByType(SPELL_AURA_DUMMY);
                    for(Unit::AuraList::const_iterator itr = auraDummy.begin(); itr != auraDummy.end(); ++itr)
                    {
                        if((*itr)->GetSpellProto()->SpellFamilyName==SPELLFAMILY_WARLOCK && (*itr)->GetSpellProto()->SpellIconID == 208)
                            mana = ((*itr)->GetModifier()->m_amount + 100)* mana / 100;
                    }
                    m_caster->CastCustomSpell(unitTarget, 31818, &mana, NULL, NULL, true);

                    // Mana Feed
                    int32 manaFeedVal = 0;
                    Unit::AuraList const& mod = m_caster->GetAurasByType(SPELL_AURA_ADD_FLAT_MODIFIER);
                    for(Unit::AuraList::const_iterator itr = mod.begin(); itr != mod.end(); ++itr)
                    {
                        if((*itr)->GetSpellProto()->SpellFamilyName==SPELLFAMILY_WARLOCK && (*itr)->GetSpellProto()->SpellIconID == 1982)
                            manaFeedVal+= (*itr)->GetModifier()->m_amount;
                    }
                    if(manaFeedVal > 0)
                    {
                        manaFeedVal = manaFeedVal * mana / 100;
                        m_caster->CastCustomSpell(m_caster, 32553, &manaFeedVal, NULL, NULL, true, NULL);
                    }
                }
                else
                    SendCastResult(SPELL_FAILED_FIZZLE);
                return;
            }
            break;
        case SPELLFAMILY_PRIEST:
            // Penance
            if (m_spellInfo->SpellFamilyFlags[1] & 0x00800000)
            {
                if (!unitTarget)
                    return;

                int hurt = 0;
                int heal = 0;
                switch(m_spellInfo->Id)
                {
                    case 47540: hurt = 47758; heal = 47757; break;
                    case 53005: hurt = 53001; heal = 52986; break;
                    case 53006: hurt = 53002; heal = 52987; break;
                    case 53007: hurt = 53003; heal = 52988; break;
                    default:
                        sLog.outError("Spell::EffectDummy: Spell %u Penance need set correct heal/damage spell", m_spellInfo->Id);
                        return;
                }
                if (m_caster->IsFriendlyTo(unitTarget))
                    m_caster->CastSpell(unitTarget, heal, true, 0);
                else
                    m_caster->CastSpell(unitTarget, hurt, true, 0);
                return;
            }
            switch(m_spellInfo->Id )
            {
                case 28598:                                 // Touch of Weakness triggered spell
                {
                    if(!unitTarget || !m_triggeredByAuraSpell)
                        return;

                    uint32 spellid = 0;
                    switch(m_triggeredByAuraSpell->Id)
                    {
                        case 2652:  spellid =  2943; break; // Rank 1
                        case 19261: spellid = 19249; break; // Rank 2
                        case 19262: spellid = 19251; break; // Rank 3
                        case 19264: spellid = 19252; break; // Rank 4
                        case 19265: spellid = 19253; break; // Rank 5
                        case 19266: spellid = 19254; break; // Rank 6
                        case 25461: spellid = 25460; break; // Rank 7
                        default:
                            sLog.outError("Spell::EffectDummy: Spell 28598 triggered by unhandled spell %u",m_triggeredByAuraSpell->Id);
                            return;
                    }
                    m_caster->CastSpell(unitTarget, spellid, true, NULL);
                    return;
                }
            }
            break;
        case SPELLFAMILY_DRUID:
            break;
        case SPELLFAMILY_ROGUE:
            switch(m_spellInfo->Id )
            {
                case 5938:                                  // Shiv
                {
                    if(m_caster->GetTypeId() != TYPEID_PLAYER)
                        return;

                    Player *pCaster = ((Player*)m_caster);

                    Item *item = pCaster->GetWeaponForAttack(OFF_ATTACK);
                    if(!item)
                        return;

                    // all poison enchantments is temporary
                    uint32 enchant_id = item->GetEnchantmentId(TEMP_ENCHANTMENT_SLOT);
                    if(!enchant_id)
                        return;

                    SpellItemEnchantmentEntry const *pEnchant = sSpellItemEnchantmentStore.LookupEntry(enchant_id);
                    if(!pEnchant)
                        return;

                    for (int s=0;s<3;s++)
                    {
                        if(pEnchant->type[s]!=ITEM_ENCHANTMENT_TYPE_COMBAT_SPELL)
                            continue;

                        SpellEntry const* combatEntry = sSpellStore.LookupEntry(pEnchant->spellid[s]);
                        if(!combatEntry || combatEntry->Dispel != DISPEL_POISON)
                            continue;

                        m_caster->CastSpell(unitTarget, combatEntry, true, item);
                    }

                    m_caster->CastSpell(unitTarget, 5940, true);
                    return;
                }
                case 14185:                                 // Preparation Rogue
                {
                    if(m_caster->GetTypeId()!=TYPEID_PLAYER)
                        return;

                    //immediately finishes the cooldown on certain Rogue abilities
                    const PlayerSpellMap& sp_list = ((Player *)m_caster)->GetSpellMap();
                    for (PlayerSpellMap::const_iterator itr = sp_list.begin(); itr != sp_list.end(); ++itr)
                    {
                        uint32 classspell = itr->first;
                        SpellEntry const *spellInfo = sSpellStore.LookupEntry(classspell);

                        if (spellInfo->SpellFamilyName == SPELLFAMILY_ROGUE && (spellInfo->SpellFamilyFlags[1] & 0x00000240 || spellInfo->SpellFamilyFlags[0] & 0x00000860))
                        {
                            ((Player*)m_caster)->RemoveSpellCooldown(classspell);

                            WorldPacket data(SMSG_CLEAR_COOLDOWN, (4+8));
                            data << uint32(classspell);
                            data << uint64(m_caster->GetGUID());
                            ((Player*)m_caster)->GetSession()->SendPacket(&data);
                        }
                    }
                    return;
                }
                case 31231:                                 // Cheat Death
                {
                    m_caster->CastSpell(m_caster,45182,true);
                    return;
                }
            }
            break;
        case SPELLFAMILY_HUNTER:
            switch(m_spellInfo->Id)
            {
                case 23989:                                 //Readiness talent
                {
                    if(m_caster->GetTypeId()!=TYPEID_PLAYER)
                        return;

                    //immediately finishes the cooldown for hunter abilities
                    const PlayerSpellMap& sp_list = ((Player *)m_caster)->GetSpellMap();
                    for (PlayerSpellMap::const_iterator itr = sp_list.begin(); itr != sp_list.end(); ++itr)
                    {
                        uint32 classspell = itr->first;
                        SpellEntry const *spellInfo = sSpellStore.LookupEntry(classspell);

                        if (spellInfo->SpellFamilyName == SPELLFAMILY_HUNTER && spellInfo->Id != 23989 && GetSpellRecoveryTime(spellInfo) > 0 )
                        {
                            ((Player*)m_caster)->RemoveSpellCooldown(classspell);

                            WorldPacket data(SMSG_CLEAR_COOLDOWN, (4+8));
                            data << uint32(classspell);
                            data << uint64(m_caster->GetGUID());
                            ((Player*)m_caster)->GetSession()->SendPacket(&data);
                        }
                    }
                    return;
                }
                case 37506:                                 // Scatter Shot
                {
                    if (m_caster->GetTypeId()!=TYPEID_PLAYER)
                        return;

                    // break Auto Shot and autohit
                    m_caster->InterruptSpell(CURRENT_AUTOREPEAT_SPELL);
                    m_caster->AttackStop();
                    ((Player*)m_caster)->SendAttackSwingCancelAttack();
                    return;
                }
            }
            break;
        case SPELLFAMILY_PALADIN:
            switch(m_spellInfo->SpellIconID)
            {
                case  156:                                  // Holy Shock
                {
                    if(!unitTarget)
                        return;

                    int hurt = 0;
                    int heal = 0;

                    switch(m_spellInfo->Id)
                    {
                        case 20473: hurt = 25912; heal = 25914; break;
                        case 20929: hurt = 25911; heal = 25913; break;
                        case 20930: hurt = 25902; heal = 25903; break;
                        case 27174: hurt = 27176; heal = 27175; break;
                        case 33072: hurt = 33073; heal = 33074; break;
                        case 48824: hurt = 48822; heal = 48820; break;
                        case 48825: hurt = 48823; heal = 48821; break;
                        default:
                            sLog.outError("Spell::EffectDummy: Spell %u not handled in HS",m_spellInfo->Id);
                            return;
                    }

                    if(m_caster->IsFriendlyTo(unitTarget))
                        m_caster->CastSpell(unitTarget, heal, true, 0);
                    else
                        m_caster->CastSpell(unitTarget, hurt, true, 0);

                    return;
                }
                case 561:                                   // Judgement of command
                {
                    if(!unitTarget)
                        return;

                    uint32 spell_id = m_spellInfo->EffectBasePoints[i]+1;//m_currentBasePoints[i]+1;
                    SpellEntry const* spell_proto = sSpellStore.LookupEntry(spell_id);
                    if(!spell_proto)
                        return;

                    if( !unitTarget->hasUnitState(UNIT_STAT_STUNNED) && m_caster->GetTypeId()==TYPEID_PLAYER)
                    {
                        // decreased damage (/2) for non-stunned target.
                        SpellModifier *mod = new SpellModifier;
                        mod->op = SPELLMOD_DAMAGE;
                        mod->value = -50;
                        mod->type = SPELLMOD_PCT;
                        mod->spellId = m_spellInfo->Id;
                        mod->mask[1] = 0x00000200;

                        ((Player*)m_caster)->AddSpellMod(mod, true);
                        m_caster->CastSpell(unitTarget,spell_proto,true,NULL);
                                                            // mod deleted
                        ((Player*)m_caster)->AddSpellMod(mod, false);
                    }
                    else
                        m_caster->CastSpell(unitTarget,spell_proto,true,NULL);

                    return;
                }
            }

            switch(m_spellInfo->Id)
            {
                // Judgement of Righteousness (0.2*$AP+0.32*$SPH) holy added in spellDamagBonus
                case 20187:
                {
                    if (!unitTarget)
                        return;
                    m_damage+=int32(0.2f*m_caster->GetTotalAttackPowerValue(BASE_ATTACK));
                    return;
                }
                case 31789:                                 // Righteous Defense (step 1)
                {
                    // 31989 -> dummy effect (step 1) + dummy effect (step 2) -> 31709 (taunt like spell for each target)

                    // non-standard cast requirement check
                    if (!unitTarget || unitTarget->getAttackers().empty())
                    {
                        // clear cooldown at fail
                        if(m_caster->GetTypeId()==TYPEID_PLAYER)
                        {
                            ((Player*)m_caster)->RemoveSpellCooldown(m_spellInfo->Id);

                            WorldPacket data(SMSG_CLEAR_COOLDOWN, (4+8));
                            data << uint32(m_spellInfo->Id);
                            data << uint64(m_caster->GetGUID());
                            ((Player*)m_caster)->GetSession()->SendPacket(&data);
                        }

                        SendCastResult(SPELL_FAILED_TARGET_AFFECTING_COMBAT);
                        return;
                    }

                    // Righteous Defense (step 2) (in old version 31980 dummy effect)
                    // Clear targets for eff 1
                    for(std::list<TargetInfo>::iterator ihit= m_UniqueTargetInfo.begin();ihit != m_UniqueTargetInfo.end();++ihit)
                        ihit->effectMask &= ~(1<<1);

                    // not empty (checked)
                    Unit::AttackerSet const& attackers = unitTarget->getAttackers();

                    // chance to be selected from list
                    float chance = 100.0f/attackers.size();
                    uint32 count=0;
                    for(Unit::AttackerSet::const_iterator aItr = attackers.begin(); aItr != attackers.end() && count < 3; ++aItr)
                    {
                        if(!roll_chance_f(chance))
                            continue;
                        ++count;
                        AddUnitTarget((*aItr), 1);
                    }

                    // now let next effect cast spell at each target.
                    return;
                }
                case 37877:                                 // Blessing of Faith
                {
                    if(!unitTarget)
                        return;

                    uint32 spell_id = 0;
                    switch(unitTarget->getClass())
                    {
                        case CLASS_DRUID:   spell_id = 37878; break;
                        case CLASS_PALADIN: spell_id = 37879; break;
                        case CLASS_PRIEST:  spell_id = 37880; break;
                        case CLASS_SHAMAN:  spell_id = 37881; break;
                        default: return;                    // ignore for not healing classes
                    }

                    m_caster->CastSpell(m_caster,spell_id,true);
                    return;
                }
            }
            break;
        case SPELLFAMILY_SHAMAN:
            //Shaman Rockbiter Weapon
            if (m_spellInfo->SpellFamilyFlags.IsEqual(0x400000))
            {
                // TODO: use expect spell for enchant (if exist talent)
                // In 3.0.3 no mods present for rockbiter
                uint32 spell_id = 0;
                switch(m_spellInfo->Id)
                {
                    case  8017: spell_id = 36494; break;    // Rank 1
                    case  8018: spell_id = 36750; break;    // Rank 2
                    case  8019: spell_id = 36755; break;    // Rank 3
                    case 10399: spell_id = 36759; break;    // Rank 4
                    default:
                        sLog.outError("Spell::EffectDummy: Spell %u not handled in RW",m_spellInfo->Id);
                        return;
                }

                SpellEntry const *spellInfo = sSpellStore.LookupEntry( spell_id );

                if(!spellInfo)
                {
                    sLog.outError("WORLD: unknown spell id %i\n", spell_id);
                    return;
                }

                if(m_caster->GetTypeId() != TYPEID_PLAYER)
                    return;

                for(int i = BASE_ATTACK; i <= OFF_ATTACK; ++i)
                {
                    if(Item* item = ((Player*)m_caster)->GetWeaponForAttack(WeaponAttackType(i)))
                    {
                        if(item->IsFitToSpellRequirements(m_spellInfo))
                        {
                            Spell *spell = new Spell(m_caster, spellInfo, true);

                            // enchanting spell selected by calculated damage-per-sec in enchanting effect
                            // at calculation applied affect from Elemental Weapons talent
                            // real enchantment damage-1
                            spell->m_currentBasePoints[1] = damage-1;

                            SpellCastTargets targets;
                            targets.setItemTarget( item );
                            spell->prepare(&targets);
                        }
                    }
                }
                return;
            }
            // Healing Stream Totem
            if(m_spellInfo->SpellFamilyFlags[0] & 0x2000)
            {
                m_caster->CastCustomSpell(unitTarget, 52042, &damage, 0, 0, true, 0, 0, m_originalCasterGUID);
                return;
            }
            // Mana Spring Totem
            if(m_spellInfo->SpellFamilyFlags[0] & 0x4000)
            {
                if(unitTarget->getPowerType()!=POWER_MANA)
                    return;
                m_caster->CastCustomSpell(unitTarget, 52032, &damage, 0, 0, true, 0, 0, m_originalCasterGUID);
                return;
            }
            if(m_spellInfo->Id == 39610)                    // Mana Tide Totem effect
            {
                if(!unitTarget || unitTarget->getPowerType() != POWER_MANA)
                    return;
                // Glyph of Mana Tide
                Unit *owner = m_caster->GetOwner();
                if (owner)
                    if (Aura *dummy = owner->GetDummyAura(55441))
                        damage+=dummy->GetModifier()->m_amount;
                // Regenerate 6% of Total Mana Every 3 secs
                int32 EffectBasePoints0 = unitTarget->GetMaxPower(POWER_MANA)  * damage / 100;
                m_caster->CastCustomSpell(unitTarget,39609,&EffectBasePoints0,NULL,NULL,true,NULL,NULL,m_originalCasterGUID);
                return;
            }
            // Lava Lash
            if (m_spellInfo->SpellFamilyFlags[2] & 0x00000004)
            {
                if (m_caster->GetTypeId()!=TYPEID_PLAYER)
                    return;
                Item *item = ((Player*)m_caster)->GetItemByPos(INVENTORY_SLOT_BAG_0, EQUIPMENT_SLOT_OFFHAND);
                if (item)
                {
                    // Damage is increased if your off-hand weapon is enchanted with Flametongue.
                    Unit::AuraList const& auraDummy = m_caster->GetAurasByType(SPELL_AURA_DUMMY);
                    for(Unit::AuraList::const_iterator itr = auraDummy.begin(); itr != auraDummy.end(); ++itr)
                    {
                        if( (*itr)->GetSpellProto()->SpellFamilyName==SPELLFAMILY_SHAMAN &&
                            (*itr)->GetSpellProto()->SpellFamilyFlags[0] & 0x200000 &&
                            (*itr)->GetCastItemGUID() == item->GetGUID())
                        {
                           m_damage += m_damage * damage / 100;
                           return;
                        }
                    }
                }
                return;
            }
            break;
    }

    //spells triggered by dummy effect should not miss
    if(spell_id)
    {
        SpellEntry const *spellInfo = sSpellStore.LookupEntry( spell_id );

        if(!spellInfo)
        {
            sLog.outError("EffectDummy of spell %u: triggering unknown spell id %i\n", m_spellInfo->Id, spell_id);
            return;
        }
            
        Spell* spell = new Spell(m_caster, spellInfo, true, m_originalCasterGUID, NULL, true);
        if(bp) spell->m_currentBasePoints[0] = bp;
        SpellCastTargets targets;
        targets.setUnitTarget(unitTarget);
        spell->prepare(&targets);
    }

    // pet auras
    if(PetAura const* petSpell = spellmgr.GetPetAura(m_spellInfo->Id))
    {
        m_caster->AddPetAura(petSpell);
        return;
    }
}

void Spell::EffectTriggerSpellWithValue(uint32 i)
{
    uint32 triggered_spell_id = m_spellInfo->EffectTriggerSpell[i];

    // normal case
    SpellEntry const *spellInfo = sSpellStore.LookupEntry( triggered_spell_id );

    if(!spellInfo)
    {
        sLog.outError("EffectTriggerSpellWithValue of spell %u: triggering unknown spell id %i\n", m_spellInfo->Id,triggered_spell_id);
        return;
    }

    int32 bp = damage;
    m_caster->CastCustomSpell(unitTarget,triggered_spell_id,&bp,&bp,&bp,true,NULL,NULL,m_originalCasterGUID);
}

void Spell::EffectTriggerRitualOfSummoning(uint32 i)
{
    uint32 triggered_spell_id = m_spellInfo->EffectTriggerSpell[i];
    SpellEntry const *spellInfo = sSpellStore.LookupEntry( triggered_spell_id );

    if(!spellInfo)
    {
        sLog.outError("EffectTriggerRitualOfSummoning of spell %u: triggering unknown spell id %i", m_spellInfo->Id,triggered_spell_id);
        return;
    }

    finish();
    Spell *spell = new Spell(m_caster, spellInfo, true);

    SpellCastTargets targets;
    targets.setUnitTarget( unitTarget);
    spell->prepare(&targets);

    m_caster->SetCurrentCastedSpell(spell);
    spell->m_selfContainer = &(m_caster->m_currentSpells[spell->GetCurrentContainer()]);

}

void Spell::EffectForceCast(uint32 i)
{
    if( !unitTarget )
        return;

    uint32 triggered_spell_id = m_spellInfo->EffectTriggerSpell[i];

    // normal case
    SpellEntry const *spellInfo = sSpellStore.LookupEntry( triggered_spell_id );

    if(!spellInfo)
    {
        sLog.outError("EffectForceCast of spell %u: triggering unknown spell id %i", m_spellInfo->Id,triggered_spell_id);
        return;
    }

    unitTarget->CastSpell(unitTarget,spellInfo,true,NULL,NULL,m_originalCasterGUID);
}

void Spell::EffectTriggerSpell(uint32 i)
{
    uint32 triggered_spell_id = m_spellInfo->EffectTriggerSpell[i];

    // special cases
    switch(triggered_spell_id)
    {
        // Vanish
        case 18461:
        {
            m_caster->RemoveSpellsCausingAura(SPELL_AURA_MOD_ROOT);
            m_caster->RemoveSpellsCausingAura(SPELL_AURA_MOD_DECREASE_SPEED);
            m_caster->RemoveSpellsCausingAura(SPELL_AURA_MOD_STALKED);

            // if this spell is given to NPC it must handle rest by it's own AI
            if ( m_caster->GetTypeId() != TYPEID_PLAYER )
                return;

            // get highest rank of the Stealth spell
            uint32 spellId = 0;
            const PlayerSpellMap& sp_list = ((Player*)m_caster)->GetSpellMap();
            for (PlayerSpellMap::const_iterator itr = sp_list.begin(); itr != sp_list.end(); ++itr)
            {
                // only highest rank is shown in spell book, so simply check if shown in spell book
                if(!itr->second->active || itr->second->disabled || itr->second->state == PLAYERSPELL_REMOVED)
                    continue;

                SpellEntry const *spellInfo = sSpellStore.LookupEntry(itr->first);
                if (!spellInfo)
                    continue;

                if (spellInfo->SpellFamilyName == SPELLFAMILY_ROGUE && spellInfo->SpellFamilyFlags[0] & SPELLFAMILYFLAG_ROGUE_STEALTH)
                {
                    spellId = spellInfo->Id;
                    break;
                }
            }

            // no Stealth spell found
            if (!spellId)
                return;

            // reset cooldown on it if needed
            if(((Player*)m_caster)->HasSpellCooldown(spellId))
                ((Player*)m_caster)->RemoveSpellCooldown(spellId);

            m_caster->CastSpell(m_caster, spellId, true);
            return;
        }
        // just skip
        case 23770:                                         // Sayge's Dark Fortune of *
            // not exist, common cooldown can be implemented in scripts if need.
            return;
        // Brittle Armor - (need add max stack of 24575 Brittle Armor)
        case 29284:
        {
            const SpellEntry *spell = sSpellStore.LookupEntry(24575);
            if (!spell)
                return;

            for (int i=0; i < spell->StackAmount; ++i)
                m_caster->CastSpell(unitTarget,spell->Id, true, m_CastItem, NULL, m_originalCasterGUID);
            return;
        }
        // Mercurial Shield - (need add max stack of 26464 Mercurial Shield)
        case 29286:
        {
            const SpellEntry *spell = sSpellStore.LookupEntry(26464);
            if (!spell)
                return;

            for (int i=0; i < spell->StackAmount; ++i)
                m_caster->CastSpell(unitTarget,spell->Id, true, m_CastItem, NULL, m_originalCasterGUID);
            return;
        }
        // Righteous Defense
        case 31980:
        {
            m_caster->CastSpell(unitTarget, 31790, true,m_CastItem,NULL,m_originalCasterGUID);
            return;
        }
        // Cloak of Shadows
        case 35729 :
        {
            uint32 dispelMask = GetDispellMask(DISPEL_ALL);
            Unit::AuraMap& Auras = m_caster->GetAuras();
            for(Unit::AuraMap::iterator iter = Auras.begin(); iter != Auras.end(); ++iter)
            {
                // remove all harmful spells on you...
                SpellEntry const* spell = iter->second->GetSpellProto();
                if((spell->DmgClass == SPELL_DAMAGE_CLASS_MAGIC // only affect magic spells
                    || ((1<<spell->Dispel) & dispelMask))
                    // ignore positive and passive auras
                    && !iter->second->IsPositive() && !iter->second->IsPassive())
                {
                    m_caster->RemoveAurasDueToSpell(spell->Id);
                    iter = Auras.begin();
                }
            }
            return;
        }
        // Priest Shadowfiend (34433) need apply mana gain trigger aura on pet
        case 41967:
        {
            if (Unit *pet = m_caster->GetPet())
                pet->CastSpell(pet, 28305, true);
            return;
        }
    }

    // normal case
    SpellEntry const *spellInfo = sSpellStore.LookupEntry( triggered_spell_id );

    if(!spellInfo)
    {
        sLog.outError("EffectTriggerSpell of spell %u: triggering unknown spell id %i", m_spellInfo->Id,triggered_spell_id);
        return;
    }

    // some triggered spells require specific equipment
    if(spellInfo->EquippedItemClass >=0 && m_caster->GetTypeId()==TYPEID_PLAYER)
    {
        // main hand weapon required
        if(spellInfo->AttributesEx3 & SPELL_ATTR_EX3_MAIN_HAND)
        {
            Item* item = ((Player*)m_caster)->GetWeaponForAttack(BASE_ATTACK);

            // skip spell if no weapon in slot or broken
            if(!item || item->IsBroken() )
                return;

            // skip spell if weapon not fit to triggered spell
            if(!item->IsFitToSpellRequirements(spellInfo))
                return;
        }

        // offhand hand weapon required
        if(spellInfo->AttributesEx3 & SPELL_ATTR_EX3_REQ_OFFHAND)
        {
            Item* item = ((Player*)m_caster)->GetWeaponForAttack(OFF_ATTACK);

            // skip spell if no weapon in slot or broken
            if(!item || item->IsBroken() )
                return;

            // skip spell if weapon not fit to triggered spell
            if(!item->IsFitToSpellRequirements(spellInfo))
                return;
        }
    }

    // some triggered spells must be casted instantly (for example, if next effect case instant kill caster)
    bool instant = false;
    for(uint32 j = i+1; j < 3; ++j)
    {
        if(m_spellInfo->Effect[j]==SPELL_EFFECT_INSTAKILL && m_spellInfo->EffectImplicitTargetA[j]==TARGET_SELF)
        {
            instant = true;
            break;
        }
    }

    if(instant)
    {
        if (unitTarget)
            m_caster->CastSpell(unitTarget,spellInfo,true,m_CastItem,NULL,m_originalCasterGUID);
    }
    else
        m_TriggerSpells.push_back(spellInfo);
}

void Spell::EffectTriggerMissileSpell(uint32 effect_idx)
{
    uint32 triggered_spell_id = m_spellInfo->EffectTriggerSpell[effect_idx];

    // normal case
    SpellEntry const *spellInfo = sSpellStore.LookupEntry( triggered_spell_id );

    if(!spellInfo)
    {
        sLog.outError("EffectTriggerMissileSpell of spell %u (eff: %u): triggering unknown spell id %u",
            m_spellInfo->Id,effect_idx,triggered_spell_id);
        return;
    }

    if (m_CastItem)
        DEBUG_LOG("WORLD: cast Item spellId - %i", spellInfo->Id);

    m_caster->CastSpell(m_targets.m_destX, m_targets.m_destY, m_targets.m_destZ, spellInfo->Id, true, m_CastItem, 0, m_originalCasterGUID);
}

void Spell::EffectTeleportUnits(uint32 i)
{
    if(!unitTarget || unitTarget->isInFlight())
        return;

    // If not exist data for dest location - return
    if(!m_targets.HasDest())
    {
        sLog.outError( "Spell::EffectTeleportUnits - does not have destination for spell ID %u\n", m_spellInfo->Id );
        return;
    }
    // Init dest coordinates
    int32 mapid = m_targets.m_mapId;
    if(mapid < 0) mapid = (int32)unitTarget->GetMapId();
    float x = m_targets.m_destX;
    float y = m_targets.m_destY;
    float z = m_targets.m_destZ;
    float orientation = m_targets.getUnitTarget() ? m_targets.getUnitTarget()->GetOrientation() : unitTarget->GetOrientation();
    sLog.outDebug("Spell::EffectTeleportUnits - teleport unit to %u %f %f %f\n", mapid, x, y, z);
    // Teleport
    if(unitTarget->GetTypeId() == TYPEID_PLAYER)
        ((Player*)unitTarget)->TeleportTo(mapid, x, y, z, orientation, TELE_TO_NOT_LEAVE_COMBAT | TELE_TO_NOT_UNSUMMON_PET | (unitTarget==m_caster ? TELE_TO_SPELL : 0));
    else
    {
        MapManager::Instance().GetMap(mapid, m_caster)->CreatureRelocation((Creature*)unitTarget, x, y, z, orientation);
        WorldPacket data;
        unitTarget->BuildTeleportAckMsg(&data, x, y, z, orientation);
        unitTarget->SendMessageToSet(&data, false);
    }

    // post effects for TARGET_TABLE_X_Y_Z_COORDINATES
    switch ( m_spellInfo->Id )
    {
        // Dimensional Ripper - Everlook
        case 23442:
        {
            int32 r = irand(0, 119);
            if ( r >= 70 )                                  // 7/12 success
            {
                if ( r < 100 )                              // 4/12 evil twin
                    m_caster->CastSpell(m_caster,23445,true);
                else                                        // 1/12 fire
                    m_caster->CastSpell(m_caster,23449,true);
            }
            return;
        }
        // Ultrasafe Transporter: Toshley's Station
        case 36941:
        {
            if ( roll_chance_i(50) )                        // 50% success
            {
                int32 rand_eff = urand(1,7);
                switch ( rand_eff )
                {
                    case 1:
                        // soul split - evil
                        m_caster->CastSpell(m_caster,36900,true);
                        break;
                    case 2:
                        // soul split - good
                        m_caster->CastSpell(m_caster,36901,true);
                        break;
                    case 3:
                        // Increase the size
                        m_caster->CastSpell(m_caster,36895,true);
                        break;
                    case 4:
                        // Decrease the size
                        m_caster->CastSpell(m_caster,36893,true);
                        break;
                    case 5:
                    // Transform
                    {
                        if (((Player*)m_caster)->GetTeam() == ALLIANCE )
                            m_caster->CastSpell(m_caster,36897,true);
                        else
                            m_caster->CastSpell(m_caster,36899,true);
                        break;
                    }
                    case 6:
                        // chicken
                        m_caster->CastSpell(m_caster,36940,true);
                        break;
                    case 7:
                        // evil twin
                        m_caster->CastSpell(m_caster,23445,true);
                        break;
                }
            }
            return;
        }
        // Dimensional Ripper - Area 52
        case 36890:
        {
            if ( roll_chance_i(50) )                        // 50% success
            {
                int32 rand_eff = urand(1,4);
                switch ( rand_eff )
                {
                    case 1:
                        // soul split - evil
                        m_caster->CastSpell(m_caster,36900,true);
                        break;
                    case 2:
                        // soul split - good
                        m_caster->CastSpell(m_caster,36901,true);
                        break;
                    case 3:
                        // Increase the size
                        m_caster->CastSpell(m_caster,36895,true);
                        break;
                    case 4:
                    // Transform
                    {
                        if (((Player*)m_caster)->GetTeam() == ALLIANCE )
                            m_caster->CastSpell(m_caster,36897,true);
                        else
                            m_caster->CastSpell(m_caster,36899,true);
                        break;
                    }
                }
            }
            return;
        }
    }
}

void Spell::EffectApplyAura(uint32 i)
{
    if(!unitTarget)
        return;

    // ghost spell check, allow apply any auras at player loading in ghost mode (will be cleanup after load)
    if( !unitTarget->isAlive() && m_spellInfo->Id != 20584 && m_spellInfo->Id != 8326 &&
        (unitTarget->GetTypeId()!=TYPEID_PLAYER || !((Player*)unitTarget)->GetSession()->PlayerLoading()) )
        return;

    Unit* caster = m_originalCaster ? m_originalCaster : m_caster;
    if(!caster)
        return;

    sLog.outDebug("Spell: Aura is: %u", m_spellInfo->EffectApplyAuraName[i]);

    Aura* Aur = CreateAura(m_spellInfo, i, &damage, unitTarget, caster, m_CastItem);

    // Now Reduce spell duration using data received at spell hit
    int32 duration = Aur->GetAuraMaxDuration();
    unitTarget->ApplyDiminishingToDuration(m_diminishGroup,duration,caster,m_diminishLevel);
    Aur->setDiminishGroup(m_diminishGroup);

    //apply mods only here, area auras don't have duration
    duration = caster->ModSpellDuration(m_spellInfo, i, unitTarget, duration);

    //mod duration of channeled aura by spell haste
    if (IsChanneledSpell(m_spellInfo))
        m_caster->ModSpellCastTime(m_spellInfo, duration);

    // if Aura removed and deleted, do not continue.
    if(duration== 0 && !(Aur->IsPermanent()))
    {
        delete Aur;
        return;
    }

    if(duration != Aur->GetAuraMaxDuration())
    {
        Aur->SetAuraMaxDuration(duration);
        Aur->SetAuraDuration(duration);
    }

    bool added = unitTarget->AddAura(Aur);

    // Aura not added and deleted in AddAura call;
    if (!added)
        return;

    // found crash at character loading, broken pointer to Aur...
    // Aur was deleted in AddAura()...
    if(!Aur)
        return;

    // Prayer of Mending (jump animation), we need formal caster instead original for correct animation
    if( m_spellInfo->SpellFamilyName == SPELLFAMILY_PRIEST && (m_spellInfo->SpellFamilyFlags[1] & 0x000020))
        m_caster->CastSpell(unitTarget, 41637, true, NULL, Aur, m_originalCasterGUID);
}

void Spell::EffectUnlearnSpecialization( uint32 i )
{
    if(!unitTarget || unitTarget->GetTypeId() != TYPEID_PLAYER)
        return;

    Player *_player = (Player*)unitTarget;
    uint32 spellToUnlearn = m_spellInfo->EffectTriggerSpell[i];

    _player->removeSpell(spellToUnlearn);

    sLog.outDebug( "Spell: Player %u have unlearned spell %u from NpcGUID: %u", _player->GetGUIDLow(), spellToUnlearn, m_caster->GetGUIDLow() );
}

void Spell::EffectPowerDrain(uint32 i)
{
    if(m_spellInfo->EffectMiscValue[i] < 0 || m_spellInfo->EffectMiscValue[i] >= MAX_POWERS)
        return;

    Powers drain_power = Powers(m_spellInfo->EffectMiscValue[i]);

    if(!unitTarget)
        return;
    if(!unitTarget->isAlive())
        return;
    if(unitTarget->getPowerType() != drain_power)
        return;
    if(damage < 0)
        return;

    uint32 curPower = unitTarget->GetPower(drain_power);

    //add spell damage bonus
    damage=m_caster->SpellDamageBonus(unitTarget,m_spellInfo,uint32(damage),SPELL_DIRECT_DAMAGE);

    // resilience reduce mana draining effect at spell crit damage reduction (added in 2.4)
    uint32 power = damage;
    if ( drain_power == POWER_MANA && unitTarget->GetTypeId() == TYPEID_PLAYER )
        power -= ((Player*)unitTarget)->GetSpellCritDamageReduction(power);

    int32 new_damage;
    if(curPower < power)
        new_damage = curPower;
    else
        new_damage = power;

    unitTarget->ModifyPower(drain_power,-new_damage);

    // Don`t restore from self drain
    if(drain_power == POWER_MANA && m_caster != unitTarget)
    {
        float manaMultiplier = m_spellInfo->EffectMultipleValue[i];
        if(manaMultiplier==0)
            manaMultiplier = 1;

        if(Player *modOwner = m_caster->GetSpellModOwner())
            modOwner->ApplySpellMod(m_spellInfo->Id, SPELLMOD_MULTIPLE_VALUE, manaMultiplier);

        int32 gain = int32(new_damage*manaMultiplier);

        m_caster->ModifyPower(POWER_MANA,gain);
        //send log
        m_caster->SendEnergizeSpellLog(m_caster, m_spellInfo->Id,gain,POWER_MANA);
    }
}

void Spell::EffectSendEvent(uint32 EffectIndex)
{
    if (m_caster->GetTypeId() == TYPEID_PLAYER && ((Player*)m_caster)->InBattleGround())
    {
        BattleGround* bg = ((Player *)m_caster)->GetBattleGround();
        if(bg && bg->GetStatus() == STATUS_IN_PROGRESS)
        {
            switch(m_spellInfo->Id)
            {
                case 23333:                                 // Pickup Horde Flag
                    /*do not uncomment .
                    if(bg->GetTypeID()==BATTLEGROUND_WS)
                        bg->EventPlayerClickedOnFlag((Player*)m_caster, gameObjTarget);
                    sLog.outDebug("Send Event Horde Flag Picked Up");
                    break;
                    /* not used :
                    case 23334:                                 // Drop Horde Flag
                        if(bg->GetTypeID()==BATTLEGROUND_WS)
                            bg->EventPlayerDroppedFlag((Player*)m_caster);
                        sLog.outDebug("Drop Horde Flag");
                        break;
                    */
                case 23335:                                 // Pickup Alliance Flag
                    /*do not uncomment ... (it will cause crash, because of null targetobject!) anyway this is a bad way to call that event, because it would cause recursion
                    if(bg->GetTypeID()==BATTLEGROUND_WS)
                        bg->EventPlayerClickedOnFlag((Player*)m_caster, gameObjTarget);
                    sLog.outDebug("Send Event Alliance Flag Picked Up");
                    break;
                    /* not used :
                    case 23336:                                 // Drop Alliance Flag
                        if(bg->GetTypeID()==BATTLEGROUND_WS)
                            bg->EventPlayerDroppedFlag((Player*)m_caster);
                        sLog.outDebug("Drop Alliance Flag");
                        break;
                    case 23385:                                 // Alliance Flag Returns
                        if(bg->GetTypeID()==BATTLEGROUND_WS)
                            bg->EventPlayerClickedOnFlag((Player*)m_caster, gameObjTarget);
                        sLog.outDebug("Alliance Flag Returned");
                        break;
                    case 23386:                                   // Horde Flag Returns
                        if(bg->GetTypeID()==BATTLEGROUND_WS)
                            bg->EventPlayerClickedOnFlag((Player*)m_caster, gameObjTarget);
                        sLog.outDebug("Horde Flag Returned");
                        break;*/
                case 34976:
                    /*
                    if(bg->GetTypeID()==BATTLEGROUND_EY)
                        bg->EventPlayerClickedOnFlag((Player*)m_caster, gameObjTarget);
                    */
                    break;
                default:
                    sLog.outDebug("Unknown spellid %u in BG event", m_spellInfo->Id);
                    break;
            }
        }
    }
    sLog.outDebug("Spell ScriptStart %u for spellid %u in EffectSendEvent ", m_spellInfo->EffectMiscValue[EffectIndex], m_spellInfo->Id);
    sWorld.ScriptsStart(sEventScripts, m_spellInfo->EffectMiscValue[EffectIndex], m_caster, focusObject);
}

void Spell::EffectPowerBurn(uint32 i)
{
    if(m_spellInfo->EffectMiscValue[i] < 0 || m_spellInfo->EffectMiscValue[i] >= MAX_POWERS)
        return;

    Powers powertype = Powers(m_spellInfo->EffectMiscValue[i]);

    if(!unitTarget)
        return;
    if(!unitTarget->isAlive())
        return;
    if(unitTarget->getPowerType()!=powertype)
        return;
    if(damage < 0)
        return;

    int32 curPower = int32(unitTarget->GetPower(powertype));

    // resilience reduce mana draining effect at spell crit damage reduction (added in 2.4)
    uint32 power = damage;
    if ( powertype == POWER_MANA && unitTarget->GetTypeId() == TYPEID_PLAYER )
        power -= ((Player*)unitTarget)->GetSpellCritDamageReduction(power);

    int32 new_damage = (curPower < power) ? curPower : power;

    unitTarget->ModifyPower(powertype,-new_damage);
    float multiplier = m_spellInfo->EffectMultipleValue[i];

    if(Player *modOwner = m_caster->GetSpellModOwner())
        modOwner->ApplySpellMod(m_spellInfo->Id, SPELLMOD_MULTIPLE_VALUE, multiplier);

    new_damage = int32(new_damage*multiplier);
    //m_damage+=new_damage; should not apply spell bonus
    //TODO: no log
    //unitTarget->ModifyHealth(-new_damage);
    if(m_originalCaster)
        m_originalCaster->DealDamage(unitTarget, new_damage);
}

void Spell::EffectHeal( uint32 /*i*/ )
{
}

void Spell::SpellDamageHeal(uint32 /*i*/)
{
    if( unitTarget && unitTarget->isAlive() && damage >= 0)
    {
        // Try to get original caster
        Unit *caster = m_originalCasterGUID ? m_originalCaster : m_caster;

        // Skip if m_originalCaster not available
        if (!caster)
            return;

        int32 addhealth = damage;

        // Vessel of the Naaru (Vial of the Sunwell trinket)
        if (m_spellInfo->Id == 45064)
        {
            // Amount of heal - depends from stacked Holy Energy
            int damageAmount = 0;
            Unit::AuraList const& mDummyAuras = m_caster->GetAurasByType(SPELL_AURA_DUMMY);
            for(Unit::AuraList::const_iterator i = mDummyAuras.begin();i != mDummyAuras.end(); ++i)
                if((*i)->GetId() == 45062)
                    damageAmount+=(*i)->GetModifier()->m_amount;
            if (damageAmount)
                m_caster->RemoveAurasDueToSpell(45062);

            addhealth += damageAmount;
        }
        // Swiftmend - consumes Regrowth or Rejuvenation
        else if (m_spellInfo->TargetAuraState == AURA_STATE_SWIFTMEND && unitTarget->HasAuraState(AURA_STATE_SWIFTMEND))
        {
            Unit::AuraList const& RejorRegr = unitTarget->GetAurasByType(SPELL_AURA_PERIODIC_HEAL);
            // find most short by duration
            Aura *targetAura = NULL;
            for(Unit::AuraList::const_iterator i = RejorRegr.begin(); i != RejorRegr.end(); ++i)
            {
                if((*i)->GetSpellProto()->SpellFamilyName == SPELLFAMILY_DRUID
                    && ((*i)->GetSpellProto()->SpellFamilyFlags.IsEqual(0x40) || (*i)->GetSpellProto()->SpellFamilyFlags.IsEqual(0x10)) )
                {
                    if(!targetAura || (*i)->GetAuraDuration() < targetAura->GetAuraDuration())
                        targetAura = *i;
                }
            }

            if(!targetAura)
            {
                sLog.outError("Target(GUID:" I64FMTD ") has aurastate AURA_STATE_SWIFTMEND but no matching aura.", unitTarget->GetGUID());
                return;
            }
            int idx = 0;
            while(idx < 3)
            {
                if(targetAura->GetSpellProto()->EffectApplyAuraName[idx] == SPELL_AURA_PERIODIC_HEAL)
                    break;
                idx++;
            }

            int32 tickheal = targetAura->GetModifier()->m_amount;
            if(Unit* auraCaster = targetAura->GetCaster())
                tickheal = auraCaster->SpellHealingBonus(unitTarget, targetAura->GetSpellProto(), tickheal, DOT);
            //int32 tickheal = targetAura->GetSpellProto()->EffectBasePoints[idx] + 1;
            //It is said that talent bonus should not be included

            int32 tickcount = GetSpellDuration(targetAura->GetSpellProto()) / targetAura->GetSpellProto()->EffectAmplitude[idx];
            addhealth += tickheal * tickcount;
            unitTarget->RemoveAurasByCasterSpell(targetAura->GetId(), targetAura->GetCasterGUID());

            //addhealth += tickheal * tickcount;
            //addhealth = caster->SpellHealingBonus(m_spellInfo, addhealth,HEAL, unitTarget);
        }
        else
            addhealth = caster->SpellHealingBonus(unitTarget, m_spellInfo, addhealth, HEAL);

        m_damage -= addhealth;
    }
}

void Spell::EffectHealPct( uint32 /*i*/ )
{
    if( unitTarget && unitTarget->isAlive() && damage >= 0)
    {
        // Try to get original caster
        Unit *caster = m_originalCasterGUID ? m_originalCaster : m_caster;

        // Skip if m_originalCaster not available
        if (!caster)
            return;

        uint32 addhealth = unitTarget->GetMaxHealth() * damage / 100;
        caster->SendHealSpellLog(unitTarget, m_spellInfo->Id, addhealth, false);

        int32 gain = unitTarget->ModifyHealth( int32(addhealth) );
        unitTarget->getHostilRefManager().threatAssist(m_caster, float(gain) * 0.5f, m_spellInfo);

        if(caster->GetTypeId()==TYPEID_PLAYER)
            if(BattleGround *bg = ((Player*)caster)->GetBattleGround())
                bg->UpdatePlayerScore(((Player*)caster), SCORE_HEALING_DONE, gain);
    }
}

void Spell::EffectHealMechanical( uint32 /*i*/ )
{
    // Mechanic creature type should be correctly checked by targetCreatureType field
    if( unitTarget && unitTarget->isAlive() && damage >= 0)
    {
        // Try to get original caster
        Unit *caster = m_originalCasterGUID ? m_originalCaster : m_caster;

        // Skip if m_originalCaster not available
        if (!caster)
            return;

        uint32 addhealth = caster->SpellHealingBonus(unitTarget, m_spellInfo, uint32(damage), HEAL);
        caster->SendHealSpellLog(unitTarget, m_spellInfo->Id, addhealth, false);
        unitTarget->ModifyHealth( int32(damage) );
    }
}

void Spell::EffectHealthLeech(uint32 i)
{
    if(!unitTarget)
        return;
    if(!unitTarget->isAlive())
        return;

    if(damage < 0)
        return;

    sLog.outDebug("HealthLeech :%i", damage);

    float multiplier = m_spellInfo->EffectMultipleValue[i];

    if(Player *modOwner = m_caster->GetSpellModOwner())
        modOwner->ApplySpellMod(m_spellInfo->Id, SPELLMOD_MULTIPLE_VALUE, multiplier);

    int32 new_damage = int32(damage*multiplier);
    uint32 curHealth = unitTarget->GetHealth();
    new_damage = m_caster->SpellNonMeleeDamageLog(unitTarget, m_spellInfo->Id, new_damage, m_IsTriggeredSpell, true);
    if(curHealth < new_damage)
        new_damage = curHealth;

    if(m_caster->isAlive())
    {
        new_damage = m_caster->SpellHealingBonus(m_caster, m_spellInfo, new_damage, HEAL);

        m_caster->ModifyHealth(new_damage);

        if(m_caster->GetTypeId() == TYPEID_PLAYER)
            m_caster->SendHealSpellLog(m_caster, m_spellInfo->Id, uint32(new_damage));
    }
//    m_healthLeech+=tmpvalue;
//    m_damage+=new_damage;
}

void Spell::DoCreateItem(uint32 i, uint32 itemtype)
{
    if (!unitTarget || unitTarget->GetTypeId() != TYPEID_PLAYER)
        return;

    Player* player = (Player*)unitTarget;

    uint32 newitemid = itemtype;
    ItemPrototype const *pProto = objmgr.GetItemPrototype( newitemid );
    if(!pProto)
    {
        player->SendEquipError( EQUIP_ERR_ITEM_NOT_FOUND, NULL, NULL );
        return;
    }

    uint32 num_to_add;

    // TODO: maybe all this can be replaced by using correct calculated `damage` value
    if(pProto->Class != ITEM_CLASS_CONSUMABLE || m_spellInfo->SpellFamilyName != SPELLFAMILY_MAGE)
    {
        num_to_add = damage;
        /*int32 basePoints = m_currentBasePoints[i];
        int32 randomPoints = m_spellInfo->EffectDieSides[i];
        if (randomPoints)
            num_to_add = basePoints + irand(1, randomPoints);
        else
            num_to_add = basePoints + 1;*/
    }
    else if (pProto->MaxCount == 1)
        num_to_add = 1;
    else if(player->getLevel() >= m_spellInfo->spellLevel)
    {
        num_to_add = damage;
        /*int32 basePoints = m_currentBasePoints[i];
        float pointPerLevel = m_spellInfo->EffectRealPointsPerLevel[i];
        num_to_add = basePoints + 1 + uint32((player->getLevel() - m_spellInfo->spellLevel)*pointPerLevel);*/
    }
    else
        num_to_add = 2;

    if (num_to_add < 1)
        num_to_add = 1;
    if (num_to_add > pProto->GetMaxStackSize())
        num_to_add = pProto->GetMaxStackSize();

    // init items_count to 1, since 1 item will be created regardless of specialization
    int items_count=1;
    // the chance to create additional items
    float additionalCreateChance=0.0f;
    // the maximum number of created additional items
    uint8 additionalMaxNum=0;
    // get the chance and maximum number for creating extra items
    if ( canCreateExtraItems(player, m_spellInfo->Id, additionalCreateChance, additionalMaxNum) )
    {
        // roll with this chance till we roll not to create or we create the max num
        while ( roll_chance_f(additionalCreateChance) && items_count<=additionalMaxNum )
            ++items_count;
    }

    // really will be created more items
    num_to_add *= items_count;

    // can the player store the new item?
    ItemPosCountVec dest;
    uint32 no_space = 0;
    uint8 msg = player->CanStoreNewItem( NULL_BAG, NULL_SLOT, dest, newitemid, num_to_add, &no_space );
    if( msg != EQUIP_ERR_OK )
    {
        // convert to possible store amount
        if( msg == EQUIP_ERR_INVENTORY_FULL || msg == EQUIP_ERR_CANT_CARRY_MORE_OF_THIS )
            num_to_add -= no_space;
        else
        {
            // if not created by another reason from full inventory or unique items amount limitation
            player->SendEquipError( msg, NULL, NULL );
            return;
        }
    }

    if(num_to_add)
    {
        // create the new item and store it
        Item* pItem = player->StoreNewItem( dest, newitemid, true, Item::GenerateItemRandomPropertyId(newitemid));

        // was it successful? return error if not
        if(!pItem)
        {
            player->SendEquipError( EQUIP_ERR_ITEM_NOT_FOUND, NULL, NULL );
            return;
        }

        // set the "Crafted by ..." property of the item
        if( pItem->GetProto()->Class != ITEM_CLASS_CONSUMABLE && pItem->GetProto()->Class != ITEM_CLASS_QUEST)
            pItem->SetUInt32Value(ITEM_FIELD_CREATOR,player->GetGUIDLow());

        // send info to the client
        if(pItem)
            player->SendNewItem(pItem, num_to_add, true, true);

        // we succeeded in creating at least one item, so a levelup is possible
        player->UpdateCraftSkill(m_spellInfo->Id);
    }

    // for battleground marks send by mail if not add all expected
    if(no_space > 0 )
    {
        BattleGroundTypeId bgType;
        switch(m_spellInfo->Id)
        {
            case SPELL_AV_MARK_WINNER:
            case SPELL_AV_MARK_LOSER:
                bgType = BATTLEGROUND_AV;
                break;
            case SPELL_WS_MARK_WINNER:
            case SPELL_WS_MARK_LOSER:
                bgType = BATTLEGROUND_WS;
                break;
            case SPELL_AB_MARK_WINNER:
            case SPELL_AB_MARK_LOSER:
                bgType = BATTLEGROUND_AB;
                break;
            default:
                return;
        }

        if(BattleGround* bg = sBattleGroundMgr.GetBattleGroundTemplate(bgType))
            bg->SendRewardMarkByMail(player,newitemid,no_space);
    }
}

void Spell::EffectCreateItem(uint32 i)
{
    DoCreateItem(i,m_spellInfo->EffectItemType[i]);
}

void Spell::EffectCreateItem2(uint32 i)
{
    // special case: generate using spell_loot_template
    if(!m_spellInfo->EffectItemType[i])
    {
        if(m_caster->GetTypeId()!=TYPEID_PLAYER)
            return;

        // create some random items
        ((Player*)m_caster)->AutoStoreLoot(m_spellInfo->Id,LootTemplates_Spell);
        return;
    }
    DoCreateItem(i,m_spellInfo->EffectItemType[i]);
}

void Spell::EffectPersistentAA(uint32 i)
{
    float radius = GetSpellRadius(sSpellRadiusStore.LookupEntry(m_spellInfo->EffectRadiusIndex[i]));
    if(Player* modOwner = m_originalCaster->GetSpellModOwner())
        modOwner->ApplySpellMod(m_spellInfo->Id, SPELLMOD_RADIUS, radius);

    int32 duration = GetSpellDuration(m_spellInfo);
    DynamicObject* dynObj = new DynamicObject;
    if(!dynObj->Create(objmgr.GenerateLowGuid(HIGHGUID_DYNAMICOBJECT), m_originalCaster, m_spellInfo->Id, i, m_targets.m_destX, m_targets.m_destY, m_targets.m_destZ, duration, radius))
    {
        delete dynObj;
        return;
    }
    dynObj->SetUInt32Value(OBJECT_FIELD_TYPE, 65);
    dynObj->SetUInt32Value(GAMEOBJECT_DISPLAYID, 368003);
    dynObj->SetUInt32Value(DYNAMICOBJECT_BYTES, 0x01eeeeee);
    m_originalCaster->AddDynObject(dynObj);
    MapManager::Instance().GetMap(dynObj->GetMapId(), dynObj)->Add(dynObj);
}

void Spell::EffectEnergize(uint32 i)
{
    if(!unitTarget)
        return;
    if(!unitTarget->isAlive())
        return;

    if(m_spellInfo->EffectMiscValue[i] < 0 || m_spellInfo->EffectMiscValue[i] >= MAX_POWERS)
        return;

    Powers power = Powers(m_spellInfo->EffectMiscValue[i]);

    // Some level depends spells
    int multiplier = 0;
    int level_diff = 0;
    switch (m_spellInfo->Id)
    {
        // Restore Energy
        case 9512:
            level_diff = m_caster->getLevel() - 40;
            multiplier = 2;
            break;
        // Blood Fury
        case 24571:
            level_diff = m_caster->getLevel() - 60;
            multiplier = 10;
            break;
        // Burst of Energy
        case 24532:
            level_diff = m_caster->getLevel() - 60;
            multiplier = 4;
            break;
        default:
            break;
    }

    if (level_diff > 0)
        damage -= multiplier * level_diff;

    if(damage < 0)
        return;

    if(unitTarget->GetMaxPower(power) == 0)
        return;

    unitTarget->ModifyPower(power,damage);
    m_caster->SendEnergizeSpellLog(unitTarget, m_spellInfo->Id, damage, power);

    // Mad Alchemist's Potion
    if (m_spellInfo->Id == 45051)
    {
        // find elixirs on target
        uint32 elixir_mask = 0;
        Unit::AuraMap& Auras = unitTarget->GetAuras();
        for(Unit::AuraMap::iterator itr = Auras.begin(); itr != Auras.end(); ++itr)
        {
            uint32 spell_id = itr->second->GetId();
            if(uint32 mask = spellmgr.GetSpellElixirMask(spell_id))
                elixir_mask |= mask;
        }

        // get available elixir mask any not active type from battle/guardian (and flask if no any)
        elixir_mask = (elixir_mask & ELIXIR_FLASK_MASK) ^ ELIXIR_FLASK_MASK;

        // get all available elixirs by mask and spell level
        std::vector<uint32> elixirs;
        SpellElixirMap const& m_spellElixirs = spellmgr.GetSpellElixirMap();
        for(SpellElixirMap::const_iterator itr = m_spellElixirs.begin(); itr != m_spellElixirs.end(); ++itr)
        {
            if (itr->second & elixir_mask)
            {
                if (itr->second & (ELIXIR_UNSTABLE_MASK | ELIXIR_SHATTRATH_MASK))
                    continue;

                SpellEntry const *spellInfo = sSpellStore.LookupEntry(itr->first);
                if (spellInfo && (spellInfo->spellLevel < m_spellInfo->spellLevel || spellInfo->spellLevel > unitTarget->getLevel()))
                    continue;

                elixirs.push_back(itr->first);
            }
        }

        if (!elixirs.empty())
        {
            // cast random elixir on target
            uint32 rand_spell = urand(0,elixirs.size()-1);
            m_caster->CastSpell(unitTarget,elixirs[rand_spell],true,m_CastItem);
        }
    }
}

void Spell::EffectEnergisePct(uint32 i)
{
    if(!unitTarget)
        return;
    if(!unitTarget->isAlive())
        return;

    if(m_spellInfo->EffectMiscValue[i] < 0 || m_spellInfo->EffectMiscValue[i] >= MAX_POWERS)
        return;

    Powers power = Powers(m_spellInfo->EffectMiscValue[i]);

    uint32 maxPower = unitTarget->GetMaxPower(power);
    if(maxPower == 0)
        return;

    uint32 gain = damage * maxPower / 100;
    unitTarget->ModifyPower(power, gain);
    m_caster->SendEnergizeSpellLog(unitTarget, m_spellInfo->Id, gain, power);
}

void Spell::SendLoot(uint64 guid, LootType loottype)
{
    Player* player = (Player*)m_caster;
    if (!player)
        return;

    if (gameObjTarget)
    {
        if (Script->GOHello(player, gameObjTarget))
            return;

        switch (gameObjTarget->GetGoType())
        {
            case GAMEOBJECT_TYPE_DOOR:
            case GAMEOBJECT_TYPE_BUTTON:
                gameObjTarget->UseDoorOrButton();
                sWorld.ScriptsStart(sGameObjectScripts, gameObjTarget->GetDBTableGUIDLow(), player, gameObjTarget);
                return;

            case GAMEOBJECT_TYPE_QUESTGIVER:
                // start or end quest
                player->PrepareQuestMenu(guid);
                player->SendPreparedQuest(guid);
                return;

            case GAMEOBJECT_TYPE_SPELL_FOCUS:
                // triggering linked GO
                if(uint32 trapEntry = gameObjTarget->GetGOInfo()->spellFocus.linkedTrapId)
                    gameObjTarget->TriggeringLinkedGameObject(trapEntry,m_caster);
                return;

            case GAMEOBJECT_TYPE_GOOBER:
                // goober_scripts can be triggered if the player don't have the quest
                if (gameObjTarget->GetGOInfo()->goober.eventId)
                {
                    sLog.outDebug("Goober ScriptStart id %u for GO %u", gameObjTarget->GetGOInfo()->goober.eventId,gameObjTarget->GetDBTableGUIDLow());
                    sWorld.ScriptsStart(sEventScripts, gameObjTarget->GetGOInfo()->goober.eventId, player, gameObjTarget);
                }

                // cast goober spell
                if (gameObjTarget->GetGOInfo()->goober.questId)
                    ///Quest require to be active for GO using
                    if(player->GetQuestStatus(gameObjTarget->GetGOInfo()->goober.questId) != QUEST_STATUS_INCOMPLETE)
                        return;

                Script->GOHello(player, gameObjTarget);
                gameObjTarget->AddUniqueUse(player);
                gameObjTarget->SetLootState(GO_JUST_DEACTIVATED);

                //TODO? Objective counting called without spell check but with quest objective check
                // if send spell id then this line will duplicate to spell casting call (double counting)
                // So we or have this line and not required in quest_template have reqSpellIdN
                // or must remove this line and required in DB have data in quest_template have reqSpellIdN for all quest using cases.
                player->CastedCreatureOrGO(gameObjTarget->GetEntry(), gameObjTarget->GetGUID(), 0);

                // triggering linked GO
                if(uint32 trapEntry = gameObjTarget->GetGOInfo()->goober.linkedTrapId)
                    gameObjTarget->TriggeringLinkedGameObject(trapEntry,m_caster);

                return;

            case GAMEOBJECT_TYPE_CHEST:
                // TODO: possible must be moved to loot release (in different from linked triggering)
                if (gameObjTarget->GetGOInfo()->chest.eventId)
                {
                    sLog.outDebug("Chest ScriptStart id %u for GO %u", gameObjTarget->GetGOInfo()->chest.eventId,gameObjTarget->GetDBTableGUIDLow());
                    sWorld.ScriptsStart(sEventScripts, gameObjTarget->GetGOInfo()->chest.eventId, player, gameObjTarget);
                }

                // triggering linked GO
                if(uint32 trapEntry = gameObjTarget->GetGOInfo()->chest.linkedTrapId)
                    gameObjTarget->TriggeringLinkedGameObject(trapEntry,m_caster);

                // Don't return, let loots been taken
        }
    }

    // Send loot
    player->SendLoot(guid, loottype);
}

void Spell::EffectOpenLock(uint32 /*i*/)
{
    if(!m_caster || m_caster->GetTypeId() != TYPEID_PLAYER)
    {
        sLog.outDebug( "WORLD: Open Lock - No Player Caster!");
        return;
    }

    Player* player = (Player*)m_caster;

    LootType loottype = LOOT_CORPSE;
    uint32 lockId = 0;
    uint64 guid = 0;

    // Get lockId
    if(gameObjTarget)
    {
        GameObjectInfo const* goInfo = gameObjTarget->GetGOInfo();
        // Arathi Basin banner opening !
        if( goInfo->type == GAMEOBJECT_TYPE_BUTTON && goInfo->button.noDamageImmune ||
            goInfo->type == GAMEOBJECT_TYPE_GOOBER && goInfo->goober.losOK )
        {
            //isAllowUseBattleGroundObject() already called in CanCast()
            // in battleground check
            if(BattleGround *bg = player->GetBattleGround())
            {
                // check if it's correct bg
                if(bg->GetTypeID() == BATTLEGROUND_AB || bg->GetTypeID() == BATTLEGROUND_AV)
                    bg->EventPlayerClickedOnFlag(player, gameObjTarget);
                return;
            }
        }
        else if (goInfo->type == GAMEOBJECT_TYPE_FLAGSTAND)
        {
            //isAllowUseBattleGroundObject() already called in CanCast()
            // in battleground check
            if(BattleGround *bg = player->GetBattleGround())
            {
                if(bg->GetTypeID() == BATTLEGROUND_EY)
                    bg->EventPlayerClickedOnFlag(player, gameObjTarget);
                return;
            }
        }
        // handle outdoor pvp object opening, return true if go was registered for handling
        // these objects must have been spawned by outdoorpvp!
        else if(gameObjTarget->GetGOInfo()->type == GAMEOBJECT_TYPE_GOOBER && sOutdoorPvPMgr.HandleOpenGo(player, gameObjTarget->GetGUID()))
            return;
        lockId = gameObjTarget->GetLockId();
        guid = gameObjTarget->GetGUID();
    }
    else if(itemTarget)
    {
        lockId = itemTarget->GetProto()->LockID;
        guid = itemTarget->GetGUID();
    }
    else
    {
        sLog.outDebug( "WORLD: Open Lock - No GameObject/Item Target!");
        return;
    }

    if(!lockId)                                             // possible case for GO and maybe for items.
    {
        SendLoot(guid, loottype);
        return;
    }

    // Get LockInfo
    LockEntry const *lockInfo = sLockStore.LookupEntry(lockId);

    if (!lockInfo)
    {
        sLog.outError( "Spell::EffectOpenLock: %s [guid = %u] has an unknown lockId: %u!",
            (gameObjTarget ? "gameobject" : "item"), GUID_LOPART(guid), lockId);
        SendCastResult(SPELL_FAILED_BAD_TARGETS);
        return;
    }

    // check key
    for(int i = 0; i < 8; ++i)
    {
        // Type==1 This means lockInfo->Index[i] is an item
        if(lockInfo->Type[i]==LOCK_KEY_ITEM && lockInfo->Index[i] && m_CastItem && m_CastItem->GetEntry()==lockInfo->Index[i])
        {
            SendLoot(guid, loottype);
            return;
        }
    }

    uint32 SkillId = 0;
    // Check and skill-up skill
    if( m_spellInfo->Effect[1] == SPELL_EFFECT_SKILL )
        SkillId = m_spellInfo->EffectMiscValue[1];
                                                            // pickpocketing spells
    else if( m_spellInfo->EffectMiscValue[0] == LOCKTYPE_PICKLOCK )
        SkillId = SKILL_LOCKPICKING;

    // skill bonus provided by casting spell (mostly item spells)
    uint32 spellSkillBonus = uint32(damage/*m_currentBasePoints[0]+1*/);

    uint32 reqSkillValue = lockInfo->Skill[0];

    if(lockInfo->Skill[1])                                  // required pick lock skill applying
    {
        if(SkillId != SKILL_LOCKPICKING)                    // wrong skill (cheating?)
        {
            SendCastResult(SPELL_FAILED_FIZZLE);
            return;
        }

        reqSkillValue = lockInfo->Skill[1];
    }
    else if(SkillId == SKILL_LOCKPICKING)                   // apply picklock skill to wrong target
    {
        SendCastResult(SPELL_FAILED_BAD_TARGETS);
        return;
    }

    if ( SkillId )
    {
        loottype = LOOT_SKINNING;
        if ( player->GetSkillValue(SkillId) + spellSkillBonus < reqSkillValue )
        {
            SendCastResult(SPELL_FAILED_LOW_CASTLEVEL);
            return;
        }

        // update skill if really known
        uint32 SkillValue = player->GetPureSkillValue(SkillId);
        if(SkillValue)                                      // non only item base skill
        {
            if(gameObjTarget)
            {
                // Allow one skill-up until respawned
                if ( !gameObjTarget->IsInSkillupList( player->GetGUIDLow() ) &&
                    player->UpdateGatherSkill(SkillId, SkillValue, reqSkillValue) )
                    gameObjTarget->AddToSkillupList( player->GetGUIDLow() );
            }
            else if(itemTarget)
            {
                // Do one skill-up
                uint32 SkillValue = player->GetPureSkillValue(SkillId);
                player->UpdateGatherSkill(SkillId, SkillValue, reqSkillValue);
            }
        }
    }

    SendLoot(guid, loottype);
}

void Spell::EffectSummonChangeItem(uint32 i)
{
    if(m_caster->GetTypeId() != TYPEID_PLAYER)
        return;

    Player *player = (Player*)m_caster;

    // applied only to using item
    if(!m_CastItem)
        return;

    // ... only to item in own inventory/bank/equip_slot
    if(m_CastItem->GetOwnerGUID()!=player->GetGUID())
        return;

    uint32 newitemid = m_spellInfo->EffectItemType[i];
    if(!newitemid)
        return;

    uint16 pos = m_CastItem->GetPos();

    Item *pNewItem = Item::CreateItem( newitemid, 1, player);
    if( !pNewItem )
        return;

    for(uint8 i= PERM_ENCHANTMENT_SLOT; i<=TEMP_ENCHANTMENT_SLOT; ++i)
    {
        if(m_CastItem->GetEnchantmentId(EnchantmentSlot(i)))
            pNewItem->SetEnchantment(EnchantmentSlot(i), m_CastItem->GetEnchantmentId(EnchantmentSlot(i)), m_CastItem->GetEnchantmentDuration(EnchantmentSlot(i)), m_CastItem->GetEnchantmentCharges(EnchantmentSlot(i)));
    }

    if(m_CastItem->GetUInt32Value(ITEM_FIELD_DURABILITY) < m_CastItem->GetUInt32Value(ITEM_FIELD_MAXDURABILITY))
    {
        double loosePercent = 1 - m_CastItem->GetUInt32Value(ITEM_FIELD_DURABILITY) / double(m_CastItem->GetUInt32Value(ITEM_FIELD_MAXDURABILITY));
        player->DurabilityLoss(pNewItem, loosePercent);
    }

    if( player->IsInventoryPos( pos ) )
    {
        ItemPosCountVec dest;
        uint8 msg = player->CanStoreItem( m_CastItem->GetBagSlot(), m_CastItem->GetSlot(), dest, pNewItem, true );
        if( msg == EQUIP_ERR_OK )
        {
            player->DestroyItem(m_CastItem->GetBagSlot(), m_CastItem->GetSlot(),true);

            // prevent crash at access and unexpected charges counting with item update queue corrupt
            if(m_CastItem==m_targets.getItemTarget())
                m_targets.setItemTarget(NULL);

            m_CastItem = NULL;

            player->StoreItem( dest, pNewItem, true);
            return;
        }
    }
    else if( player->IsBankPos ( pos ) )
    {
        ItemPosCountVec dest;
        uint8 msg = player->CanBankItem( m_CastItem->GetBagSlot(), m_CastItem->GetSlot(), dest, pNewItem, true );
        if( msg == EQUIP_ERR_OK )
        {
            player->DestroyItem(m_CastItem->GetBagSlot(), m_CastItem->GetSlot(),true);

            // prevent crash at access and unexpected charges counting with item update queue corrupt
            if(m_CastItem==m_targets.getItemTarget())
                m_targets.setItemTarget(NULL);

            m_CastItem = NULL;

            player->BankItem( dest, pNewItem, true);
            return;
        }
    }
    else if( player->IsEquipmentPos ( pos ) )
    {
        uint16 dest;
        uint8 msg = player->CanEquipItem( m_CastItem->GetSlot(), dest, pNewItem, true );
        if( msg == EQUIP_ERR_OK )
        {
            player->DestroyItem(m_CastItem->GetBagSlot(), m_CastItem->GetSlot(),true);

            // prevent crash at access and unexpected charges counting with item update queue corrupt
            if(m_CastItem==m_targets.getItemTarget())
                m_targets.setItemTarget(NULL);

            m_CastItem = NULL;

            player->EquipItem( dest, pNewItem, true);
            player->AutoUnequipOffhandIfNeed();
            return;
        }
    }

    // fail
    delete pNewItem;
}

void Spell::EffectOpenSecretSafe(uint32 i)
{
    EffectOpenLock(i);                                      //no difference for now
}

void Spell::EffectProficiency(uint32 /*i*/)
{
    if (!unitTarget || unitTarget->GetTypeId() != TYPEID_PLAYER)
        return;
    Player *p_target = (Player*)unitTarget;

    uint32 subClassMask = m_spellInfo->EquippedItemSubClassMask;
    if(m_spellInfo->EquippedItemClass == 2 && !(p_target->GetWeaponProficiency() & subClassMask))
    {
        p_target->AddWeaponProficiency(subClassMask);
        p_target->SendProficiency(uint8(0x02),p_target->GetWeaponProficiency());
    }
    if(m_spellInfo->EquippedItemClass == 4 && !(p_target->GetArmorProficiency() & subClassMask))
    {
        p_target->AddArmorProficiency(subClassMask);
        p_target->SendProficiency(uint8(0x04),p_target->GetArmorProficiency());
    }
}

void Spell::EffectApplyAreaAura(uint32 i)
{
    if(!unitTarget)
        return;
    if(!unitTarget->isAlive())
        return;

    AreaAura* Aur = new AreaAura(m_spellInfo, i, &damage, unitTarget, m_caster, m_CastItem);
    unitTarget->AddAura(Aur);
}

void Spell::EffectSummonType(uint32 i)
{
    switch(m_spellInfo->EffectMiscValueB[i])
    {
        case SUMMON_TYPE_GUARDIAN:
            EffectSummonGuardian(i);
            break;
        case SUMMON_TYPE_POSESSED:
        case SUMMON_TYPE_POSESSED2:
        case SUMMON_TYPE_POSESSED3:
            EffectSummonPossessed(i);
        case SUMMON_TYPE_FORCE_OF_NATURE:
        case SUMMON_TYPE_GUARDIAN2:
            EffectSummonGuardian(i);
            break;
        case SUMMON_TYPE_WILD:
            EffectSummonWild(i);
            break;
        case SUMMON_TYPE_DEMON:
            EffectSummonDemon(i);
            break;
        case SUMMON_TYPE_SUMMON:
            EffectSummon(i);
            break;
        case SUMMON_TYPE_CRITTER:
        case SUMMON_TYPE_CRITTER2:
        case SUMMON_TYPE_CRITTER3:
            EffectSummonCritter(i);
            break;
        case SUMMON_TYPE_TOTEM_SLOT1:
        case SUMMON_TYPE_TOTEM_SLOT2:
        case SUMMON_TYPE_TOTEM_SLOT3:
        case SUMMON_TYPE_TOTEM_SLOT4:
        case SUMMON_TYPE_TOTEM:
            EffectSummonTotem(i);
            break;
        case SUMMON_TYPE_UNKNOWN1:
        case SUMMON_TYPE_UNKNOWN3:
        case SUMMON_TYPE_UNKNOWN4:
        case SUMMON_TYPE_UNKNOWN5:
            break;
        default:
            sLog.outError("EffectSummonType: Unhandled summon type %u", m_spellInfo->EffectMiscValueB[i]);
            break;
    }
}

void Spell::EffectSummon(uint32 i)
{
    if(m_caster->GetPetGUID())
        return;

    if(!unitTarget)
        return;
    uint32 pet_entry = m_spellInfo->EffectMiscValue[i];
    if(!pet_entry)
        return;
    uint32 level = m_caster->getLevel();
    Pet* spawnCreature = new Pet(SUMMON_PET);
    spawnCreature->setActive(m_caster->isActive());

    if(m_caster->GetTypeId()==TYPEID_PLAYER && spawnCreature->LoadPetFromDB((Player*)m_caster,pet_entry))
    {
        // set timer for unsummon
        int32 duration = GetSpellDuration(m_spellInfo);
        if(duration > 0)
            spawnCreature->SetDuration(duration);

        return;
    }

    Map *map = m_caster->GetMap();
    uint32 pet_number = objmgr.GeneratePetNumber();
    if(!spawnCreature->Create(objmgr.GenerateLowGuid(HIGHGUID_PET),map,m_caster->GetPhaseMask(),
        m_spellInfo->EffectMiscValue[i], pet_number))
    {
        sLog.outErrorDb("Spell::EffectSummon: no such creature entry %u",m_spellInfo->EffectMiscValue[i]);
        delete spawnCreature;
        return;
    }

    // Summon in dest location
    float x,y,z;
    if(m_targets.m_targetMask & TARGET_FLAG_DEST_LOCATION)
    {
        x = m_targets.m_destX;
        y = m_targets.m_destY;
        z = m_targets.m_destZ;
    }
    else
        m_caster->GetClosePoint(x,y,z,spawnCreature->GetObjectSize());

    spawnCreature->Relocate(x,y,z,-m_caster->GetOrientation());

    if(!spawnCreature->IsPositionValid())
    {
        sLog.outError("ERROR: Pet (guidlow %d, entry %d) not summoned. Suggested coordinates isn't valid (X: %f Y: %f)",
            spawnCreature->GetGUIDLow(), spawnCreature->GetEntry(), spawnCreature->GetPositionX(), spawnCreature->GetPositionY());
        delete spawnCreature;
        return;
    }

    // set timer for unsummon
    int32 duration = GetSpellDuration(m_spellInfo);
    if(duration > 0)
        spawnCreature->SetDuration(duration);

    spawnCreature->SetOwnerGUID(m_caster->GetGUID());
    spawnCreature->SetUInt32Value(UNIT_NPC_FLAGS, 0);
    spawnCreature->setPowerType(POWER_MANA);
    spawnCreature->SetUInt32Value(UNIT_FIELD_FACTIONTEMPLATE, m_caster->getFaction());
    spawnCreature->SetUInt32Value(UNIT_FIELD_FLAGS, 0);
    spawnCreature->SetUInt32Value(UNIT_FIELD_BYTES_0, 2048);
    spawnCreature->SetUInt32Value(UNIT_FIELD_BYTES_1, 0);
    spawnCreature->SetUInt32Value(UNIT_FIELD_PET_NAME_TIMESTAMP, 0);
    spawnCreature->SetUInt32Value(UNIT_FIELD_PETEXPERIENCE, 0);
    spawnCreature->SetUInt32Value(UNIT_FIELD_PETNEXTLEVELEXP, 1000);
    spawnCreature->SetCreatorGUID(m_caster->GetGUID());
    spawnCreature->SetUInt32Value(UNIT_CREATED_BY_SPELL, m_spellInfo->Id);

    spawnCreature->InitStatsForLevel(level);

    spawnCreature->GetCharmInfo()->SetPetNumber(pet_number, false);

    spawnCreature->AIM_Initialize();
    spawnCreature->InitPetCreateSpells();
    spawnCreature->SetHealth(spawnCreature->GetMaxHealth());
    spawnCreature->SetPower(POWER_MANA, spawnCreature->GetMaxPower(POWER_MANA));

    std::string name = m_caster->GetName();
    name.append(petTypeSuffix[spawnCreature->getPetType()]);
    spawnCreature->SetName( name );

    map->Add((Creature*)spawnCreature);

    if(m_caster->GetTypeId() == TYPEID_PLAYER)
    {
        m_caster->SetPet(spawnCreature);
        spawnCreature->GetCharmInfo()->SetReactState( REACT_DEFENSIVE );
        spawnCreature->SavePetToDB(PET_SAVE_AS_CURRENT);
        ((Player*)m_caster)->PetSpellInitialize();
    }
}

void Spell::EffectLearnSpell(uint32 i)
{
    if(!unitTarget)
        return;

    if(unitTarget->GetTypeId() != TYPEID_PLAYER)
    {
        if(m_caster->GetTypeId() == TYPEID_PLAYER)
            EffectLearnPetSpell(i);

        return;
    }

    Player *player = (Player*)unitTarget;

    uint32 spellToLearn = ((m_spellInfo->Id==SPELL_ID_GENERIC_LEARN) || (m_spellInfo->Id==SPELL_ID_GENERIC_LEARN_PET)) ? damage : m_spellInfo->EffectTriggerSpell[i];
    player->learnSpell(spellToLearn,false);

    sLog.outDebug( "Spell: Player %u have learned spell %u from NpcGUID=%u", player->GetGUIDLow(), spellToLearn, m_caster->GetGUIDLow() );
}

void Spell::EffectDispel(uint32 i)
{
    if(!unitTarget)
        return;

    // Fill possible dispel list
    std::vector <Aura *> dispel_list;

    // Create dispel mask by dispel type
    uint32 dispel_type = m_spellInfo->EffectMiscValue[i];
    uint32 dispelMask  = GetDispellMask( DispelType(dispel_type) );
    Unit::AuraMap const& auras = unitTarget->GetAuras();
    for(Unit::AuraMap::const_iterator itr = auras.begin(); itr != auras.end(); ++itr)
    {
        Aura *aur = (*itr).second;
        if (aur && (1<<aur->GetSpellProto()->Dispel) & dispelMask)
        {
            if(aur->GetSpellProto()->Dispel == DISPEL_MAGIC)
            {
                bool positive = true;
                if (!aur->IsPositive())
                    positive = false;
                else
                    positive = (aur->GetSpellProto()->AttributesEx & SPELL_ATTR_EX_NEGATIVE)==0;

                // do not remove positive auras if friendly target
                //               negative auras if non-friendly target
                if(positive == unitTarget->IsFriendlyTo(m_caster))
                    continue;
            }
            // Add every aura stack to dispel list
            for(uint32 stack_amount = 0; stack_amount < aur->GetStackAmount(); ++stack_amount)
                dispel_list.push_back(aur);
        }
    }
    // Ok if exist some buffs for dispel try dispel it
    if (!dispel_list.empty())
    {
        std::list < std::pair<uint32,uint64> > success_list;// (spell_id,casterGuid)
        std::list < uint32 > fail_list;                     // spell_id
        int32 list_size = dispel_list.size();
        // dispel N = damage buffs (or while exist buffs for dispel)
        for (int32 count=0; count < damage && list_size > 0; ++count)
        {
            // Random select buff for dispel
            Aura *aur = dispel_list[urand(0, list_size-1)];

            SpellEntry const* spellInfo = aur->GetSpellProto();
            // Base dispel chance
            // TODO: possible chance depend from spell level??
            int32 miss_chance = 0;
            // Apply dispel mod from aura caster
            if (Unit *caster = aur->GetCaster())
            {
                if ( Player* modOwner = caster->GetSpellModOwner() )
                    modOwner->ApplySpellMod(spellInfo->Id, SPELLMOD_RESIST_DISPEL_CHANCE, miss_chance, this);
            }
            // Try dispel
            if (roll_chance_i(miss_chance))
                fail_list.push_back(aur->GetId());
            else
                success_list.push_back(std::pair<uint32,uint64>(aur->GetId(),aur->GetCasterGUID()));
            // Remove buff from list for prevent doubles
            for (std::vector<Aura *>::iterator j = dispel_list.begin(); j != dispel_list.end(); )
            {
                Aura *dispelled = *j;
                if (dispelled->GetId() == aur->GetId() && dispelled->GetCasterGUID() == aur->GetCasterGUID())
                {
                    j = dispel_list.erase(j);
                    --list_size;
                    break;
                }
                else
                    ++j;
            }
        }
        // Send success log and really remove auras
        if (!success_list.empty())
        {
            int32 count = success_list.size();
            WorldPacket data(SMSG_SPELLDISPELLOG, 8+8+4+1+4+count*5);
            data.append(unitTarget->GetPackGUID());         // Victim GUID
            data.append(m_caster->GetPackGUID());           // Caster GUID
            data << uint32(m_spellInfo->Id);                // dispel spell id
            data << uint8(0);                               // not used
            data << uint32(count);                          // count
            for (std::list<std::pair<uint32,uint64> >::iterator j = success_list.begin(); j != success_list.end(); ++j)
            {
                SpellEntry const* spellInfo = sSpellStore.LookupEntry(j->first);
                data << uint32(spellInfo->Id);              // Spell Id
                data << uint8(0);                           // 0 - dispelled !=0 cleansed
                //Why are Aura's Removed by EffIndex? Auras should be removed as a whole.....
                unitTarget->RemoveAurasDueToSpellByDispel(spellInfo->Id, j->second, m_caster);
             }
            m_caster->SendMessageToSet(&data, true);

            // On succes dispel
            // Devour Magic
            if (m_spellInfo->SpellFamilyName == SPELLFAMILY_WARLOCK && m_spellInfo->Category == 12)
            {
                uint32 heal_spell = 0;
                switch (m_spellInfo->Id)
                {
                    case 19505: heal_spell = 19658; break;
                    case 19731: heal_spell = 19732; break;
                    case 19734: heal_spell = 19733; break;
                    case 19736: heal_spell = 19735; break;
                    case 27276: heal_spell = 27278; break;
                    case 27277: heal_spell = 27279; break;
                    default:
                        sLog.outDebug("Spell for Devour Magic %d not handled in Spell::EffectDispel", m_spellInfo->Id);
                        break;
                }
                if (heal_spell)
                    m_caster->CastSpell(m_caster, heal_spell, true);
            }
        }
        // Send fail log to client
        if (!fail_list.empty())
        {
            // Failed to dispell
            WorldPacket data(SMSG_DISPEL_FAILED, 8+8+4+4*fail_list.size());
            data << uint64(m_caster->GetGUID());            // Caster GUID
            data << uint64(unitTarget->GetGUID());          // Victim GUID
            data << uint32(m_spellInfo->Id);                // dispel spell id
            for (std::list< uint32 >::iterator j = fail_list.begin(); j != fail_list.end(); ++j)
                data << uint32(*j);                         // Spell Id
            m_caster->SendMessageToSet(&data, true);
        }
    }
}

void Spell::EffectDualWield(uint32 /*i*/)
{
    unitTarget->SetCanDualWield(true);
    if(unitTarget->GetTypeId() == TYPEID_UNIT)
        ((Creature*)unitTarget)->UpdateDamagePhysical(OFF_ATTACK);
}

void Spell::EffectPull(uint32 /*i*/)
{
    // TODO: create a proper pull towards distract spell center for distract
    sLog.outDebug("WORLD: Spell Effect DUMMY");
}

void Spell::EffectDistract(uint32 /*i*/)
{
    // Check for possible target
    if (!unitTarget || unitTarget->isInCombat())
        return;

    // target must be OK to do this
    if( unitTarget->hasUnitState(UNIT_STAT_CONFUSED | UNIT_STAT_STUNNED | UNIT_STAT_FLEEING ) )
        return;

    float angle = unitTarget->GetAngle(m_targets.m_destX, m_targets.m_destY);

    if ( unitTarget->GetTypeId() == TYPEID_PLAYER )
    {
        // For players just turn them
        WorldPacket data;
        ((Player*)unitTarget)->BuildTeleportAckMsg(&data, unitTarget->GetPositionX(), unitTarget->GetPositionY(), unitTarget->GetPositionZ(), angle);
        ((Player*)unitTarget)->GetSession()->SendPacket( &data );
        ((Player*)unitTarget)->SetPosition(unitTarget->GetPositionX(), unitTarget->GetPositionY(), unitTarget->GetPositionZ(), angle, false);
    }
    else
    {
        // Set creature Distracted, Stop it, And turn it
        unitTarget->SetOrientation(angle);
        unitTarget->StopMoving();
        unitTarget->GetMotionMaster()->MoveDistract(damage*1000);
    }
}

void Spell::EffectPickPocket(uint32 /*i*/)
{
    if( m_caster->GetTypeId() != TYPEID_PLAYER )
        return;

    // victim must be creature and attackable
    if( !unitTarget || unitTarget->GetTypeId() != TYPEID_UNIT || m_caster->IsFriendlyTo(unitTarget) )
        return;

    // victim have to be alive and humanoid or undead
    if( unitTarget->isAlive() && (unitTarget->GetCreatureTypeMask() &CREATURE_TYPEMASK_HUMANOID_OR_UNDEAD) != 0)
    {
        int32 chance = 10 + int32(m_caster->getLevel()) - int32(unitTarget->getLevel());

        if (chance > irand(0, 19))
        {
            // Stealing successful
            //sLog.outDebug("Sending loot from pickpocket");
            ((Player*)m_caster)->SendLoot(unitTarget->GetGUID(),LOOT_PICKPOCKETING);
        }
        else
        {
            // Reveal action + get attack
            m_caster->RemoveAurasWithInterruptFlags(AURA_INTERRUPT_FLAG_TALK);
            if (((Creature*)unitTarget)->AI())
                ((Creature*)unitTarget)->AI()->AttackStart(m_caster);
        }
    }
}

void Spell::EffectAddFarsight(uint32 i)
{
    if (m_caster->GetTypeId() != TYPEID_PLAYER)
        return;

    float radius = GetSpellRadius(sSpellRadiusStore.LookupEntry(m_spellInfo->EffectRadiusIndex[i]));
    int32 duration = GetSpellDuration(m_spellInfo);
    DynamicObject* dynObj = new DynamicObject;
    if(!dynObj->Create(objmgr.GenerateLowGuid(HIGHGUID_DYNAMICOBJECT), m_caster, m_spellInfo->Id, i, m_targets.m_destX, m_targets.m_destY, m_targets.m_destZ, duration, radius))
    {
        delete dynObj;
        return;
    }
    dynObj->SetUInt32Value(OBJECT_FIELD_TYPE, 65);
    dynObj->SetUInt32Value(DYNAMICOBJECT_BYTES, 0x80000002);
    m_caster->AddDynObject(dynObj);

    Map* map = dynObj->GetMap();
    map->LoadGrid(dynObj->GetPositionX(), dynObj->GetPositionY());  // In case the spell is casted into a different grid by player
    map->Add(dynObj);
    map->SwitchGridContainers(dynObj, true);    // Needed for forwarding player packets
    dynObj->setActive(true);                    // Keep the grid updated even if there are no players in it

    // Need to update visibility of object for client to accept farsight guid
    ((Player*)m_caster)->UpdateVisibilityOf(dynObj);
    ((Player*)m_caster)->SetFarsightTarget(dynObj);
}

void Spell::EffectSummonWild(uint32 i)
{
    uint32 creature_entry = m_spellInfo->EffectMiscValue[i];
    if(!creature_entry)
        return;

    uint32 level = m_caster->getLevel();

    // level of creature summoned using engineering item based at engineering skill level
    if(m_caster->GetTypeId()==TYPEID_PLAYER && m_CastItem)
    {
        ItemPrototype const *proto = m_CastItem->GetProto();
        if(proto && proto->RequiredSkill == SKILL_ENGINERING)
        {
            uint16 skill202 = ((Player*)m_caster)->GetSkillValue(SKILL_ENGINERING);
            if(skill202)
            {
                level = skill202/5;
            }
        }
    }

    // select center of summon position
    float center_x = m_targets.m_destX;
    float center_y = m_targets.m_destY;
    float center_z = m_targets.m_destZ;

    float radius = GetSpellRadius(sSpellRadiusStore.LookupEntry(m_spellInfo->EffectRadiusIndex[i]));

    int32 amount = damage > 0 ? damage : 1;

    for(int32 count = 0; count < amount; ++count)
    {
        float px, py, pz;
        // If dest location if present
        if (m_targets.m_targetMask & TARGET_FLAG_DEST_LOCATION)
        {
            // Summon 1 unit in dest location
            if (count == 0)
            {
                px = m_targets.m_destX;
                py = m_targets.m_destY;
                pz = m_targets.m_destZ;
            }
            // Summon in random point all other units if location present
            else
                m_caster->GetRandomPoint(center_x,center_y,center_z,radius,px,py,pz);
        }
        // Summon if dest location not present near caster
        else
            m_caster->GetClosePoint(px,py,pz,3.0f);

        int32 duration = GetSpellDuration(m_spellInfo);

        TempSummonType summonType = (duration == 0) ? TEMPSUMMON_DEAD_DESPAWN : TEMPSUMMON_TIMED_DESPAWN;

        if(m_originalCaster)
            m_originalCaster->SummonCreature(creature_entry,px,py,pz,m_caster->GetOrientation(),summonType,duration);
        else
            m_caster->SummonCreature(creature_entry,px,py,pz,m_caster->GetOrientation(),summonType,duration);
    }
}

void Spell::EffectSummonGuardian(uint32 i)
{
    uint32 pet_entry = m_spellInfo->EffectMiscValue[i];
    if(!pet_entry)
        return;

    // Jewelery statue case (totem like)
    if(m_spellInfo->SpellIconID==2056)
    {
        EffectSummonTotem(i);
        return;
    }

    // trigger
    if(!m_originalCaster || m_originalCaster->GetTypeId() != TYPEID_PLAYER
        && !((Creature*)m_originalCaster)->isTotem()/*m_spellInfo->Id == 40276*/)
    {
        EffectSummonWild(i);
        return;
    }

    // set timer for unsummon
    int32 duration = GetSpellDuration(m_spellInfo);

    // Search old Guardian only for players (if casted spell not have duration or cooldown)
    // FIXME: some guardians have control spell applied and controlled by player and anyway player can't summon in this time
    //        so this code hack in fact
    if( m_originalCaster->GetTypeId() == TYPEID_PLAYER && (duration <= 0 || GetSpellRecoveryTime(m_spellInfo)==0) )
        if(((Player*)m_originalCaster)->HasGuardianWithEntry(pet_entry))
            return;                                         // find old guardian, ignore summon

    // in another case summon new
    uint32 level = m_originalCaster->getLevel();

    // level of pet summoned using engineering item based at engineering skill level
    if(m_originalCaster->GetTypeId()==TYPEID_PLAYER && m_CastItem)
    {
        ItemPrototype const *proto = m_CastItem->GetProto();
        if(proto && proto->RequiredSkill == SKILL_ENGINERING)
        {
            uint16 skill202 = ((Player*)m_originalCaster)->GetSkillValue(SKILL_ENGINERING);
            if(skill202)
            {
                level = skill202/5;
            }
        }
    }

    // select center of summon position
    float center_x = m_targets.m_destX;
    float center_y = m_targets.m_destY;
    float center_z = m_targets.m_destZ;

    float radius = GetSpellRadius(sSpellRadiusStore.LookupEntry(m_spellInfo->EffectRadiusIndex[i]));

    int32 amount = damage > 0 ? damage : 1;

    for(int32 count = 0; count < amount; ++count)
    {
        Pet* spawnCreature = new Pet(GUARDIAN_PET);
        spawnCreature->setActive(m_caster->isActive());

        Map *map = m_caster->GetMap();
        uint32 pet_number = objmgr.GeneratePetNumber();
        if(!spawnCreature->Create(objmgr.GenerateLowGuid(HIGHGUID_PET), map,m_caster->GetPhaseMask(),
            m_spellInfo->EffectMiscValue[i], pet_number))
        {
            sLog.outError("no such creature entry %u",m_spellInfo->EffectMiscValue[i]);
            delete spawnCreature;
            return;
        }

        float px, py, pz;
        // If dest location if present
        if (m_targets.m_targetMask & TARGET_FLAG_DEST_LOCATION)
        {
            // Summon 1 unit in dest location
            if (count == 0)
            {
                px = m_targets.m_destX;
                py = m_targets.m_destY;
                pz = m_targets.m_destZ;
            }
            // Summon in random point all other units if location present
            else
                m_caster->GetRandomPoint(center_x,center_y,center_z,radius,px,py,pz);
        }
        // Summon if dest location not present near caster
        else
            m_caster->GetClosePoint(px,py,pz,spawnCreature->GetObjectSize());

        spawnCreature->Relocate(px,py,pz,m_caster->GetOrientation());

        if(!spawnCreature->IsPositionValid())
        {
            sLog.outError("ERROR: Pet (guidlow %d, entry %d) not created base at creature. Suggested coordinates isn't valid (X: %f Y: %f)",
                spawnCreature->GetGUIDLow(), spawnCreature->GetEntry(), spawnCreature->GetPositionX(), spawnCreature->GetPositionY());
            delete spawnCreature;
            return;
        }

        if(duration > 0)
            spawnCreature->SetDuration(duration);

        spawnCreature->SetOwnerGUID(m_originalCaster->GetGUID());
        spawnCreature->setPowerType(POWER_MANA);
        spawnCreature->SetUInt32Value(UNIT_NPC_FLAGS , 0);
        spawnCreature->SetUInt32Value(UNIT_FIELD_FACTIONTEMPLATE,m_originalCaster->getFaction());
        spawnCreature->SetUInt32Value(UNIT_FIELD_FLAGS,0);
        spawnCreature->SetUInt32Value(UNIT_FIELD_BYTES_1,0);
        spawnCreature->SetUInt32Value(UNIT_FIELD_PET_NAME_TIMESTAMP,0);
        spawnCreature->SetCreatorGUID(m_originalCaster->GetGUID());
        spawnCreature->SetUInt32Value(UNIT_CREATED_BY_SPELL, m_spellInfo->Id);

        spawnCreature->InitStatsForLevel(level);
        spawnCreature->GetCharmInfo()->SetPetNumber(pet_number, false);

        spawnCreature->AIM_Initialize();

        if(m_originalCaster->GetTypeId()==TYPEID_PLAYER)
            ((Player*)m_originalCaster)->AddGuardian(spawnCreature);

        map->Add((Creature*)spawnCreature);
    }
}

void Spell::EffectSummonPossessed(uint32 i)
{
    uint32 creatureEntry = m_spellInfo->EffectMiscValue[i];
    if(!creatureEntry)
        return;

    if(m_caster->GetTypeId() != TYPEID_PLAYER)
        return;

    uint32 level = m_caster->getLevel();

    float px, py, pz;
    m_caster->GetClosePoint(px, py, pz, DEFAULT_WORLD_OBJECT_SIZE);

    int32 duration = GetSpellDuration(m_spellInfo);

    TempSummonType summonType = (duration == 0) ? TEMPSUMMON_DEAD_DESPAWN : TEMPSUMMON_TIMED_OR_DEAD_DESPAWN;

    Creature* c = m_caster->SummonCreature(creatureEntry, px, py, pz, m_caster->GetOrientation(), summonType, duration);
    if(c) c->SetCharmedOrPossessedBy(m_caster, true);
}

void Spell::EffectTeleUnitsFaceCaster(uint32 i)
{
    if(!unitTarget)
        return;

    if(unitTarget->isInFlight())
        return;

    uint32 mapid = m_caster->GetMapId();
    float dis = GetSpellRadius(sSpellRadiusStore.LookupEntry(m_spellInfo->EffectRadiusIndex[i]));

    float fx,fy,fz;
    m_caster->GetClosePoint(fx,fy,fz,unitTarget->GetObjectSize(),dis);

    if(unitTarget->GetTypeId() == TYPEID_PLAYER)
        ((Player*)unitTarget)->TeleportTo(mapid, fx, fy, fz, -m_caster->GetOrientation(), TELE_TO_NOT_LEAVE_COMBAT | TELE_TO_NOT_UNSUMMON_PET | (unitTarget==m_caster ? TELE_TO_SPELL : 0));
    else
        m_caster->GetMap()->CreatureRelocation((Creature*)m_caster, fx, fy, fz, -m_caster->GetOrientation());
}

void Spell::EffectLearnSkill(uint32 i)
{
    if(unitTarget->GetTypeId() != TYPEID_PLAYER)
        return;

    if(damage < 0)
        return;

    uint32 skillid =  m_spellInfo->EffectMiscValue[i];
    uint16 skillval = ((Player*)unitTarget)->GetPureSkillValue(skillid);
    ((Player*)unitTarget)->SetSkill(skillid, skillval?skillval:1, damage*75);
}

void Spell::EffectAddHonor(uint32 /*i*/)
{
    if(unitTarget->GetTypeId() != TYPEID_PLAYER)
        return;

    sLog.outDebug("SpellEffect::AddHonor called for spell_id %u , that rewards %d honor points to player: %u", m_spellInfo->Id, damage, ((Player*)unitTarget)->GetGUIDLow());

    // TODO: find formula for honor reward based on player's level!

    // now fixed only for level 70 players:
    if (((Player*)unitTarget)->getLevel() == 70)
        ((Player*)unitTarget)->RewardHonor(NULL, 1, damage);
}

void Spell::EffectTradeSkill(uint32 /*i*/)
{
    if(unitTarget->GetTypeId() != TYPEID_PLAYER)
        return;
    // uint32 skillid =  m_spellInfo->EffectMiscValue[i];
    // uint16 skillmax = ((Player*)unitTarget)->(skillid);
    // ((Player*)unitTarget)->SetSkill(skillid,skillval?skillval:1,skillmax+75);
}

void Spell::EffectEnchantItemPerm(uint32 effect_idx)
{
    if(m_caster->GetTypeId() != TYPEID_PLAYER)
        return;
    if (!itemTarget)
        return;

    Player* p_caster = (Player*)m_caster;

    // not grow at item use at item case
    p_caster->UpdateCraftSkill(m_spellInfo->Id);

    uint32 enchant_id = m_spellInfo->EffectMiscValue[effect_idx];
    if (!enchant_id)
        return;

    SpellItemEnchantmentEntry const *pEnchant = sSpellItemEnchantmentStore.LookupEntry(enchant_id);
    if(!pEnchant)
        return;

    // item can be in trade slot and have owner diff. from caster
    Player* item_owner = itemTarget->GetOwner();
    if(!item_owner)
        return;

    if(item_owner!=p_caster && p_caster->GetSession()->GetSecurity() > SEC_PLAYER && sWorld.getConfig(CONFIG_GM_LOG_TRADE) )
    {
        sLog.outCommand(p_caster->GetSession()->GetAccountId(),"GM %s (Account: %u) enchanting(perm): %s (Entry: %d) for player: %s (Account: %u)",
            p_caster->GetName(),p_caster->GetSession()->GetAccountId(),
            itemTarget->GetProto()->Name1,itemTarget->GetEntry(),
            item_owner->GetName(),item_owner->GetSession()->GetAccountId());
    }

    // remove old enchanting before applying new if equipped
    item_owner->ApplyEnchantment(itemTarget,PERM_ENCHANTMENT_SLOT,false);

    itemTarget->SetEnchantment(PERM_ENCHANTMENT_SLOT, enchant_id, 0, 0);

    // add new enchanting if equipped
    item_owner->ApplyEnchantment(itemTarget,PERM_ENCHANTMENT_SLOT,true);
}

void Spell::EffectEnchantItemPrismatic(uint32 effect_idx)
{
    if(m_caster->GetTypeId() != TYPEID_PLAYER)
        return;
    if (!itemTarget)
        return;

    Player* p_caster = (Player*)m_caster;

    uint32 enchant_id = m_spellInfo->EffectMiscValue[effect_idx];
    if (!enchant_id)
        return;

    SpellItemEnchantmentEntry const *pEnchant = sSpellItemEnchantmentStore.LookupEntry(enchant_id);
    if(!pEnchant)
        return;

    // support only enchantings with add socket in this slot
    {
        bool add_socket = false;
        for(int i = 0; i < 3; ++i)
        {
            if(pEnchant->type[i]==ITEM_ENCHANTMENT_TYPE_PRISMATIC_SOCKET)
            {
                add_socket = true;
                break;
            }
        }
        if(!add_socket)
        {
            sLog.outError("Spell::EffectEnchantItemPrismatic: attempt apply enchant spell %u with SPELL_EFFECT_ENCHANT_ITEM_PRISMATIC (%u) but without ITEM_ENCHANTMENT_TYPE_PRISMATIC_SOCKET (u), not suppoted yet.",
                m_spellInfo->Id,SPELL_EFFECT_ENCHANT_ITEM_PRISMATIC,ITEM_ENCHANTMENT_TYPE_PRISMATIC_SOCKET);
            return;
        }
    }

    // item can be in trade slot and have owner diff. from caster
    Player* item_owner = itemTarget->GetOwner();
    if(!item_owner)
        return;

    if(item_owner!=p_caster && p_caster->GetSession()->GetSecurity() > SEC_PLAYER && sWorld.getConfig(CONFIG_GM_LOG_TRADE) )
    {
        sLog.outCommand(p_caster->GetSession()->GetAccountId(),"GM %s (Account: %u) enchanting(perm): %s (Entry: %d) for player: %s (Account: %u)",
            p_caster->GetName(),p_caster->GetSession()->GetAccountId(),
            itemTarget->GetProto()->Name1,itemTarget->GetEntry(),
            item_owner->GetName(),item_owner->GetSession()->GetAccountId());
    }

    // remove old enchanting before applying new if equipped
    item_owner->ApplyEnchantment(itemTarget,PRISMATIC_ENCHANTMENT_SLOT,false);

    itemTarget->SetEnchantment(PRISMATIC_ENCHANTMENT_SLOT, enchant_id, 0, 0);

    // add new enchanting if equipped
    item_owner->ApplyEnchantment(itemTarget,PRISMATIC_ENCHANTMENT_SLOT,true);
}

void Spell::EffectEnchantItemTmp(uint32 i)
{
    if(m_caster->GetTypeId() != TYPEID_PLAYER)
        return;

    Player* p_caster = (Player*)m_caster;

    if(!itemTarget)
        return;

    uint32 enchant_id = m_spellInfo->EffectMiscValue[i];

    // Shaman Rockbiter Weapon
    if(i==0 && m_spellInfo->Effect[1]==SPELL_EFFECT_DUMMY)
    {
        int32 enchnting_damage = CalculateDamage(1, NULL);//+1;

        // enchanting id selected by calculated damage-per-sec stored in Effect[1] base value
        // with already applied percent bonus from Elemental Weapons talent
        // Note: damage calculated (correctly) with rounding int32(float(v)) but
        // RW enchantments applied damage int32(float(v)+0.5), this create  0..1 difference sometime
        switch(enchnting_damage)
        {
            // Rank 1
            case  2: enchant_id =   29; break;              //  0% [ 7% ==  2, 14% == 2, 20% == 2]
            // Rank 2
            case  4: enchant_id =    6; break;              //  0% [ 7% ==  4, 14% == 4]
            case  5: enchant_id = 3025; break;              // 20%
            // Rank 3
            case  6: enchant_id =    1; break;              //  0% [ 7% ==  6, 14% == 6]
            case  7: enchant_id = 3027; break;              // 20%
            // Rank 4
            case  9: enchant_id = 3032; break;              //  0% [ 7% ==  6]
            case 10: enchant_id =  503; break;              // 14%
            case 11: enchant_id = 3031; break;              // 20%
            // Rank 5
            case 15: enchant_id = 3035; break;              // 0%
            case 16: enchant_id = 1663; break;              // 7%
            case 17: enchant_id = 3033; break;              // 14%
            case 18: enchant_id = 3034; break;              // 20%
            // Rank 6
            case 28: enchant_id = 3038; break;              // 0%
            case 29: enchant_id =  683; break;              // 7%
            case 31: enchant_id = 3036; break;              // 14%
            case 33: enchant_id = 3037; break;              // 20%
            // Rank 7
            case 40: enchant_id = 3041; break;              // 0%
            case 42: enchant_id = 1664; break;              // 7%
            case 45: enchant_id = 3039; break;              // 14%
            case 48: enchant_id = 3040; break;              // 20%
            // Rank 8
            case 49: enchant_id = 3044; break;              // 0%
            case 52: enchant_id = 2632; break;              // 7%
            case 55: enchant_id = 3042; break;              // 14%
            case 58: enchant_id = 3043; break;              // 20%
            // Rank 9
            case 62: enchant_id = 2633; break;              // 0%
            case 66: enchant_id = 3018; break;              // 7%
            case 70: enchant_id = 3019; break;              // 14%
            case 74: enchant_id = 3020; break;              // 20%
            default:
                sLog.outError("Spell::EffectEnchantItemTmp: Damage %u not handled in S'RW",enchnting_damage);
                return;
        }
    }

    if (!enchant_id)
    {
        sLog.outError("Spell %u Effect %u (SPELL_EFFECT_ENCHANT_ITEM_TEMPORARY) have 0 as enchanting id",m_spellInfo->Id,i);
        return;
    }

    SpellItemEnchantmentEntry const *pEnchant = sSpellItemEnchantmentStore.LookupEntry(enchant_id);
    if(!pEnchant)
    {
        sLog.outError("Spell %u Effect %u (SPELL_EFFECT_ENCHANT_ITEM_TEMPORARY) have not existed enchanting id %u ",m_spellInfo->Id,i,enchant_id);
        return;
    }

    // select enchantment duration
    uint32 duration;

    // rogue family enchantments exception by duration
    if(m_spellInfo->Id==38615)
        duration = 1800;                                    // 30 mins
    // other rogue family enchantments always 1 hour (some have spell damage=0, but some have wrong data in EffBasePoints)
    else if(m_spellInfo->SpellFamilyName==SPELLFAMILY_ROGUE)
        duration = 3600;                                    // 1 hour
    // shaman family enchantments
    else if(m_spellInfo->SpellFamilyName==SPELLFAMILY_SHAMAN)
        duration = 1800;                                    // 30 mins
    // other cases with this SpellVisual already selected
    else if(m_spellInfo->SpellVisual[0]==215)
        duration = 1800;                                    // 30 mins
    // some fishing pole bonuses
    else if(m_spellInfo->SpellVisual[0]==563)
        duration = 600;                                     // 10 mins
    // shaman rockbiter enchantments
    else if(m_spellInfo->SpellVisual[0]==0)
        duration = 1800;                                    // 30 mins
    else if(m_spellInfo->Id==29702)
        duration = 300;                                     // 5 mins
    else if(m_spellInfo->Id==37360)
        duration = 300;                                     // 5 mins
    // default case
    else
        duration = 3600;                                    // 1 hour

    // item can be in trade slot and have owner diff. from caster
    Player* item_owner = itemTarget->GetOwner();
    if(!item_owner)
        return;

    if(item_owner!=p_caster && p_caster->GetSession()->GetSecurity() > SEC_PLAYER && sWorld.getConfig(CONFIG_GM_LOG_TRADE) )
    {
        sLog.outCommand(p_caster->GetSession()->GetAccountId(),"GM %s (Account: %u) enchanting(temp): %s (Entry: %d) for player: %s (Account: %u)",
            p_caster->GetName(),p_caster->GetSession()->GetAccountId(),
            itemTarget->GetProto()->Name1,itemTarget->GetEntry(),
            item_owner->GetName(),item_owner->GetSession()->GetAccountId());
    }

    // remove old enchanting before applying new if equipped
    item_owner->ApplyEnchantment(itemTarget,TEMP_ENCHANTMENT_SLOT,false);

    itemTarget->SetEnchantment(TEMP_ENCHANTMENT_SLOT, enchant_id, duration*1000, 0);

    // add new enchanting if equipped
    item_owner->ApplyEnchantment(itemTarget,TEMP_ENCHANTMENT_SLOT,true);
}

void Spell::EffectTameCreature(uint32 /*i*/)
{
    if(m_caster->GetPetGUID())
        return;

    if(!unitTarget)
        return;

    if(unitTarget->GetTypeId() == TYPEID_PLAYER)
        return;

    Creature* creatureTarget = (Creature*)unitTarget;

    if(creatureTarget->isPet())
        return;

    if(m_caster->getClass() != CLASS_HUNTER)
        return;

    // cast finish successfully
    //SendChannelUpdate(0);
    finish();

    Pet* pet = m_caster->CreateTamedPetFrom(creatureTarget,m_spellInfo->Id);
    if(!pet) return;

    // kill original creature
    creatureTarget->setDeathState(JUST_DIED);
    creatureTarget->RemoveCorpse();
    creatureTarget->SetHealth(0);                       // just for nice GM-mode view

    uint32 level = (creatureTarget->getLevel() < (m_caster->getLevel() - 5)) ? (m_caster->getLevel() - 5) : creatureTarget->getLevel();

    // prepare visual effect for levelup
    pet->SetUInt32Value(UNIT_FIELD_LEVEL, level - 1);

    // add to world
    pet->GetMap()->Add((Creature*)pet);

    // visual effect for levelup
    pet->SetUInt32Value(UNIT_FIELD_LEVEL, level);

    // caster have pet now
    m_caster->SetPet(pet);

    if(m_caster->GetTypeId() == TYPEID_PLAYER)
    {
        pet->SavePetToDB(PET_SAVE_AS_CURRENT);
        ((Player*)m_caster)->PetSpellInitialize();
    }
}

void Spell::EffectSummonPet(uint32 i)
{
    if(!m_originalCaster || m_originalCaster->GetTypeId() != TYPEID_PLAYER)
    {
        EffectSummonWild(i);
        return;
    }

    uint32 petentry = m_spellInfo->EffectMiscValue[i];

    Pet *OldSummon = m_caster->GetPet();

    // if pet requested type already exist
    if( OldSummon )
    {
        if(petentry == 0 || OldSummon->GetEntry() == petentry)
        {
            // pet in corpse state can't be summoned
            if( OldSummon->isDead() )
                return;

            OldSummon->GetMap()->Remove((Creature*)OldSummon,false);
            OldSummon->SetMapId(m_caster->GetMapId());

            float px, py, pz;
            m_caster->GetClosePoint(px, py, pz, OldSummon->GetObjectSize());

            OldSummon->Relocate(px, py, pz, OldSummon->GetOrientation());
            m_caster->GetMap()->Add((Creature*)OldSummon);

            if(m_caster->GetTypeId() == TYPEID_PLAYER && OldSummon->isControlled() )
            {
                ((Player*)m_caster)->PetSpellInitialize();
            }
            return;
        }

        if(m_caster->GetTypeId() == TYPEID_PLAYER)
            ((Player*)m_caster)->RemovePet(OldSummon,(OldSummon->getPetType()==HUNTER_PET ? PET_SAVE_AS_DELETED : PET_SAVE_NOT_IN_SLOT),false);
        else
            return;
    }

    Pet* NewSummon = new Pet;
    NewSummon->setActive(m_caster->isActive());

    // petentry==0 for hunter "call pet" (current pet summoned if any)
    if(m_caster->GetTypeId() == TYPEID_PLAYER && NewSummon->LoadPetFromDB((Player*)m_caster,petentry))
    {
        if(NewSummon->getPetType()==SUMMON_PET)
        {
            // Remove Demonic Sacrifice auras (known pet)
            Unit::AuraList const& auraClassScripts = m_caster->GetAurasByType(SPELL_AURA_OVERRIDE_CLASS_SCRIPTS);
            for(Unit::AuraList::const_iterator itr = auraClassScripts.begin();itr!=auraClassScripts.end();)
            {
                if((*itr)->GetModifier()->m_miscvalue==2228)
                {
                    m_caster->RemoveAurasDueToSpell((*itr)->GetId());
                    itr = auraClassScripts.begin();
                }
                else
                    ++itr;
            }
        }

        return;
    }

    // not error in case fail hunter call pet
    if(!petentry)
    {
        delete NewSummon;
        return;
    }

    CreatureInfo const* cInfo = sCreatureStorage.LookupEntry<CreatureInfo>(petentry);

    if(!cInfo)
    {
        sLog.outError("EffectSummonPet: creature entry %u not found.",petentry);
        delete NewSummon;
        return;
    }

    Map *map = m_caster->GetMap();
    uint32 pet_number = objmgr.GeneratePetNumber();
    if(!NewSummon->Create(objmgr.GenerateLowGuid(HIGHGUID_PET), map, m_caster->GetPhaseMask(),
        petentry, pet_number))
    {
        delete NewSummon;
        return;
    }

    float px, py, pz;
    m_caster->GetClosePoint(px, py, pz, NewSummon->GetObjectSize());

    NewSummon->Relocate(px, py, pz, m_caster->GetOrientation());

    if(!NewSummon->IsPositionValid())
    {
        sLog.outError("ERROR: Pet (guidlow %d, entry %d) not summoned. Suggested coordinates isn't valid (X: %f Y: %f)",
            NewSummon->GetGUIDLow(), NewSummon->GetEntry(), NewSummon->GetPositionX(), NewSummon->GetPositionY());
        delete NewSummon;
        return;
    }

    uint32 petlevel = m_caster->getLevel();
    NewSummon->setPetType(SUMMON_PET);

    uint32 faction = m_caster->getFaction();
    if(m_caster->GetTypeId() == TYPEID_UNIT)
    {
        if ( ((Creature*)m_caster)->isTotem() )
            NewSummon->GetCharmInfo()->SetReactState(REACT_AGGRESSIVE);
        else
            NewSummon->GetCharmInfo()->SetReactState(REACT_DEFENSIVE);
    }

    NewSummon->SetOwnerGUID(m_caster->GetGUID());
    NewSummon->SetCreatorGUID(m_caster->GetGUID());
    NewSummon->SetUInt32Value(UNIT_NPC_FLAGS, 0);
    NewSummon->SetUInt32Value(UNIT_FIELD_FACTIONTEMPLATE, faction);
    NewSummon->SetUInt32Value(UNIT_FIELD_BYTES_0, 2048);
    NewSummon->SetUInt32Value(UNIT_FIELD_BYTES_1, 0);
    NewSummon->SetUInt32Value(UNIT_FIELD_PET_NAME_TIMESTAMP, time(NULL));
    NewSummon->SetUInt32Value(UNIT_FIELD_PETEXPERIENCE, 0);
    NewSummon->SetUInt32Value(UNIT_FIELD_PETNEXTLEVELEXP, 1000);
    NewSummon->SetUInt32Value(UNIT_CREATED_BY_SPELL, m_spellInfo->Id);

    NewSummon->GetCharmInfo()->SetPetNumber(pet_number, true);
    // this enables pet details window (Shift+P)

    // this enables popup window (pet dismiss, cancel), hunter pet additional flags set later
    if(m_caster->GetTypeId() == TYPEID_PLAYER)
        NewSummon->SetUInt32Value(UNIT_FIELD_FLAGS,UNIT_FLAG_PVP_ATTACKABLE);

    NewSummon->InitStatsForLevel(petlevel);
    NewSummon->InitPetCreateSpells();
    NewSummon->InitTalentForLevel();

    if(NewSummon->getPetType()==SUMMON_PET)
    {
        // Remove Demonic Sacrifice auras (new pet)
        Unit::AuraList const& auraClassScripts = m_caster->GetAurasByType(SPELL_AURA_OVERRIDE_CLASS_SCRIPTS);
        for(Unit::AuraList::const_iterator itr = auraClassScripts.begin();itr!=auraClassScripts.end();)
        {
            if((*itr)->GetModifier()->m_miscvalue==2228)
            {
                m_caster->RemoveAurasDueToSpell((*itr)->GetId());
                itr = auraClassScripts.begin();
            }
            else
                ++itr;
        }

        // generate new name for summon pet
        std::string new_name=objmgr.GeneratePetName(petentry);
        if(!new_name.empty())
            NewSummon->SetName(new_name);
    }
    else if(NewSummon->getPetType()==HUNTER_PET)
        NewSummon->SetByteValue(UNIT_FIELD_BYTES_2, 2, UNIT_RENAME_NOT_ALLOWED);

    NewSummon->AIM_Initialize();
    NewSummon->SetHealth(NewSummon->GetMaxHealth());
    NewSummon->SetPower(POWER_MANA, NewSummon->GetMaxPower(POWER_MANA));

    map->Add((Creature*)NewSummon);

    m_caster->SetPet(NewSummon);
    sLog.outDebug("New Pet has guid %u", NewSummon->GetGUIDLow());

    if(m_caster->GetTypeId() == TYPEID_PLAYER)
    {
        NewSummon->SavePetToDB(PET_SAVE_AS_CURRENT);
        ((Player*)m_caster)->PetSpellInitialize();
    }
}

void Spell::EffectLearnPetSpell(uint32 i)
{
    if(m_caster->GetTypeId() != TYPEID_PLAYER)
        return;

    Player *_player = (Player*)m_caster;

    Pet *pet = _player->GetPet();
    if(!pet)
        return;
    if(!pet->isAlive())
        return;

    SpellEntry const *learn_spellproto = sSpellStore.LookupEntry(m_spellInfo->EffectTriggerSpell[i]);
    if(!learn_spellproto)
        return;

    pet->learnSpell(learn_spellproto->Id);

    pet->SavePetToDB(PET_SAVE_AS_CURRENT);
    _player->PetSpellInitialize();
}

void Spell::EffectTaunt(uint32 /*i*/)
{
    // this effect use before aura Taunt apply for prevent taunt already attacking target
    // for spell as marked "non effective at already attacking target"
    if(unitTarget && unitTarget->GetTypeId() != TYPEID_PLAYER)
    {
        if(unitTarget->getVictim()==m_caster)
        {
            SendCastResult(SPELL_FAILED_DONT_REPORT);
            return;
        }
    }

    // Also use this effect to set the taunter's threat to the taunted creature's highest value
    if(unitTarget->CanHaveThreatList() && unitTarget->getThreatManager().getCurrentVictim())
        unitTarget->getThreatManager().addThreat(m_caster,unitTarget->getThreatManager().getCurrentVictim()->getThreat());
}

void Spell::EffectWeaponDmg(uint32 i)
{
}

void Spell::SpellDamageWeaponDmg(uint32 i)
{
    if(!unitTarget)
        return;
    if(!unitTarget->isAlive())
        return;

    // multiple weapon dmg effect workaround
    // execute only the last weapon damage
    // and handle all effects at once
    for (int j = 0; j < 3; j++)
    {
        switch(m_spellInfo->Effect[j])
        {
            case SPELL_EFFECT_WEAPON_DAMAGE:
            case SPELL_EFFECT_WEAPON_DAMAGE_NOSCHOOL:
            case SPELL_EFFECT_NORMALIZED_WEAPON_DMG:
            case SPELL_EFFECT_WEAPON_PERCENT_DAMAGE:
                if (j < i)                                  // we must calculate only at last weapon effect
                    return;
            break;
        }
    }

    // some spell specific modifiers
    //float weaponDamagePercentMod = 1.0f;                    // applied to weapon damage (and to fixed effect damage bonus if customBonusDamagePercentMod not set
    float totalDamagePercentMod  = 1.0f;                    // applied to final bonus+weapon damage
    int32 fixed_bonus = 0;
    int32 spell_bonus = 0;                                  // bonus specific for spell

    switch(m_spellInfo->SpellFamilyName)
    {
        case SPELLFAMILY_WARRIOR:
        {
            // Devastate bonus and sunder armor refresh
            if(m_spellInfo->SpellVisual[0] == 671 && m_spellInfo->SpellIconID == 1508)
            {
                uint32 stack = 0;
                Unit::AuraList const& list = unitTarget->GetAurasByType(SPELL_AURA_MOD_RESISTANCE);
                for(Unit::AuraList::const_iterator itr=list.begin();itr!=list.end();++itr)
                {
                    SpellEntry const *proto = (*itr)->GetSpellProto();
                    if(proto->SpellFamilyName == SPELLFAMILY_WARRIOR
                        && proto->SpellFamilyFlags.IsEqual(SPELLFAMILYFLAG_WARRIOR_SUNDERARMOR)
                        && (*itr)->GetCasterGUID() == m_caster->GetGUID())
                    {
                        (*itr)->RefreshAura();
                        stack = (*itr)->GetStackAmount();
                        break;
                    }
                }

                for(int j = 0; j < 3; j++)
                {
                    if(m_spellInfo->Effect[j] == SPELL_EFFECT_NORMALIZED_WEAPON_DMG)
                    {
                        fixed_bonus += (stack - 1) * CalculateDamage(j, unitTarget);
                        break;
                    }
                }

                if(stack < 5)
                {
                    // get highest rank of the Sunder Armor spell
                    const PlayerSpellMap& sp_list = ((Player*)m_caster)->GetSpellMap();
                    for (PlayerSpellMap::const_iterator itr = sp_list.begin(); itr != sp_list.end(); ++itr)
                    {
                        // only highest rank is shown in spell book, so simply check if shown in spell book
                        if(!itr->second->active || itr->second->disabled || itr->second->state == PLAYERSPELL_REMOVED)
                            continue;

                        SpellEntry const *spellInfo = sSpellStore.LookupEntry(itr->first);
                        if (!spellInfo)
                            continue;

                        if (spellInfo->SpellFamilyFlags.IsEqual(SPELLFAMILYFLAG_WARRIOR_SUNDERARMOR)
                            && spellInfo->Id != m_spellInfo->Id
                            && spellInfo->SpellFamilyName == SPELLFAMILY_WARRIOR)
                        {
                            m_caster->CastSpell(unitTarget, spellInfo, true);
                            break;
                        }
                    }
                }
                if (stack)
                    spell_bonus += stack * CalculateDamage(2, unitTarget);
            }
            break;
        }
        case SPELLFAMILY_ROGUE:
        {
            // Hemorrhage
            if(m_spellInfo->SpellFamilyFlags[0] & 0x2000000)
            {
                if(m_caster->GetTypeId()==TYPEID_PLAYER)
                    ((Player*)m_caster)->AddComboPoints(unitTarget, 1);
            }
            // Mutilate (for each hand)
            else if(m_spellInfo->SpellFamilyFlags[1] & 0x6)
            {
                bool found = false;
                // fast check
                if(unitTarget->HasAuraState(AURA_STATE_DEADLY_POISON))
                    found = true;
                // full aura scan
                else
                {
                    Unit::AuraMap const& auras = unitTarget->GetAuras();
                    for(Unit::AuraMap::const_iterator itr = auras.begin(); itr!=auras.end(); ++itr)
                    {
                        if(itr->second->GetSpellProto()->Dispel == DISPEL_POISON)
                        {
                            found = true;
                            break;
                        }
                    }
                }

                if(found)
                    totalDamagePercentMod *= 1.5f;          // 150% if poisoned
            }
            break;
        }
        case SPELLFAMILY_PALADIN:
        {
            // Seal of Command - receive benefit from Spell Damage and Healing
            if(m_spellInfo->SpellFamilyFlags[0] & 0x2000000)
            {
                spell_bonus += int32(0.20f*m_caster->SpellBaseDamageBonus(GetSpellSchoolMask(m_spellInfo)));
                spell_bonus += int32(0.29f*m_caster->SpellBaseDamageBonusForVictim(GetSpellSchoolMask(m_spellInfo), unitTarget));
            }
            break;
        }
        case SPELLFAMILY_SHAMAN:
        {
            // Skyshatter Harness item set bonus
            // Stormstrike
            if(m_spellInfo->SpellFamilyFlags[1] & 0x0010)
            {
                Unit::AuraList const& m_OverrideClassScript = m_caster->GetAurasByType(SPELL_AURA_OVERRIDE_CLASS_SCRIPTS);
                for(Unit::AuraList::const_iterator i = m_OverrideClassScript.begin(); i != m_OverrideClassScript.end(); ++i)
                {
                    // Stormstrike AP Buff
                    if ( (*i)->GetModifier()->m_miscvalue == 5634 )
                    {
                        m_caster->CastSpell(m_caster,38430,true,NULL,*i);
                        break;
                    }
                }
            }
            break;
        }
        case SPELLFAMILY_DRUID:
        {
            // Mangle (Cat): CP
            if(m_spellInfo->SpellFamilyFlags.IsEqual(0,0x00000400))
            {
                if(m_caster->GetTypeId()==TYPEID_PLAYER)
                    ((Player*)m_caster)->AddComboPoints(unitTarget,1);
            }
            break;
        }
    }

    bool normalized = false;
    float weaponDamagePercentMod = 1.0;
    for (int j = 0; j < 3; ++j)
    {
        switch(m_spellInfo->Effect[j])
        {
            case SPELL_EFFECT_WEAPON_DAMAGE:
            case SPELL_EFFECT_WEAPON_DAMAGE_NOSCHOOL:
                fixed_bonus += CalculateDamage(j,unitTarget);
                break;
            case SPELL_EFFECT_NORMALIZED_WEAPON_DMG:
                fixed_bonus += CalculateDamage(j,unitTarget);
                normalized = true;
                break;
            case SPELL_EFFECT_WEAPON_PERCENT_DAMAGE:
                weaponDamagePercentMod *= float(CalculateDamage(j,unitTarget)) / 100.0f;
            default:
                break;                                      // not weapon damage effect, just skip
        }
    }

    // apply to non-weapon bonus weapon total pct effect, weapon total flat effect included in weapon damage
    if(fixed_bonus || spell_bonus)
    {
        UnitMods unitMod;
        switch(m_attackType)
        {
            default:
            case BASE_ATTACK:   unitMod = UNIT_MOD_DAMAGE_MAINHAND; break;
            case OFF_ATTACK:    unitMod = UNIT_MOD_DAMAGE_OFFHAND;  break;
            case RANGED_ATTACK: unitMod = UNIT_MOD_DAMAGE_RANGED;   break;
        }

        float weapon_total_pct  = m_caster->GetModifierValue(unitMod, TOTAL_PCT);

        if(fixed_bonus)
            fixed_bonus = int32(fixed_bonus * weapon_total_pct);
        if(spell_bonus)
            spell_bonus = int32(spell_bonus * weapon_total_pct);
    }

    int32 weaponDamage = m_caster->CalculateDamage(m_attackType, normalized);

    // Sequence is important
    for (int j = 0; j < 3; ++j)
    {
        // We assume that a spell have at most one fixed_bonus
        // and at most one weaponDamagePercentMod
        switch(m_spellInfo->Effect[j])
        {
            case SPELL_EFFECT_WEAPON_DAMAGE:
            case SPELL_EFFECT_WEAPON_DAMAGE_NOSCHOOL:
            case SPELL_EFFECT_NORMALIZED_WEAPON_DMG:
                weaponDamage += fixed_bonus;
                break;
            case SPELL_EFFECT_WEAPON_PERCENT_DAMAGE:
                weaponDamage = int32(weaponDamage * weaponDamagePercentMod);
            default:
                break;                                      // not weapon damage effect, just skip
        }
    }

    // only for Seal of Command
    if(spell_bonus)
        weaponDamage += spell_bonus;

    // only for Mutilate
    if(totalDamagePercentMod != 1.0f)
        weaponDamage = int32(weaponDamage * totalDamagePercentMod);

    // prevent negative damage
    uint32 eff_damage = uint32(weaponDamage > 0 ? weaponDamage : 0);

    // Add melee damage bonuses (also check for negative)
    m_caster->MeleeDamageBonus(unitTarget, &eff_damage, m_attackType, m_spellInfo);
    m_damage+= eff_damage;
}

void Spell::EffectThreat(uint32 /*i*/)
{
    if(!unitTarget || !unitTarget->isAlive() || !m_caster->isAlive())
        return;

    if(!unitTarget->CanHaveThreatList())
        return;

    unitTarget->AddThreat(m_caster, float(damage));
}

void Spell::EffectHealMaxHealth(uint32 /*i*/)
{
    if(!unitTarget)
        return;
    if(!unitTarget->isAlive())
        return;

    uint32 addhealth = unitTarget->GetMaxHealth() - unitTarget->GetHealth();
    unitTarget->SetHealth(unitTarget->GetMaxHealth());
    if(m_originalCaster)
        m_originalCaster->SendHealSpellLog(unitTarget, m_spellInfo->Id, addhealth, false);
}

void Spell::EffectInterruptCast(uint32 i)
{
    if(!unitTarget)
        return;
    if(!unitTarget->isAlive())
        return;

    // TODO: not all spells that used this effect apply cooldown at school spells
    // also exist case: apply cooldown to interrupted cast only and to all spells
    for (uint32 i = CURRENT_FIRST_NON_MELEE_SPELL; i < CURRENT_MAX_SPELL; i++)
    {
        if (unitTarget->m_currentSpells[i])
        {
            // check if we can interrupt spell
            if ( unitTarget->m_currentSpells[i]->m_spellInfo->InterruptFlags & SPELL_INTERRUPT_FLAG_INTERRUPT && unitTarget->m_currentSpells[i]->m_spellInfo->PreventionType == SPELL_PREVENTION_TYPE_SILENCE )
            {
                if(m_originalCaster)
                {
                    int32 duration = m_originalCaster->ModSpellDuration(m_spellInfo, i, unitTarget, m_originalCaster->CalcSpellDuration(m_spellInfo));
                    unitTarget->ProhibitSpellScholl(GetSpellSchoolMask(unitTarget->m_currentSpells[i]->m_spellInfo), duration/*GetSpellDuration(m_spellInfo)*/);
                }
                unitTarget->InterruptSpell(i,false);
            }
        }
    }
}

void Spell::EffectSummonObjectWild(uint32 i)
{
    uint32 gameobject_id = m_spellInfo->EffectMiscValue[i];

    GameObject* pGameObj = new GameObject;

    WorldObject* target = focusObject;
    if( !target )
        target = m_caster;

    float x,y,z;
    if(m_targets.m_targetMask & TARGET_FLAG_DEST_LOCATION)
    {
        x = m_targets.m_destX;
        y = m_targets.m_destY;
        z = m_targets.m_destZ;
    }
    else
        m_caster->GetClosePoint(x,y,z,DEFAULT_WORLD_OBJECT_SIZE);

    Map *map = target->GetMap();

    if(!pGameObj->Create(objmgr.GenerateLowGuid(HIGHGUID_GAMEOBJECT), gameobject_id, map,
        m_caster->GetPhaseMask(), x, y, z, target->GetOrientation(), 0, 0, 0, 0, 100, 1))
    {
        delete pGameObj;
        return;
    }

    int32 duration = GetSpellDuration(m_spellInfo);
    pGameObj->SetRespawnTime(duration > 0 ? duration/1000 : 0);
    pGameObj->SetSpellId(m_spellInfo->Id);

    if(pGameObj->GetGoType() != GAMEOBJECT_TYPE_FLAGDROP)   // make dropped flag clickable for other players (not set owner guid (created by) for this)...
        m_caster->AddGameObject(pGameObj);
    map->Add(pGameObj);

    if(pGameObj->GetMapId() == 489 && pGameObj->GetGoType() == GAMEOBJECT_TYPE_FLAGDROP)  //WS
    {
        if(m_caster->GetTypeId() == TYPEID_PLAYER)
        {
            Player *pl = (Player*)m_caster;
            BattleGround* bg = ((Player *)m_caster)->GetBattleGround();
            if(bg && bg->GetTypeID()==BATTLEGROUND_WS && bg->GetStatus() == STATUS_IN_PROGRESS)
            {
                 uint32 team = ALLIANCE;

                 if(pl->GetTeam() == team)
                     team = HORDE;

                ((BattleGroundWS*)bg)->SetDroppedFlagGUID(pGameObj->GetGUID(),team);
            }
        }
    }

    if(pGameObj->GetMapId() == 566 && pGameObj->GetGoType() == GAMEOBJECT_TYPE_FLAGDROP)  //EY
    {
        if(m_caster->GetTypeId() == TYPEID_PLAYER)
        {
            BattleGround* bg = ((Player *)m_caster)->GetBattleGround();
            if(bg && bg->GetTypeID()==BATTLEGROUND_EY && bg->GetStatus() == STATUS_IN_PROGRESS)
            {
                ((BattleGroundEY*)bg)->SetDroppedFlagGUID(pGameObj->GetGUID());
            }
        }
    }

    if(uint32 linkedEntry = pGameObj->GetLinkedGameObjectEntry())
    {
        GameObject* linkedGO = new GameObject;
        if(linkedGO->Create(objmgr.GenerateLowGuid(HIGHGUID_GAMEOBJECT), linkedEntry, map,
            m_caster->GetPhaseMask(), x, y, z, target->GetOrientation(), 0, 0, 0, 0, 100, 1))
        {
            linkedGO->SetRespawnTime(duration > 0 ? duration/1000 : 0);
            linkedGO->SetSpellId(m_spellInfo->Id);

            m_caster->AddGameObject(linkedGO);
            map->Add(linkedGO);
        }
        else
        {
            delete linkedGO;
            linkedGO = NULL;
            return;
        }
    }
}

void Spell::EffectScriptEffect(uint32 effIndex)
{
    // TODO: we must implement hunter pet summon at login there (spell 6962)

    switch(m_spellInfo->SpellFamilyName)
    {
        case SPELLFAMILY_GENERIC:
        {
            switch(m_spellInfo->Id)
            {
                // PX-238 Winter Wondervolt TRAP
                case 26275:
                {
                    uint32 spells[4] = { 26272, 26157, 26273, 26274 };

                    // check presence
                    for(int j = 0; j < 4; ++j)
                        if(unitTarget->HasAura(spells[j],0))
                            return;

                    // select spell
                    uint32 iTmpSpellId = spells[urand(0,3)];

                    // cast
                    unitTarget->CastSpell(unitTarget, iTmpSpellId, true);
                    return;
                }
                // Bending Shinbone
                case 8856:
                {
                    if(!itemTarget && m_caster->GetTypeId()!=TYPEID_PLAYER)
                        return;

                    uint32 spell_id = 0;
                    switch(urand(1,5))
                    {
                    case 1:  spell_id = 8854; break;
                    default: spell_id = 8855; break;
                    }

                    m_caster->CastSpell(m_caster,spell_id,true,NULL);
                    return;
                }
                // Brittle Armor - need remove one 24575 Brittle Armor aura
                case 24590:
                    unitTarget->RemoveSingleSpellAurasFromStack(24575);
                    return;
                // Mercurial Shield - need remove one 26464 Mercurial Shield aura
                case 26465:
                    unitTarget->RemoveSingleSpellAurasFromStack(26464);
                    return;
                // Orb teleport spells
                case 25140:
                case 25143:
                case 25650:
                case 25652:
                case 29128:
                case 29129:
                case 35376:
                case 35727:
                {
                    if(!unitTarget)
                        return;

                    uint32 spellid;
                    switch(m_spellInfo->Id)
                    {
                        case 25140: spellid =  32571; break;
                        case 25143: spellid =  32572; break;
                        case 25650: spellid =  30140; break;
                        case 25652: spellid =  30141; break;
                        case 29128: spellid =  32568; break;
                        case 29129: spellid =  32569; break;
                        case 35376: spellid =  25649; break;
                        case 35727: spellid =  35730; break;
                        default:
                            return;
                    }

                    unitTarget->CastSpell(unitTarget,spellid,false);
                    return;
                }
                // Shadow Flame (All script effects, not just end ones to prevent player from dodging the last triggered spell)
                case 22539:
                case 22972:
                case 22975:
                case 22976:
                case 22977:
                case 22978:
                case 22979:
                case 22980:
                case 22981:
                case 22982:
                case 22983:
                case 22984:
                case 22985:
                {
                    if(!unitTarget || !unitTarget->isAlive())
                        return;

                    // Onyxia Scale Cloak
                    if(unitTarget->GetDummyAura(22683))
                        return;

                    // Shadow Flame
                    m_caster->CastSpell(unitTarget, 22682, true);
                    return;
                }
                // Summon Black Qiraji Battle Tank
                case 26656:
                {
                    if(!unitTarget)
                        return;

                    // Prevent stacking of mounts
                    unitTarget->RemoveSpellsCausingAura(SPELL_AURA_MOUNTED);

                    // Two separate mounts depending on area id (allows use both in and out of specific instance)
                    if (unitTarget->GetAreaId() == 3428)
                        unitTarget->CastSpell(unitTarget, 25863, false);
                    else
                        unitTarget->CastSpell(unitTarget, 26655, false);
                    break;
                }
                // Piccolo of the Flaming Fire
                case 17512:
                {
                    if(!unitTarget || unitTarget->GetTypeId() != TYPEID_PLAYER)
                        return;
                    unitTarget->HandleEmoteCommand(EMOTE_STATE_DANCE);
                    break;
                }
                // Mirren's Drinking Hat
                case 29830:
                {
                    uint32 item = 0;
                    switch ( urand(1,6) )
                    {
                        case 1:case 2:case 3:
                            item = 23584;break;             // Loch Modan Lager
                        case 4:case 5:
                            item = 23585;break;             // Stouthammer Lite
                        case 6:
                            item = 23586;break;             // Aerie Peak Pale Ale
                    }
                    if (item)
                        DoCreateItem(effIndex,item);
                    break;
                }
                // Improved Sprint
                case 30918:
                {
                    // Removes snares and roots.
                    uint32 mechanic_mask = (1<<MECHANIC_ROOT) | (1<<MECHANIC_SNARE);
                    Unit::AuraMap& Auras = unitTarget->GetAuras();
                    for(Unit::AuraMap::iterator iter = Auras.begin(), next; iter != Auras.end(); iter = next)
                    {
                        next = iter;
                        ++next;
                        Aura *aur = iter->second;
                        if (!aur->IsPositive())             //only remove negative spells
                        {
                            // check for mechanic mask
                            if(GetSpellMechanicMask(aur->GetSpellProto(), aur->GetEffIndex()) & mechanic_mask)
                            {
                                unitTarget->RemoveAurasDueToSpell(aur->GetId());
                                if(Auras.empty())
                                    break;
                                else
                                    next = Auras.begin();
                            }
                        }
                    }
                    break;
                }
                /*// Flame Crash
                case 41126:
                {
                    if(!unitTarget)
                        return;

                    unitTarget->CastSpell(unitTarget, 41131, true);
                    break;
                }*/
                // Draw Soul
                case 40904:
                {
                    if(!unitTarget)
                        return;

                    unitTarget->CastSpell(m_caster, 40903, true);
                    break;
                }
                case 41931:
                {
                    if(m_caster->GetTypeId() != TYPEID_PLAYER)
                        return;

                    int bag=19;
                    int slot=0;
                    Item* item = NULL;
                    
                    while (bag < 256)
                    {
                        item = ((Player*)m_caster)->GetItemByPos(bag,slot);
                        if (item && item->GetEntry() == 38587) break;
                        slot++;
                        if (slot == 39)
                        {
                            slot = 0;
                            bag++;
                        }
                    }
                    if (bag < 256)
                    {
                        if (((Player*)m_caster)->GetItemByPos(bag,slot)->GetCount() == 1) ((Player*)m_caster)->RemoveItem(bag,slot,true);
                        else ((Player*)m_caster)->GetItemByPos(bag,slot)->SetCount(((Player*)m_caster)->GetItemByPos(bag,slot)->GetCount()-1);
                        // Spell 42518 (Braufest - Gratisprobe des Braufest herstellen)
                        m_caster->CastSpell(m_caster,42518,true);
                        return;
                    }
                    break;
                }
                // Force Cast - Portal Effect: Sunwell Isle
                case 44876:
                {
                    if(!unitTarget)
                        return;

                    unitTarget->CastSpell(unitTarget, 44870, true);
                    break;
                }
                // Goblin Weather Machine
                case 46203:
                {
                    if(!unitTarget)
                        return;

                    uint32 spellId;
                    switch(rand()%4)
                    {
                        case 0: spellId = 46740; break;
                        case 1: spellId = 46739; break;
                        case 2: spellId = 46738; break;
                        case 3: spellId = 46736; break;
                    }
                    unitTarget->CastSpell(unitTarget, spellId, true);
                    break;
                }
                //5,000 Gold
                case 46642:
                {
                    if(!unitTarget || unitTarget->GetTypeId() != TYPEID_PLAYER)
                        return;

                    ((Player*)unitTarget)->ModifyMoney(50000000);

                    break;
                }
                // Emblazon Runeblade
                case 51770:
                {
                    if(!unitTarget)
                        return;

                    unitTarget->CastSpell(unitTarget,51771,false);
                    break;
                }
                // Death Gate
                case 52751:
                {
                    if(!unitTarget || unitTarget->getClass() != CLASS_DEATH_KNIGHT)
                        return;
                    // triggered spell is stored in m_spellInfo->EffectBasePoints[0]
                    unitTarget->CastSpell(unitTarget, damage, false);
                    break;
                }
                // random spell learn instead placeholder
                case 60893:                                 // Northrend Alchemy Research
                case 61177:                                 // Northrend Inscription Research
                case 61288:                                 // Minor Inscription Research
                case 61756:                                 // Northrend Inscription Research (FAST QA VERSION)
                {
                    if(!IsExplicitDiscoverySpell(m_spellInfo))
                    {
                        sLog.outError("Wrong explicit discovery spell %u structure, or outdated...",m_spellInfo->Id);
                        return;
                    }

                    if(m_caster->GetTypeId()!=TYPEID_PLAYER)
                        return;
                    Player* player = (Player*)m_caster;

                    // need replace effect 0 item by loot
                    uint32 reagent_id = m_spellInfo->EffectItemType[0];

                    if(!player->HasItemCount(reagent_id,1))
                        return;

                    // remove reagent
                    uint32 count = 1;
                    player->DestroyItemCount (reagent_id,count,true);

                    // create some random items
                    player->AutoStoreLoot(m_spellInfo->Id,LootTemplates_Spell);

                    // learn random explicit discovery recipe (if any)
                    if(uint32 discoveredSpell = GetExplicitDiscoverySpell(m_spellInfo->Id, player))
                        player->learnSpell(discoveredSpell,false);
                    return;
                }
            }
            break;
        }
        case SPELLFAMILY_WARLOCK:
        {
            switch(m_spellInfo->Id)
            {
                // Healthstone creating spells
                case  6201:
                case  6202:
                case  5699:
                case 11729:
                case 11730:
                case 27230:
                case 47871:
                case 47878:
                {
                    uint32 itemtype;
                    uint32 rank = 0;
                    Unit::AuraList const& mDummyAuras = unitTarget->GetAurasByType(SPELL_AURA_DUMMY);
                    for(Unit::AuraList::const_iterator i = mDummyAuras.begin();i != mDummyAuras.end(); ++i)
                    {
                        if((*i)->GetId() == 18692)
                        {
                            rank = 1;
                            break;
                        }
                        else if((*i)->GetId() == 18693)
                        {
                            rank = 2;
                            break;
                        }
                    }

                    static uint32 const itypes[8][3] = {
                        { 5512,19004,19005},                // Minor Healthstone
                        { 5511,19006,19007},                // Lesser Healthstone
                        { 5509,19008,19009},                // Healthstone
                        { 5510,19010,19011},                // Greater Healthstone
                        { 9421,19012,19013},                // Major Healthstone
                        {22103,22104,22105},                // Master Healthstone
                        {36889,36890,36891},                // Demonic Healthstone
                        {36892,36893,36894}                 // Fel Healthstone
                    };

                    switch(m_spellInfo->Id)
                    {
                        case  6201:
                            itemtype=itypes[0][rank];break; // Minor Healthstone
                        case  6202:
                            itemtype=itypes[1][rank];break; // Lesser Healthstone
                        case  5699:
                            itemtype=itypes[2][rank];break; // Healthstone
                        case 11729:
                            itemtype=itypes[3][rank];break; // Greater Healthstone
                        case 11730:
                            itemtype=itypes[4][rank];break; // Major Healthstone
                        case 27230:
                            itemtype=itypes[5][rank];break; // Master Healthstone
                        case 47871:
                            itemtype=itypes[6][rank];break; // Demonic Healthstone
                        case 47878:
                            itemtype=itypes[7][rank];break; // Fel Healthstone
                        default:
                            return;
                    }
                    DoCreateItem( effIndex, itemtype );
                    return;
                }
            }
            break;
        }
        case SPELLFAMILY_PRIEST:
        {
            switch(m_spellInfo->Id)
            {
                // Pain and Suffering
                case 47948:
                {
                    if (!unitTarget)
                        return;
                    // Refresh Shadow Word: Pain on target
                    Unit::AuraMap& auras = unitTarget->GetAuras();
                    for(Unit::AuraMap::iterator itr = auras.begin(); itr != auras.end(); ++itr)
                    {
                        SpellEntry const *spellInfo = (*itr).second->GetSpellProto();
                        if( spellInfo->SpellFamilyName == SPELLFAMILY_PRIEST &&
                            spellInfo->SpellFamilyFlags[0] &  0x8000 &&
                            (*itr).second->GetCasterGUID() == m_caster->GetGUID())
                        {
                            (*itr).second->RefreshAura();
                            return;
                        }
                    }
                    return;
                }
                default:
                    break;
            }
            break;
        }
<<<<<<< HEAD
        case SPELLFAMILY_HUNTER:
=======
        case 48025:                                     // Headless Horseman's Mount
        {
                if(!unitTarget)                  
                    return;

                if(unitTarget)
                {
                    switch(((Player*)unitTarget)->GetBaseSkillValue(762))
                    {
                    case 75: unitTarget->CastSpell(unitTarget, 51621, true); break;;
                    case 150: unitTarget->CastSpell(unitTarget, 48024, true); break;
                    case 225: unitTarget->CastSpell(unitTarget, 51617, true); break;                
                    case 300: unitTarget->CastSpell(unitTarget, 48023, true); break;
                    default: break;
                    }
                }
                break;
        }
    }

    if(!unitTarget || !unitTarget->isAlive()) // can we remove this check?
    {
        sLog.outError("Spell %u in EffectScriptEffect does not have unitTarget", m_spellInfo->Id);
        return;
    }

    switch(m_spellInfo->Id)
    {
        // Dreaming Glory
        case 28698: unitTarget->CastSpell(unitTarget, 28694, true); break;
        // Needle Spine
        //case 39835: unitTarget->CastSpell(unitTarget, 39968, true); break;
        // Draw Soul
        case 40904: unitTarget->CastSpell(m_caster, 40903, true); break;
        // Flame Crash
        //case 41126: unitTarget->CastSpell(unitTarget, 41131, true); break;
        case 41931:
>>>>>>> 2bb81747
        {
            switch(m_spellInfo->Id)
            {
                // Chimera Shot
                case 53209:
                {
                    uint32 spellId = 0;
                    int32 basePoint = 0;
                    Unit::AuraMap& Auras = unitTarget->GetAuras();
                    for(Unit::AuraMap::iterator i = Auras.begin(); i != Auras.end(); ++i)
                    {
                        Aura *aura = (*i).second;
                        if (aura->GetCasterGUID() != m_caster->GetGUID())
                            continue;
                        // Search only Serpent Sting, Viper Sting, Scorpid Sting auras
                        uint64 familyFlag = aura->GetSpellProto()->SpellFamilyFlags;
                        if (!(familyFlag & 0x000000800000C000LL))
                            continue;
                        // Refresh aura duration
                        aura->RefreshAura();

                        // Serpent Sting - Instantly deals 40% of the damage done by your Serpent Sting.
                        if (familyFlag & 0x0000000000004000LL && aura->GetEffIndex() == 0)
                        {
                            spellId = 53353; // 53353 Chimera Shot - Serpent
                            basePoint = aura->GetModifier()->m_amount * 5 * 40 / 100;
                        }
                        // Viper Sting - Instantly restores mana to you equal to 60% of the total amount drained by your Viper Sting.
                        if (familyFlag & 0x0000008000000000LL && aura->GetEffIndex() == 0)
                        {
                            spellId = 53358; // 53358 Chimera Shot - Viper
                            basePoint = aura->GetModifier()->m_amount * 4 * 60 / 100;
                        }
                        // Scorpid Sting - Attempts to Disarm the target for 10 sec. This effect cannot occur more than once per 1 minute.
                        if (familyFlag & 0x0000000000008000LL)
                            spellId = 53359; // 53359 Chimera Shot - Scorpid
                        // ?? nothing say in spell desc (possibly need addition check)
                        //if (familyFlag & 0x0000010000000000LL || // dot
                        //    familyFlag & 0x0000100000000000LL)   // stun
                        //{
                        //    spellId = 53366; // 53366 Chimera Shot - Wyvern
                        //}
                    }
                    if (spellId)
                        m_caster->CastCustomSpell(unitTarget, spellId, &basePoint, 0, 0, false);
                    return;
                }
                default:
                    break;
            }
            break;
        }
        case SPELLFAMILY_PALADIN:
        {
            // Judgement
            if (m_spellInfo->SpellFamilyFlags[0] & 0x800000)
            {
                if(!unitTarget || !unitTarget->isAlive())
                    return;
                uint32 spellId1 = 0;
                uint32 spellId2 = 0;

                // Judgement self add switch
                switch (m_spellInfo->Id)
                {
                    case 41467: break;                      // Judgement
                    case 53407: spellId1 = 20184; break;    // Judgement of Justice
                    case 20271:                             // Judgement of Light
                    case 57774: spellId1 = 20185; break;    // Judgement of Light
                    case 53408: spellId1 = 20186; break;    // Judgement of Wisdom
                    default:
                        return;
                }
                // all seals have aura dummy in 2 effect
                Unit::AuraList const& m_dummyAuras = m_caster->GetAurasByType(SPELL_AURA_DUMMY);
                for(Unit::AuraList::const_iterator itr = m_dummyAuras.begin(); itr != m_dummyAuras.end(); ++itr)
                {
                    SpellEntry const *spellInfo = (*itr)->GetSpellProto();
                    // search seal (all seals have judgement's aura dummy spell id in 2 effect
                    if ((*itr)->GetEffIndex() != 2 || !spellInfo || !IsSealSpell(spellInfo))
                        continue;
                    spellId2 = (*itr)->GetModifier()->m_amount;
                    SpellEntry const *judge = sSpellStore.LookupEntry(spellId2);
                    if (!judge)
                        continue;
                    break;
                }
                if (spellId1)
                    m_caster->CastSpell(unitTarget, spellId1, true);
                if (spellId2)
                    m_caster->CastSpell(unitTarget, spellId2, true);
                return;
            }
        }
        case SPELLFAMILY_POTION:
        {
            switch(m_spellInfo->Id)
            {
                // Dreaming Glory
                case 28698:
                {
                    if(!unitTarget)
                        return;
                    unitTarget->CastSpell(unitTarget, 28694, true);
                    break;
                }
                // Netherbloom
                case 28702:
                {
                    if(!unitTarget)
                        return;
                    // 25% chance of casting a random buff
                    if(roll_chance_i(75))
                        return;

                    // triggered spells are 28703 to 28707
                    // Note: some sources say, that there was the possibility of
                    //       receiving a debuff. However, this seems to be removed by a patch.
                    const uint32 spellid = 28703;

                    // don't overwrite an existing aura
                    for(uint8 i=0; i<5; i++)
                        if(unitTarget->HasAura(spellid+i, 0))
                            return;
                    unitTarget->CastSpell(unitTarget, spellid+urand(0, 4), true);
                    break;
                }

                // Nightmare Vine
                case 28720:
                {
                    if(!unitTarget)
                        return;
                    // 25% chance of casting Nightmare Pollen
                    if(roll_chance_i(75))
                        return;
                    unitTarget->CastSpell(unitTarget, 28721, true);
                    break;
                }
            }
            break;
        }
    }

    // normal DB scripted effect
    sLog.outDebug("Spell ScriptStart spellid %u in EffectScriptEffect ", m_spellInfo->Id);
    sWorld.ScriptsStart(sSpellScripts, m_spellInfo->Id, m_caster, unitTarget);
}

void Spell::EffectSanctuary(uint32 /*i*/)
{
    if(!unitTarget)
        return;

    std::list<Unit*> targets;
    Trinity::AnyUnfriendlyUnitInObjectRangeCheck u_check(unitTarget, unitTarget, World::GetMaxVisibleDistance());
    Trinity::UnitListSearcher<Trinity::AnyUnfriendlyUnitInObjectRangeCheck> searcher(unitTarget, targets, u_check);
    unitTarget->VisitNearbyObject(World::GetMaxVisibleDistance(), searcher);
    for(std::list<Unit*>::iterator iter = targets.begin(); iter != targets.end(); ++iter)
    {
        if(!(*iter)->hasUnitState(UNIT_STAT_CASTING))
            continue;

        for(uint32 i = CURRENT_FIRST_NON_MELEE_SPELL; i < CURRENT_MAX_SPELL; i++)
        {
            if((*iter)->m_currentSpells[i]
            && (*iter)->m_currentSpells[i]->m_targets.getUnitTargetGUID() == unitTarget->GetGUID())
            {
                (*iter)->InterruptSpell(i, false);
            }
        }
    }

    unitTarget->CombatStop();
    unitTarget->getHostilRefManager().deleteReferences();   // stop all fighting
    // Vanish allows to remove all threat and cast regular stealth so other spells can be used
    if(m_spellInfo->SpellFamilyName == SPELLFAMILY_ROGUE && (m_spellInfo->SpellFamilyFlags[0] & SPELLFAMILYFLAG_ROGUE_VANISH))
    {
        ((Player *)m_caster)->RemoveSpellsCausingAura(SPELL_AURA_MOD_ROOT);
    }
}

void Spell::EffectAddComboPoints(uint32 /*i*/)
{
    if(!unitTarget)
        return;

    if(m_caster->GetTypeId() != TYPEID_PLAYER)
        return;

    if(damage <= 0)
        return;

    ((Player*)m_caster)->AddComboPoints(unitTarget, damage);
}

void Spell::EffectDuel(uint32 i)
{
    if(!m_caster || !unitTarget || m_caster->GetTypeId() != TYPEID_PLAYER || unitTarget->GetTypeId() != TYPEID_PLAYER)
        return;

    Player *caster = (Player*)m_caster;
    Player *target = (Player*)unitTarget;

    // caster or target already have requested duel
    if( caster->duel || target->duel || !target->GetSocial() || target->GetSocial()->HasIgnore(caster->GetGUIDLow()) )
        return;

    // Players can only fight a duel with each other outside (=not inside dungeons and not in capital cities)
    // Don't have to check the target's map since you cannot challenge someone across maps
    if(caster->GetMap()->Instanceable())
    //if( mapid != 0 && mapid != 1 && mapid != 530 && mapid != 571 && mapid != 609)
    {
        SendCastResult(SPELL_FAILED_NO_DUELING);            // Dueling isn't allowed here
        return;
    }

    AreaTableEntry const* casterAreaEntry = GetAreaEntryByAreaID(caster->GetZoneId());
    if(casterAreaEntry && (casterAreaEntry->flags & AREA_FLAG_CAPITAL) )
    {
        SendCastResult(SPELL_FAILED_NO_DUELING);            // Dueling isn't allowed here
        return;
    }

    AreaTableEntry const* targetAreaEntry = GetAreaEntryByAreaID(target->GetZoneId());
    if(targetAreaEntry && (targetAreaEntry->flags & AREA_FLAG_CAPITAL) )
    {
        SendCastResult(SPELL_FAILED_NO_DUELING);            // Dueling isn't allowed here
        return;
    }

    //CREATE DUEL FLAG OBJECT
    GameObject* pGameObj = new GameObject;

    uint32 gameobject_id = m_spellInfo->EffectMiscValue[i];

    Map *map = m_caster->GetMap();
    if(!pGameObj->Create(objmgr.GenerateLowGuid(HIGHGUID_GAMEOBJECT), gameobject_id,
        map, m_caster->GetPhaseMask(),
        m_caster->GetPositionX()+(unitTarget->GetPositionX()-m_caster->GetPositionX())/2 ,
        m_caster->GetPositionY()+(unitTarget->GetPositionY()-m_caster->GetPositionY())/2 ,
        m_caster->GetPositionZ(),
        m_caster->GetOrientation(), 0, 0, 0, 0, 0, 1))
    {
        delete pGameObj;
        return;
    }

    pGameObj->SetUInt32Value(GAMEOBJECT_FACTION, m_caster->getFaction() );
    pGameObj->SetUInt32Value(GAMEOBJECT_LEVEL, m_caster->getLevel()+1 );
    int32 duration = GetSpellDuration(m_spellInfo);
    pGameObj->SetRespawnTime(duration > 0 ? duration/1000 : 0);
    pGameObj->SetSpellId(m_spellInfo->Id);

    m_caster->AddGameObject(pGameObj);
    map->Add(pGameObj);
    //END

    // Send request
    WorldPacket data(SMSG_DUEL_REQUESTED, 16);
    data << pGameObj->GetGUID();
    data << caster->GetGUID();
    caster->GetSession()->SendPacket(&data);
    target->GetSession()->SendPacket(&data);

    // create duel-info
    DuelInfo *duel   = new DuelInfo;
    duel->initiator  = caster;
    duel->opponent   = target;
    duel->startTime  = 0;
    duel->startTimer = 0;
    caster->duel     = duel;

    DuelInfo *duel2   = new DuelInfo;
    duel2->initiator  = caster;
    duel2->opponent   = caster;
    duel2->startTime  = 0;
    duel2->startTimer = 0;
    target->duel      = duel2;

    caster->SetUInt64Value(PLAYER_DUEL_ARBITER,pGameObj->GetGUID());
    target->SetUInt64Value(PLAYER_DUEL_ARBITER,pGameObj->GetGUID());
}

void Spell::EffectStuck(uint32 /*i*/)
{
    if(!unitTarget || unitTarget->GetTypeId() != TYPEID_PLAYER)
        return;

    if(!sWorld.getConfig(CONFIG_CAST_UNSTUCK))
        return;

    Player* pTarget = (Player*)unitTarget;

    sLog.outDebug("Spell Effect: Stuck");
    sLog.outDetail("Player %s (guid %u) used auto-unstuck future at map %u (%f, %f, %f)", pTarget->GetName(), pTarget->GetGUIDLow(), m_caster->GetMapId(), m_caster->GetPositionX(), pTarget->GetPositionY(), pTarget->GetPositionZ());

    if(pTarget->isInFlight())
        return;

    // homebind location is loaded always
    pTarget->TeleportTo(pTarget->m_homebindMapId,pTarget->m_homebindX,pTarget->m_homebindY,pTarget->m_homebindZ,pTarget->GetOrientation(), (unitTarget==m_caster ? TELE_TO_SPELL : 0));

    // Stuck spell trigger Hearthstone cooldown
    SpellEntry const *spellInfo = sSpellStore.LookupEntry(8690);
    if(!spellInfo)
        return;
    Spell spell(pTarget,spellInfo,true,0);
    spell.SendSpellCooldown();
}

void Spell::EffectSummonPlayer(uint32 /*i*/)
{
    if(!unitTarget || unitTarget->GetTypeId() != TYPEID_PLAYER)
        return;

    // Evil Twin (ignore player summon, but hide this for summoner)
    if(unitTarget->GetDummyAura(23445))
        return;

    float x,y,z;
    m_caster->GetClosePoint(x,y,z,unitTarget->GetObjectSize());

    ((Player*)unitTarget)->SetSummonPoint(m_caster->GetMapId(),x,y,z);

    WorldPacket data(SMSG_SUMMON_REQUEST, 8+4+4);
    data << uint64(m_caster->GetGUID());                    // summoner guid
    data << uint32(m_caster->GetZoneId());                  // summoner zone
    data << uint32(MAX_PLAYER_SUMMON_DELAY*1000);           // auto decline after msecs
    ((Player*)unitTarget)->GetSession()->SendPacket(&data);
}

static ScriptInfo generateActivateCommand()
{
    ScriptInfo si;
    si.command = SCRIPT_COMMAND_ACTIVATE_OBJECT;
    return si;
}

void Spell::EffectActivateObject(uint32 effect_idx)
{
    if(!gameObjTarget)
        return;

    static ScriptInfo activateCommand = generateActivateCommand();

    int32 delay_secs = m_spellInfo->EffectMiscValue[effect_idx];

    sWorld.ScriptCommandStart(activateCommand, delay_secs, m_caster, gameObjTarget);
}

void Spell::EffectApplyGlyph(uint32 i)
{
    if(m_caster->GetTypeId() != TYPEID_PLAYER)
        return;

    Player *player = (Player*)m_caster;

    // remove old glyph
    if(uint32 oldglyph = player->GetGlyph(m_glyphIndex))
    {
        if(GlyphPropertiesEntry const *old_gp = sGlyphPropertiesStore.LookupEntry(oldglyph))
        {
            player->RemoveAurasDueToSpell(old_gp->SpellId);
            player->SetGlyph(m_glyphIndex, 0);
        }
    }

    // apply new one
    if(uint32 glyph = m_spellInfo->EffectMiscValue[i])
    {
        if(GlyphPropertiesEntry const *gp = sGlyphPropertiesStore.LookupEntry(glyph))
        {
            if(GlyphSlotEntry const *gs = sGlyphSlotStore.LookupEntry(player->GetGlyphSlot(m_glyphIndex)))
            {
                if(gp->TypeFlags != gs->TypeFlags)
                {
                    SendCastResult(SPELL_FAILED_INVALID_GLYPH);
                    return;                                 // glyph slot missmatch
                }
            }

            player->CastSpell(m_caster, gp->SpellId, true);
            player->SetGlyph(m_glyphIndex, glyph);
        }
    }
}

void Spell::EffectSummonTotem(uint32 i)
{
    uint8 slot = 0;
    switch(m_spellInfo->EffectMiscValueB[i])
    {
        case SUMMON_TYPE_TOTEM_SLOT1: slot = 0; break;
        case SUMMON_TYPE_TOTEM_SLOT2: slot = 1; break;
        case SUMMON_TYPE_TOTEM_SLOT3: slot = 2; break;
        case SUMMON_TYPE_TOTEM_SLOT4: slot = 3; break;
        // Battle standard case
        case SUMMON_TYPE_TOTEM:       slot = 254; break;
        // jewelery statue case, like totem without slot
        case SUMMON_TYPE_GUARDIAN:    slot = 255; break;
        default: return;
    }

    if(slot < MAX_TOTEM)
    {
        uint64 guid = m_caster->m_TotemSlot[slot];
        if(guid != 0)
        {
            Creature *OldTotem = ObjectAccessor::GetCreature(*m_caster, guid);
            if(OldTotem && OldTotem->isTotem())
                ((Totem*)OldTotem)->UnSummon();
        }
    }

    uint32 team = 0;
    if (m_caster->GetTypeId()==TYPEID_PLAYER)
        team = ((Player*)m_caster)->GetTeam();

    Totem* pTotem = new Totem;

    if(!pTotem->Create(objmgr.GenerateLowGuid(HIGHGUID_UNIT), m_caster->GetMap(), m_caster->GetPhaseMask(),
        m_spellInfo->EffectMiscValue[i], team ))
    {
        delete pTotem;
        return;
    }

    float angle = slot < MAX_TOTEM ? M_PI/MAX_TOTEM - (slot*2*M_PI/MAX_TOTEM) : 0;

    float x,y,z;
    m_caster->GetClosePoint(x,y,z,pTotem->GetObjectSize(),2.0f,angle);

    // totem must be at same Z in case swimming caster and etc.
    if( fabs( z - m_caster->GetPositionZ() ) > 5 )
        z = m_caster->GetPositionZ();

    pTotem->Relocate(x, y, z, m_caster->GetOrientation());

    if(slot < MAX_TOTEM)
        m_caster->m_TotemSlot[slot] = pTotem->GetGUID();

    pTotem->SetOwner(m_caster->GetGUID());
    pTotem->SetTypeBySummonSpell(m_spellInfo);              // must be after Create call where m_spells initilized

    int32 duration=GetSpellDuration(m_spellInfo);
    if(Player* modOwner = m_caster->GetSpellModOwner())
        modOwner->ApplySpellMod(m_spellInfo->Id,SPELLMOD_DURATION, duration);
    pTotem->SetDuration(duration);

    if (damage)                                             // if not spell info, DB values used
    {
        pTotem->SetMaxHealth(damage);
        pTotem->SetHealth(damage);
    }

    pTotem->SetUInt32Value(UNIT_CREATED_BY_SPELL,m_spellInfo->Id);

    if(m_caster->GetTypeId() == TYPEID_PLAYER)
        pTotem->SetFlag(UNIT_FIELD_FLAGS,UNIT_FLAG_PVP_ATTACKABLE);

    pTotem->Summon(m_caster);

    if(slot < MAX_TOTEM && m_caster->GetTypeId() == TYPEID_PLAYER)
    {
        WorldPacket data(SMSG_TOTEM_CREATED, 1+8+4+4);
        data << uint8(slot);
        data << uint64(pTotem->GetGUID());
        data << uint32(duration);
        data << uint32(m_spellInfo->Id);
        ((Player*)m_caster)->SendDirectMessage(&data);
    }
}

void Spell::EffectEnchantHeldItem(uint32 i)
{
    // this is only item spell effect applied to main-hand weapon of target player (players in area)
    if(!unitTarget || unitTarget->GetTypeId() != TYPEID_PLAYER)
        return;

    Player* item_owner = (Player*)unitTarget;
    Item* item = item_owner->GetItemByPos(INVENTORY_SLOT_BAG_0, EQUIPMENT_SLOT_MAINHAND);

    if(!item )
        return;

    // must be equipped
    if(!item ->IsEquipped())
        return;

    if (m_spellInfo->EffectMiscValue[i])
    {
        uint32 enchant_id = m_spellInfo->EffectMiscValue[i];
        int32 duration = GetSpellDuration(m_spellInfo);          //Try duration index first ..
        if(!duration)
            duration = damage;//+1;            //Base points after ..
        if(!duration)
            duration = 10;                                  //10 seconds for enchants which don't have listed duration

        SpellItemEnchantmentEntry const *pEnchant = sSpellItemEnchantmentStore.LookupEntry(enchant_id);
        if(!pEnchant)
            return;

        // Always go to temp enchantment slot
        EnchantmentSlot slot = TEMP_ENCHANTMENT_SLOT;

        // Enchantment will not be applied if a different one already exists
        if(item->GetEnchantmentId(slot) && item->GetEnchantmentId(slot) != enchant_id)
            return;

        // Apply the temporary enchantment
        item->SetEnchantment(slot, enchant_id, duration*1000, 0);
        item_owner->ApplyEnchantment(item,slot,true);
    }
}

void Spell::EffectDisEnchant(uint32 /*i*/)
{
    if(m_caster->GetTypeId() != TYPEID_PLAYER)
        return;

    Player* p_caster = (Player*)m_caster;
    if(!itemTarget || !itemTarget->GetProto()->DisenchantID)
        return;

    p_caster->UpdateCraftSkill(m_spellInfo->Id);

    ((Player*)m_caster)->SendLoot(itemTarget->GetGUID(),LOOT_DISENCHANTING);

    // item will be removed at disenchanting end
}

void Spell::EffectInebriate(uint32 /*i*/)
{
    if(!unitTarget || unitTarget->GetTypeId() != TYPEID_PLAYER)
        return;

    Player *player = (Player*)unitTarget;
    uint16 currentDrunk = player->GetDrunkValue();
    uint16 drunkMod = damage * 256;
    if (currentDrunk + drunkMod > 0xFFFF)
        currentDrunk = 0xFFFF;
    else
        currentDrunk += drunkMod;
    player->SetDrunkValue(currentDrunk, m_CastItem?m_CastItem->GetEntry():0);
}

void Spell::EffectFeedPet(uint32 i)
{
    if(m_caster->GetTypeId() != TYPEID_PLAYER)
        return;

    Player *_player = (Player*)m_caster;

    Item* foodItem = m_targets.getItemTarget();
    if(!foodItem)
        return;

    Pet *pet = _player->GetPet();
    if(!pet)
        return;

    if(!pet->isAlive())
        return;

    int32 benefit = pet->GetCurrentFoodBenefitLevel(foodItem->GetProto()->ItemLevel);
    if(benefit <= 0)
        return;

    uint32 count = 1;
    _player->DestroyItemCount(foodItem,count,true);
    // TODO: fix crash when a spell has two effects, both pointed at the same item target

    m_caster->CastCustomSpell(pet,m_spellInfo->EffectTriggerSpell[i],&benefit,NULL,NULL,true);
}

void Spell::EffectDismissPet(uint32 /*i*/)
{
    if(m_caster->GetTypeId() != TYPEID_PLAYER)
        return;

    Pet* pet = m_caster->GetPet();

    // not let dismiss dead pet
    if(!pet||!pet->isAlive())
        return;

    ((Player*)m_caster)->RemovePet(pet,PET_SAVE_NOT_IN_SLOT);
}

void Spell::EffectSummonObject(uint32 i)
{
    uint32 go_id = m_spellInfo->EffectMiscValue[i];

    uint8 slot = 0;
    switch(m_spellInfo->Effect[i])
    {
        case SPELL_EFFECT_SUMMON_OBJECT_SLOT1: slot = 0; break;
        case SPELL_EFFECT_SUMMON_OBJECT_SLOT2: slot = 1; break;
        case SPELL_EFFECT_SUMMON_OBJECT_SLOT3: slot = 2; break;
        case SPELL_EFFECT_SUMMON_OBJECT_SLOT4: slot = 3; break;
        default: return;
    }

    uint64 guid = m_caster->m_ObjectSlot[slot];
    if(guid != 0)
    {
        GameObject* obj = NULL;
        if( m_caster )
            obj = ObjectAccessor::GetGameObject(*m_caster, guid);

        if(obj) obj->Delete();
        m_caster->m_ObjectSlot[slot] = 0;
    }

    GameObject* pGameObj = new GameObject;

    float rot2 = sin(m_caster->GetOrientation()/2);
    float rot3 = cos(m_caster->GetOrientation()/2);

    float x,y,z;
    // If dest location if present
    if (m_targets.m_targetMask & TARGET_FLAG_DEST_LOCATION)
    {
        x = m_targets.m_destX;
        y = m_targets.m_destY;
        z = m_targets.m_destZ;
    }
    // Summon in random point all other units if location present
    else
        m_caster->GetClosePoint(x,y,z,DEFAULT_WORLD_OBJECT_SIZE);

    Map *map = m_caster->GetMap();
    if(!pGameObj->Create(objmgr.GenerateLowGuid(HIGHGUID_GAMEOBJECT), go_id, map,
        m_caster->GetPhaseMask(), x, y, z, m_caster->GetOrientation(), 0, 0, rot2, rot3, 0, 1))
    {
        delete pGameObj;
        return;
    }

    pGameObj->SetUInt32Value(GAMEOBJECT_LEVEL,m_caster->getLevel());
    int32 duration = GetSpellDuration(m_spellInfo);
    pGameObj->SetRespawnTime(duration > 0 ? duration/1000 : 0);
    pGameObj->SetSpellId(m_spellInfo->Id);
    m_caster->AddGameObject(pGameObj);

    map->Add(pGameObj);
    WorldPacket data(SMSG_GAMEOBJECT_SPAWN_ANIM_OBSOLETE, 8);
    data << pGameObj->GetGUID();
    m_caster->SendMessageToSet(&data,true);

    m_caster->m_ObjectSlot[slot] = pGameObj->GetGUID();
}

void Spell::EffectResurrect(uint32 /*effIndex*/)
{
    if(!unitTarget)
        return;
    if(unitTarget->GetTypeId() != TYPEID_PLAYER)
        return;

    if(unitTarget->isAlive())
        return;
    if(!unitTarget->IsInWorld())
        return;

    switch (m_spellInfo->Id)
    {
        // Defibrillate (Goblin Jumper Cables) have 33% chance on success
        case 8342:
            if (roll_chance_i(67))
            {
                m_caster->CastSpell(m_caster, 8338, true, m_CastItem);
                return;
            }
            break;
        // Defibrillate (Goblin Jumper Cables XL) have 50% chance on success
        case 22999:
            if (roll_chance_i(50))
            {
                m_caster->CastSpell(m_caster, 23055, true, m_CastItem);
                return;
            }
            break;
        default:
            break;
    }

    Player* pTarget = ((Player*)unitTarget);

    if(pTarget->isRessurectRequested())       // already have one active request
        return;

    uint32 health = pTarget->GetMaxHealth() * damage / 100;
    uint32 mana   = pTarget->GetMaxPower(POWER_MANA) * damage / 100;

    pTarget->setResurrectRequestData(m_caster->GetGUID(), m_caster->GetMapId(), m_caster->GetPositionX(), m_caster->GetPositionY(), m_caster->GetPositionZ(), health, mana);
    SendResurrectRequest(pTarget);
}

void Spell::EffectAddExtraAttacks(uint32 /*i*/)
{
    if(!unitTarget || !unitTarget->isAlive())
        return;

    if( unitTarget->m_extraAttacks )
        return;

    unitTarget->m_extraAttacks = damage;
}

void Spell::EffectParry(uint32 /*i*/)
{
    if (unitTarget && unitTarget->GetTypeId() == TYPEID_PLAYER)
        ((Player*)unitTarget)->SetCanParry(true);
}

void Spell::EffectBlock(uint32 /*i*/)
{
    if (unitTarget && unitTarget->GetTypeId() == TYPEID_PLAYER)
        ((Player*)unitTarget)->SetCanBlock(true);
}

void Spell::EffectMomentMove(uint32 i)
{
    if(unitTarget->isInFlight())
        return;

    if(!m_targets.HasDest())
        return;

    uint32 mapid = m_caster->GetMapId();
    float dis = GetSpellRadius(sSpellRadiusStore.LookupEntry(m_spellInfo->EffectRadiusIndex[i]));

    // src point
    float *fx = new float[11], *fy = new float[11], *fz = new float[11];
    unitTarget->GetPosition(fx[0], fy[0], fz[0]);

    float orientation = unitTarget->GetOrientation(), itr_i, step = dis / 10.0, fx2, fy2, fz2, ground, floor;
    int itr_j = 1, last_valid = 0;
    bool hit = false;

    for (itr_i = step; itr_i <= dis; itr_i += step)
    {
        fx[itr_j] = fx[0] + itr_i * cos(orientation);
        fy[itr_j] = fy[0] + itr_i * sin(orientation);
        ground = MapManager::Instance().GetMap(mapid, unitTarget)->GetHeight(fx[itr_j], fy[itr_j], MAX_HEIGHT, true);
        floor = MapManager::Instance().GetMap(mapid, unitTarget)->GetHeight(fx[itr_j], fy[itr_j], fz[last_valid], true);
        fz[itr_j] = fabs(ground - fz[last_valid]) <= fabs(floor - fz[last_valid]) ? ground : floor;
        if (fabs(fz[itr_j] - fz[0]) <= 6.0)
        {
            if (VMAP::VMapFactory::createOrGetVMapManager()->getObjectHitPos(mapid, fx[last_valid], fy[last_valid], fz[last_valid] + 0.5, fx[itr_j], fy[itr_j], fz[itr_j] + 0.5, fx2, fy2, fz2, -0.5))
            {
                hit = true;
                fx[itr_j] = fx2 - 0.6 * cos(orientation);
                fy[itr_j] = fy2 - 0.6 * sin(orientation);
                ground = MapManager::Instance().GetMap(mapid, unitTarget)->GetHeight(fx[itr_j], fy[itr_j], MAX_HEIGHT, true);
                floor = MapManager::Instance().GetMap(mapid, unitTarget)->GetHeight(fx[itr_j], fy[itr_j], fz[last_valid], true);
                float tempz = fabs(ground - fz[last_valid]) <= fabs(floor - fz[last_valid]) ? ground : floor;
                fz[itr_j] = fabs(tempz - fz[last_valid]) <= fabs(fz2 - fz[last_valid]) ? tempz : fz2;
                break;
            }
            else
                last_valid = itr_j;
        }
        itr_j++;
    }
    if (hit == false)
        itr_j = last_valid;


    if (unitTarget->GetTypeId() == TYPEID_PLAYER)
        ((Player*)unitTarget)->TeleportTo(mapid, fx[itr_j], fy[itr_j], fz[itr_j] + 0.07531, orientation, TELE_TO_NOT_LEAVE_COMBAT | TELE_TO_NOT_UNSUMMON_PET | (unitTarget == m_caster ? TELE_TO_SPELL : 0));
    else
        MapManager::Instance().GetMap(mapid, unitTarget)->CreatureRelocation((Creature*)unitTarget, fx[itr_j], fy[itr_j], fz[itr_j] + 0.07531, orientation);

    delete [] fx; delete [] fy; delete [] fz;

/*    uint32 mapid = unitTarget->GetMapId();
    float ox,oy,oz;
    unitTarget->GetPosition(ox,oy,oz);

    float fx,fy,fz;                                  // getObjectHitPos overwrite last args in any result case
    if(VMAP::VMapFactory::createOrGetVMapManager()->getObjectHitPos(mapid, ox,oy,oz+0.5, m_targets.m_destX,m_targets.m_destY,oz+0.5,fx,fy,fz, -0.5))
        unitTarget->UpdateGroundPositionZ(fx,fy,fz);

    if(unitTarget->GetTypeId() == TYPEID_PLAYER)
        ((Player*)unitTarget)->TeleportTo(mapid, fx, fy, fz, unitTarget->GetOrientation(), TELE_TO_NOT_LEAVE_COMBAT | TELE_TO_NOT_UNSUMMON_PET | (unitTarget==m_caster ? TELE_TO_SPELL : 0));
    else
        MapManager::Instance().GetMap(mapid, unitTarget)->CreatureRelocation((Creature*)unitTarget, fx, fy, fz, unitTarget->GetOrientation());*/
}

void Spell::EffectReputation(uint32 i)
{
    if(!unitTarget || unitTarget->GetTypeId() != TYPEID_PLAYER)
        return;

    Player *_player = (Player*)unitTarget;

    int32  rep_change = damage;//+1;           // field store reputation change -1

    uint32 faction_id = m_spellInfo->EffectMiscValue[i];

    FactionEntry const* factionEntry = sFactionStore.LookupEntry(faction_id);

    if(!factionEntry)
        return;

    _player->ModifyFactionReputation(factionEntry,rep_change);
}

void Spell::EffectQuestComplete(uint32 i)
{
    if(m_caster->GetTypeId() != TYPEID_PLAYER)
        return;

    Player *_player = (Player*)m_caster;

    uint32 quest_id = m_spellInfo->EffectMiscValue[i];
    _player->AreaExploredOrEventHappens(quest_id);
}

void Spell::EffectSelfResurrect(uint32 i)
{
    if(!unitTarget || unitTarget->isAlive())
        return;
    if(unitTarget->GetTypeId() != TYPEID_PLAYER)
        return;
    if(!unitTarget->IsInWorld())
        return;

    uint32 health = 0;
    uint32 mana = 0;

    // flat case
    if(damage < 0)
    {
        health = uint32(-damage);
        mana = m_spellInfo->EffectMiscValue[i];
    }
    // percent case
    else
    {
        health = uint32(damage/100.0f*unitTarget->GetMaxHealth());
        if(unitTarget->GetMaxPower(POWER_MANA) > 0)
            mana = uint32(damage/100.0f*unitTarget->GetMaxPower(POWER_MANA));
    }

    Player *plr = ((Player*)unitTarget);
    plr->ResurrectPlayer(0.0f);

    plr->SetHealth( health );
    plr->SetPower(POWER_MANA, mana );
    plr->SetPower(POWER_RAGE, 0 );
    plr->SetPower(POWER_ENERGY, plr->GetMaxPower(POWER_ENERGY) );

    plr->SpawnCorpseBones();

    plr->SaveToDB();
}

void Spell::EffectSkinning(uint32 /*i*/)
{
    if(unitTarget->GetTypeId() != TYPEID_UNIT )
        return;
    if(!m_caster || m_caster->GetTypeId() != TYPEID_PLAYER)
        return;

    Creature* creature = (Creature*) unitTarget;
    int32 targetLevel = creature->getLevel();

    uint32 skill = creature->GetCreatureInfo()->GetRequiredLootSkill();

    ((Player*)m_caster)->SendLoot(creature->GetGUID(),LOOT_SKINNING);
    creature->RemoveFlag(UNIT_FIELD_FLAGS, UNIT_FLAG_SKINNABLE);

    int32 reqValue = targetLevel < 10 ? 0 : targetLevel < 20 ? (targetLevel-10)*10 : targetLevel*5;

    int32 skillValue = ((Player*)m_caster)->GetPureSkillValue(skill);

    // Double chances for elites
    ((Player*)m_caster)->UpdateGatherSkill(skill, skillValue, reqValue, creature->isElite() ? 2 : 1 );
}

void Spell::EffectCharge(uint32 /*i*/)
{
    if(!m_caster)
        return;

    Unit *target = m_targets.getUnitTarget();
    if(!target)
        return;

    float x, y, z;
    target->GetContactPoint(m_caster, x, y, z);
    m_caster->GetMotionMaster()->MoveCharge(x, y, z);

    // not all charge effects used in negative spells
    if ( !IsPositiveSpell(m_spellInfo->Id) && m_caster->GetTypeId() == TYPEID_PLAYER)
        m_caster->Attack(target, true);
}

void Spell::EffectSummonCritter(uint32 i)
{
    if(m_caster->GetTypeId() != TYPEID_PLAYER)
        return;
    Player* player = (Player*)m_caster;

    uint32 pet_entry = m_spellInfo->EffectMiscValue[i];
    if(!pet_entry)
        return;

    Pet* old_critter = player->GetMiniPet();

    // for same pet just despawn
    if(old_critter && old_critter->GetEntry() == pet_entry)
    {
        player->RemoveMiniPet();
        return;
    }

    // despawn old pet before summon new
    if(old_critter)
        player->RemoveMiniPet();

    // summon new pet
    Pet* critter = new Pet(MINI_PET);
    critter->setActive(m_caster->isActive());

    Map *map = m_caster->GetMap();
    uint32 pet_number = objmgr.GeneratePetNumber();
    if(!critter->Create(objmgr.GenerateLowGuid(HIGHGUID_PET), map, m_caster->GetPhaseMask(),
        pet_entry, pet_number))
    {
        sLog.outError("Spell::EffectSummonCritter, spellid %u: no such creature entry %u", m_spellInfo->Id, pet_entry);
        delete critter;
        return;
    }

    float x,y,z;
    // If dest location if present
    if (m_targets.m_targetMask & TARGET_FLAG_DEST_LOCATION)
    {
         x = m_targets.m_destX;
         y = m_targets.m_destY;
         z = m_targets.m_destZ;
     }
     // Summon if dest location not present near caster
     else
         m_caster->GetClosePoint(x,y,z,critter->GetObjectSize());

    critter->Relocate(x,y,z,m_caster->GetOrientation());

    if(!critter->IsPositionValid())
    {
        sLog.outError("ERROR: Pet (guidlow %d, entry %d) not summoned. Suggested coordinates isn't valid (X: %f Y: %f)",
            critter->GetGUIDLow(), critter->GetEntry(), critter->GetPositionX(), critter->GetPositionY());
        delete critter;
        return;
    }

    critter->SetOwnerGUID(m_caster->GetGUID());
    critter->SetCreatorGUID(m_caster->GetGUID());
    critter->SetUInt32Value(UNIT_FIELD_FACTIONTEMPLATE,m_caster->getFaction());
    critter->SetUInt32Value(UNIT_CREATED_BY_SPELL, m_spellInfo->Id);

    critter->AIM_Initialize();
    critter->InitPetCreateSpells();                         // e.g. disgusting oozeling has a create spell as critter...
    critter->SetMaxHealth(1);
    critter->SetHealth(1);
    critter->SetLevel(1);

    // set timer for unsummon
    int32 duration = GetSpellDuration(m_spellInfo);
    if(duration > 0)
        critter->SetDuration(duration);

    std::string name = player->GetName();
    name.append(petTypeSuffix[critter->getPetType()]);
    critter->SetName( name );
    player->SetMiniPet(critter);

    map->Add((Creature*)critter);
}

void Spell::EffectKnockBack(uint32 i)
{
    if(!unitTarget)
        return;

    // Effect only works on players
    if(unitTarget->GetTypeId()!=TYPEID_PLAYER)
        return;

    float x, y;
    if(m_targets.HasDest())
    {
        x = m_targets.m_destX;
        y = m_targets.m_destY;
    }
    else
    {
        x = m_caster->GetPositionX();
        y = m_caster->GetPositionX();
    }

    float dx = unitTarget->GetPositionX() - x;
    float dy = unitTarget->GetPositionY() - y;
    float dist = sqrt((dx*dx) + (dy*dy));

    float vsin = dx / dist;
    float vcos = dy / dist;
    float speedxy = float(m_spellInfo->EffectMiscValue[i])/10;
    float speedz = float(damage/-10);   

    WorldPacket data(SMSG_MOVE_KNOCK_BACK, (8+4+4+4+4+4));
    data.append(unitTarget->GetPackGUID());
    data << uint32(0);                                      // Sequence
    data << float(vcos);                                    // x direction
    data << float(vsin);                                    // y direction
    data << float(speedxy);                                 // Horizontal speed
    data << float(speedz);                                  // Z Movement speed (vertical)

    ((Player*)unitTarget)->GetSession()->SendPacket(&data);
}

void Spell::EffectSendTaxi(uint32 i)
{
    if(!unitTarget || unitTarget->GetTypeId() != TYPEID_PLAYER)
        return;

    TaxiPathEntry const* entry = sTaxiPathStore.LookupEntry(m_spellInfo->EffectMiscValue[i]);
    if(!entry)
        return;

    std::vector<uint32> nodes;

    nodes.resize(2);
    nodes[0] = entry->from;
    nodes[1] = entry->to;

    uint32 mountid = 0;
    switch(m_spellInfo->Id)
    {
        case 31606:                                         //Stormcrow Amulet
            mountid = 17447;
            break;
        case 45071:                                         //Quest - Sunwell Daily - Dead Scar Bombing Run
        case 45113:                                         //Quest - Sunwell Daily - Ship Bombing Run
        case 45353:                                         //Quest - Sunwell Daily - Ship Bombing Run Return
            mountid = 22840;
            break;
        case 34905:                                         //Stealth Flight
            mountid = 6851;
            break;
        case 45883:                                         //Amber Ledge to Beryl Point
            mountid = 23524;
            break;
        case 46064:                                         //Amber Ledge to Coldarra
            mountid = 6371;
            break;
        case 53335:                                         //Stormwind Harbor Flight - Peaceful
            mountid = 6852;
            break;
        case 41533:      //Fly of the Netherwing
        case 41540:      //Fly of the Netherwing
            mountid = 23468;
            break;
    }

    ((Player*)unitTarget)->ActivateTaxiPathTo(nodes,mountid);

}

void Spell::EffectPlayerPull(uint32 i)
{
    if(!unitTarget || !m_caster)
        return;

    // Effect only works on players
    if(unitTarget->GetTypeId()!=TYPEID_PLAYER)
        return;

    float vsin = sin(unitTarget->GetAngle(m_caster));
    float vcos = cos(unitTarget->GetAngle(m_caster));

    WorldPacket data(SMSG_MOVE_KNOCK_BACK, (8+4+4+4+4+4));
    data.append(unitTarget->GetPackGUID());
    data << uint32(0);                                      // Sequence
    data << float(vcos);                                    // x direction
    data << float(vsin);                                    // y direction
                                                            // Horizontal speed
    data << float(damage ? damage : unitTarget->GetDistance2d(m_caster));
    data << float(m_spellInfo->EffectMiscValue[i])/-10;     // Z Movement speed

    ((Player*)unitTarget)->GetSession()->SendPacket(&data);
}

void Spell::EffectDispelMechanic(uint32 i)
{
    if(!unitTarget)
        return;

    uint32 mechanic = m_spellInfo->EffectMiscValue[i];

    Unit::AuraMap& Auras = unitTarget->GetAuras();
    for(Unit::AuraMap::iterator iter = Auras.begin(), next; iter != Auras.end(); iter = next)
    {
        next = iter;
        ++next;
        SpellEntry const *spell = sSpellStore.LookupEntry(iter->second->GetSpellProto()->Id);
        if(spell->Mechanic == mechanic || spell->EffectMechanic[iter->second->GetEffIndex()] == mechanic)
        {
            unitTarget->RemoveAurasDueToSpell(spell->Id);
            if(Auras.empty())
                break;
            else
                next = Auras.begin();
        }
    }
    return;
}

void Spell::EffectSummonDeadPet(uint32 /*i*/)
{
    if(m_caster->GetTypeId() != TYPEID_PLAYER)
        return;
    Player *_player = (Player*)m_caster;
    Pet *pet = _player->GetPet();
    if(!pet)
        return;
    if(pet->isAlive())
        return;
    if(damage < 0)
        return;
    pet->SetUInt32Value(UNIT_DYNAMIC_FLAGS, 0);
    pet->RemoveFlag (UNIT_FIELD_FLAGS, UNIT_FLAG_SKINNABLE);
    pet->setDeathState( ALIVE );
    pet->clearUnitState(UNIT_STAT_ALL_STATE);
    pet->SetHealth( uint32(pet->GetMaxHealth()*(float(damage)/100)));

    pet->AIM_Initialize();

    _player->PetSpellInitialize();
    pet->SavePetToDB(PET_SAVE_AS_CURRENT);
}

void Spell::EffectDestroyAllTotems(uint32 /*i*/)
{
    float mana = 0;
    for(int slot = 0;  slot < MAX_TOTEM; ++slot)
    {
        if(!m_caster->m_TotemSlot[slot])
            continue;

        Creature* totem = ObjectAccessor::GetCreature(*m_caster,m_caster->m_TotemSlot[slot]);
        if(totem && totem->isTotem())
        {
            uint32 spell_id = totem->GetUInt32Value(UNIT_CREATED_BY_SPELL);
            SpellEntry const* spellInfo = sSpellStore.LookupEntry(spell_id);
            if(spellInfo)
                mana += spellInfo->manaCost * damage / 100;
            ((Totem*)totem)->UnSummon();
        }
    }

    int32 gain = m_caster->ModifyPower(POWER_MANA,int32(mana));
    m_caster->SendEnergizeSpellLog(m_caster, m_spellInfo->Id, gain, POWER_MANA);
}

void Spell::EffectDurabilityDamage(uint32 i)
{
    if(!unitTarget || unitTarget->GetTypeId() != TYPEID_PLAYER)
        return;

    int32 slot = m_spellInfo->EffectMiscValue[i];

    // FIXME: some spells effects have value -1/-2
    // Possibly its mean -1 all player equipped items and -2 all items
    if(slot < 0)
    {
        ((Player*)unitTarget)->DurabilityPointsLossAll(damage,(slot < -1));
        return;
    }

    // invalid slot value
    if(slot >= INVENTORY_SLOT_BAG_END)
        return;

    if(Item* item = ((Player*)unitTarget)->GetItemByPos(INVENTORY_SLOT_BAG_0,slot))
        ((Player*)unitTarget)->DurabilityPointsLoss(item,damage);
}

void Spell::EffectDurabilityDamagePCT(uint32 i)
{
    if(!unitTarget || unitTarget->GetTypeId() != TYPEID_PLAYER)
        return;

    int32 slot = m_spellInfo->EffectMiscValue[i];

    // FIXME: some spells effects have value -1/-2
    // Possibly its mean -1 all player equipped items and -2 all items
    if(slot < 0)
    {
        ((Player*)unitTarget)->DurabilityLossAll(double(damage)/100.0f,(slot < -1));
        return;
    }

    // invalid slot value
    if(slot >= INVENTORY_SLOT_BAG_END)
        return;

    if(damage <= 0)
        return;

    if(Item* item = ((Player*)unitTarget)->GetItemByPos(INVENTORY_SLOT_BAG_0,slot))
        ((Player*)unitTarget)->DurabilityLoss(item,double(damage)/100.0f);
}

void Spell::EffectModifyThreatPercent(uint32 /*effIndex*/)
{
    if(!unitTarget)
        return;

    unitTarget->getThreatManager().modifyThreatPercent(m_caster, damage);
}

void Spell::EffectTransmitted(uint32 effIndex)
{
    uint32 name_id = m_spellInfo->EffectMiscValue[effIndex];

    GameObjectInfo const* goinfo = objmgr.GetGameObjectInfo(name_id);

    if (!goinfo)
    {
        sLog.outErrorDb("Gameobject (Entry: %u) not exist and not created at spell (ID: %u) cast",name_id, m_spellInfo->Id);
        return;
    }

    float fx,fy,fz;

    if(m_targets.m_targetMask & TARGET_FLAG_DEST_LOCATION)
    {
        fx = m_targets.m_destX;
        fy = m_targets.m_destY;
        fz = m_targets.m_destZ;
    }
    //FIXME: this can be better check for most objects but still hack
    else if(m_spellInfo->EffectRadiusIndex[effIndex] && m_spellInfo->speed==0)
    {
        float dis = GetSpellRadius(sSpellRadiusStore.LookupEntry(m_spellInfo->EffectRadiusIndex[effIndex]));
        m_caster->GetClosePoint(fx,fy,fz,DEFAULT_WORLD_OBJECT_SIZE, dis);
    }
    else
    {
        float min_dis = GetSpellMinRange(sSpellRangeStore.LookupEntry(m_spellInfo->rangeIndex));
        float max_dis = GetSpellMaxRange(sSpellRangeStore.LookupEntry(m_spellInfo->rangeIndex));
        float dis = rand_norm() * (max_dis - min_dis) + min_dis;

        m_caster->GetClosePoint(fx,fy,fz,DEFAULT_WORLD_OBJECT_SIZE, dis);
    }

    Map *cMap = m_caster->GetMap();

    if(goinfo->type==GAMEOBJECT_TYPE_FISHINGNODE)
    {
        if ( !cMap->IsInWater(fx,fy,fz-0.5f)) // Hack to prevent fishing bobber from failing to land on fishing hole
        { // but this is not proper, we really need to ignore not materialized objects
            SendCastResult(SPELL_FAILED_NOT_HERE);
            SendChannelUpdate(0);
            return;
        }

        // replace by water level in this case
        fz = cMap->GetWaterLevel(fx,fy);
    }
    // if gameobject is summoning object, it should be spawned right on caster's position
    else if(goinfo->type==GAMEOBJECT_TYPE_SUMMONING_RITUAL)
    {
        m_caster->GetPosition(fx,fy,fz);
    }

    GameObject* pGameObj = new GameObject;

    if(!pGameObj->Create(objmgr.GenerateLowGuid(HIGHGUID_GAMEOBJECT), name_id, cMap,
        m_caster->GetPhaseMask(), fx, fy, fz, m_caster->GetOrientation(), 0, 0, 0, 0, 100, 1))
    {
        delete pGameObj;
        return;
    }

    int32 duration = GetSpellDuration(m_spellInfo);

    switch(goinfo->type)
    {
        case GAMEOBJECT_TYPE_FISHINGNODE:
        {
            m_caster->SetUInt64Value(UNIT_FIELD_CHANNEL_OBJECT,pGameObj->GetGUID());
                                                            // Orientation3
            pGameObj->SetFloatValue(GAMEOBJECT_PARENTROTATION + 2, 0.88431775569915771 );
                                                            // Orientation4
            pGameObj->SetFloatValue(GAMEOBJECT_PARENTROTATION + 3, -0.4668855369091033 );
            m_caster->AddGameObject(pGameObj);              // will removed at spell cancel

            // end time of range when possible catch fish (FISHING_BOBBER_READY_TIME..GetDuration(m_spellInfo))
            // start time == fish-FISHING_BOBBER_READY_TIME (0..GetDuration(m_spellInfo)-FISHING_BOBBER_READY_TIME)
            int32 lastSec;
            switch(urand(0, 3))
            {
                case 0: lastSec =  3; break;
                case 1: lastSec =  7; break;
                case 2: lastSec = 13; break;
                case 3: lastSec = 17; break;
            }

            duration = duration - lastSec*1000 + FISHING_BOBBER_READY_TIME*1000;
            break;
        }
        case GAMEOBJECT_TYPE_SUMMONING_RITUAL:
        {
            if(m_caster->GetTypeId()==TYPEID_PLAYER)
            {
                pGameObj->AddUniqueUse((Player*)m_caster);
                m_caster->AddGameObject(pGameObj);          // will removed at spell cancel
            }
            break;
        }
        case GAMEOBJECT_TYPE_FISHINGHOLE:
        case GAMEOBJECT_TYPE_CHEST:
        default:
        {
            break;
        }
    }

    pGameObj->SetRespawnTime(duration > 0 ? duration/1000 : 0);

    pGameObj->SetOwnerGUID(m_caster->GetGUID() );

    pGameObj->SetUInt32Value(GAMEOBJECT_LEVEL, m_caster->getLevel() );
    pGameObj->SetSpellId(m_spellInfo->Id);

    DEBUG_LOG("AddObject at SpellEfects.cpp EffectTransmitted\n");
    //m_caster->AddGameObject(pGameObj);
    //m_ObjToDel.push_back(pGameObj);

    cMap->Add(pGameObj);

    WorldPacket data(SMSG_GAMEOBJECT_SPAWN_ANIM_OBSOLETE, 8);
    data << uint64(pGameObj->GetGUID());
    m_caster->SendMessageToSet(&data,true);

    if(uint32 linkedEntry = pGameObj->GetLinkedGameObjectEntry())
    {
        GameObject* linkedGO = new GameObject;
        if(linkedGO->Create(objmgr.GenerateLowGuid(HIGHGUID_GAMEOBJECT), linkedEntry, cMap,
            m_caster->GetPhaseMask(), fx, fy, fz, m_caster->GetOrientation(), 0, 0, 0, 0, 100, 1))
        {
            linkedGO->SetRespawnTime(duration > 0 ? duration/1000 : 0);
            linkedGO->SetUInt32Value(GAMEOBJECT_LEVEL, m_caster->getLevel() );
            linkedGO->SetSpellId(m_spellInfo->Id);
            linkedGO->SetOwnerGUID(m_caster->GetGUID() );

            linkedGO->GetMap()->Add(linkedGO);
        }
        else
        {
            delete linkedGO;
            linkedGO = NULL;
            return;
        }
    }
}

void Spell::EffectProspecting(uint32 /*i*/)
{
    if(m_caster->GetTypeId() != TYPEID_PLAYER)
        return;

    Player* p_caster = (Player*)m_caster;
    if(!itemTarget || !(itemTarget->GetProto()->BagFamily & BAG_FAMILY_MASK_MINING_SUPP))
        return;

    if(itemTarget->GetCount() < 5)
        return;

    if( sWorld.getConfig(CONFIG_SKILL_PROSPECTING))
    {
        uint32 SkillValue = p_caster->GetPureSkillValue(SKILL_JEWELCRAFTING);
        uint32 reqSkillValue = itemTarget->GetProto()->RequiredSkillRank;
        p_caster->UpdateGatherSkill(SKILL_JEWELCRAFTING, SkillValue, reqSkillValue);
    }

    ((Player*)m_caster)->SendLoot(itemTarget->GetGUID(), LOOT_PROSPECTING);
}

void Spell::EffectMilling(uint32 /*i*/)
{
    if(m_caster->GetTypeId() != TYPEID_PLAYER)
        return;

    Player* p_caster = (Player*)m_caster;
    if(!itemTarget || !(itemTarget->GetProto()->BagFamily & BAG_FAMILY_MASK_HERBS))
        return;

    if(itemTarget->GetCount() < 5)
        return;

    if( sWorld.getConfig(CONFIG_SKILL_MILLING))
    {
        uint32 SkillValue = p_caster->GetPureSkillValue(SKILL_INSCRIPTION);
        uint32 reqSkillValue = itemTarget->GetProto()->RequiredSkillRank;
        p_caster->UpdateGatherSkill(SKILL_INSCRIPTION, SkillValue, reqSkillValue);
    }

    ((Player*)m_caster)->SendLoot(itemTarget->GetGUID(), LOOT_MILLING);
}

void Spell::EffectSkill(uint32 /*i*/)
{
    sLog.outDebug("WORLD: SkillEFFECT");
}

void Spell::EffectSummonDemon(uint32 i)
{
    float px = m_targets.m_destX;
    float py = m_targets.m_destY;
    float pz = m_targets.m_destZ;

    Creature* Charmed = m_caster->SummonCreature(m_spellInfo->EffectMiscValue[i], px, py, pz, m_caster->GetOrientation(),TEMPSUMMON_TIMED_OR_DEAD_DESPAWN,3600000);
    if (!Charmed)
        return;

    // might not always work correctly, maybe the creature that dies from CoD casts the effect on itself and is therefore the caster?
    Charmed->SetLevel(m_caster->getLevel());

    // TODO: Add damage/mana/hp according to level

    if (m_spellInfo->EffectMiscValue[i] == 89)              // Inferno summon
    {
        // Enslave demon effect, without mana cost and cooldown
        m_caster->CastSpell(Charmed, 20882, true);          // FIXME: enslave does not scale with level, level 62+ minions cannot be enslaved

        // Inferno effect
        Charmed->CastSpell(Charmed, 22703, true, 0);
    }
}

/* There is currently no need for this effect. We handle it in BattleGround.cpp
   If we would handle the resurrection here, the spiritguide would instantly disappear as the
   player revives, and so we wouldn't see the spirit heal visual effect on the npc.
   This is why we use a half sec delay between the visual effect and the resurrection itself */
void Spell::EffectSpiritHeal(uint32 /*i*/)
{
    /*
    if(!unitTarget || unitTarget->isAlive())
        return;
    if(unitTarget->GetTypeId() != TYPEID_PLAYER)
        return;
    if(!unitTarget->IsInWorld())
        return;

    //m_spellInfo->EffectBasePoints[i]; == 99 (percent?)
    //((Player*)unitTarget)->setResurrect(m_caster->GetGUID(), unitTarget->GetPositionX(), unitTarget->GetPositionY(), unitTarget->GetPositionZ(), unitTarget->GetMaxHealth(), unitTarget->GetMaxPower(POWER_MANA));
    ((Player*)unitTarget)->ResurrectPlayer(1.0f);
    ((Player*)unitTarget)->SpawnCorpseBones();
    */
}

// remove insignia spell effect
void Spell::EffectSkinPlayerCorpse(uint32 /*i*/)
{
    sLog.outDebug("Effect: SkinPlayerCorpse");
    if ( (m_caster->GetTypeId() != TYPEID_PLAYER) || (unitTarget->GetTypeId() != TYPEID_PLAYER) || (unitTarget->isAlive()) )
        return;

    ((Player*)unitTarget)->RemovedInsignia( (Player*)m_caster );
}

void Spell::EffectStealBeneficialBuff(uint32 i)
{
    sLog.outDebug("Effect: StealBeneficialBuff");

    if(!unitTarget || unitTarget==m_caster)                 // can't steal from self
        return;

    std::vector <Aura *> steal_list;
    // Create dispel mask by dispel type
    uint32 dispelMask  = GetDispellMask( DispelType(m_spellInfo->EffectMiscValue[i]) );
    Unit::AuraMap const& auras = unitTarget->GetAuras();
    for(Unit::AuraMap::const_iterator itr = auras.begin(); itr != auras.end(); ++itr)
    {
        Aura *aur = (*itr).second;
        if (aur && (1<<aur->GetSpellProto()->Dispel) & dispelMask)
        {
            // Need check for passive? this
            if (aur->IsPositive() && !aur->IsPassive())
                steal_list.push_back(aur);
        }
    }
    // Ok if exist some buffs for dispel try dispel it
    if (!steal_list.empty())
    {
        std::list < std::pair<uint32,uint64> > success_list;
        int32 list_size = steal_list.size();
        // dispel N = damage buffs (or while exist buffs for dispel)
        for (int32 count=0; count < damage && list_size > 0; ++count)
        {
            // Random select buff for dispel
            Aura *aur = steal_list[urand(0, list_size-1)];
            // Not use chance for steal
            // TODO possible need do it
            success_list.push_back( std::pair<uint32,uint64>(aur->GetId(),aur->GetCasterGUID()));

            // Remove buff from list for prevent doubles
            for (std::vector<Aura *>::iterator j = steal_list.begin(); j != steal_list.end(); )
            {
                Aura *stealed = *j;
                if (stealed->GetId() == aur->GetId() && stealed->GetCasterGUID() == aur->GetCasterGUID())
                {
                    j = steal_list.erase(j);
                    --list_size;
                }
                else
                    ++j;
            }
        }
        // Really try steal and send log
        if (!success_list.empty())
        {
            int32 count = success_list.size();
            WorldPacket data(SMSG_SPELLSTEALLOG, 8+8+4+1+4+count*5);
            data.append(unitTarget->GetPackGUID());  // Victim GUID
            data.append(m_caster->GetPackGUID());    // Caster GUID
            data << uint32(m_spellInfo->Id);         // dispel spell id
            data << uint8(0);                        // not used
            data << uint32(count);                   // count
            for (std::list<std::pair<uint32,uint64> >::iterator j = success_list.begin(); j != success_list.end(); ++j)
            {
                SpellEntry const* spellInfo = sSpellStore.LookupEntry(j->first);
                data << uint32(spellInfo->Id);       // Spell Id
                data << uint8(0);                    // 0 - steals !=0 transfers
                unitTarget->RemoveAurasDueToSpellBySteal(spellInfo->Id, j->second, m_caster);
            }
            m_caster->SendMessageToSet(&data, true);
        }
    }
}

void Spell::EffectKillCredit(uint32 i)
{
    if(!unitTarget || unitTarget->GetTypeId() != TYPEID_PLAYER)
        return;

    ((Player*)unitTarget)->KilledMonster(m_spellInfo->EffectMiscValue[i], 0);
}

void Spell::EffectQuestFail(uint32 i)
{
    if(!unitTarget || unitTarget->GetTypeId() != TYPEID_PLAYER)
        return;

    ((Player*)unitTarget)->FailQuest(m_spellInfo->EffectMiscValue[i]);
}

void Spell::EffectActivateRune(uint32  eff_idx)
{
    if(m_caster->GetTypeId() != TYPEID_PLAYER)
        return;

    Player *plr = (Player*)m_caster;

    if(plr->getClass() != CLASS_DEATH_KNIGHT)
        return;

    for(uint32 j = 0; j < MAX_RUNES; ++j)
    {
        if(plr->GetRuneCooldown(j) && plr->GetCurrentRune(j) == m_spellInfo->EffectMiscValue[eff_idx])
        {
            plr->SetRuneCooldown(j, 0);
        }
    }
}

void Spell::EffectTitanGrip(uint32 /*eff_idx*/)
{
    if (unitTarget && unitTarget->GetTypeId() == TYPEID_PLAYER)
        ((Player*)unitTarget)->SetCanTitanGrip(true);
}

void Spell::EffectRedirectThreat(uint32 /*i*/)
{
    if(unitTarget)
        m_caster->SetReducedThreatPercent((uint32)damage, unitTarget->GetGUID());
}

void Spell::EffectRenamePet(uint32 /*eff_idx*/)
{
    if (!unitTarget || unitTarget->GetTypeId() != TYPEID_UNIT ||
        !((Creature*)unitTarget)->isPet() || ((Pet*)unitTarget)->getPetType() != HUNTER_PET)
        return;

    unitTarget->SetByteValue(UNIT_FIELD_BYTES_2, 2, UNIT_RENAME_ALLOWED);
}<|MERGE_RESOLUTION|>--- conflicted
+++ resolved
@@ -5027,6 +5027,21 @@
                     unitTarget->CastSpell(m_caster, 40903, true);
                     break;
                 }
+                case 48025:                                     // Headless Horseman's Mount
+                {
+                    if(!unitTarget)
+                        return;
+                
+                    switch(((Player*)unitTarget)->GetBaseSkillValue(762))
+                    {
+                    case 75: unitTarget->CastSpell(unitTarget, 51621, true); break;;
+                    case 150: unitTarget->CastSpell(unitTarget, 48024, true); break;
+                    case 225: unitTarget->CastSpell(unitTarget, 51617, true); break;                
+                    case 300: unitTarget->CastSpell(unitTarget, 48023, true); break;
+                    default: break;
+                    }
+                    break;
+                }
                 case 41931:
                 {
                     if(m_caster->GetTypeId() != TYPEID_PLAYER)
@@ -5246,47 +5261,7 @@
             }
             break;
         }
-<<<<<<< HEAD
         case SPELLFAMILY_HUNTER:
-=======
-        case 48025:                                     // Headless Horseman's Mount
-        {
-                if(!unitTarget)                  
-                    return;
-
-                if(unitTarget)
-                {
-                    switch(((Player*)unitTarget)->GetBaseSkillValue(762))
-                    {
-                    case 75: unitTarget->CastSpell(unitTarget, 51621, true); break;;
-                    case 150: unitTarget->CastSpell(unitTarget, 48024, true); break;
-                    case 225: unitTarget->CastSpell(unitTarget, 51617, true); break;                
-                    case 300: unitTarget->CastSpell(unitTarget, 48023, true); break;
-                    default: break;
-                    }
-                }
-                break;
-        }
-    }
-
-    if(!unitTarget || !unitTarget->isAlive()) // can we remove this check?
-    {
-        sLog.outError("Spell %u in EffectScriptEffect does not have unitTarget", m_spellInfo->Id);
-        return;
-    }
-
-    switch(m_spellInfo->Id)
-    {
-        // Dreaming Glory
-        case 28698: unitTarget->CastSpell(unitTarget, 28694, true); break;
-        // Needle Spine
-        //case 39835: unitTarget->CastSpell(unitTarget, 39968, true); break;
-        // Draw Soul
-        case 40904: unitTarget->CastSpell(m_caster, 40903, true); break;
-        // Flame Crash
-        //case 41126: unitTarget->CastSpell(unitTarget, 41131, true); break;
-        case 41931:
->>>>>>> 2bb81747
         {
             switch(m_spellInfo->Id)
             {
