/*
 * Copyright (C) 2005-2009 MaNGOS <http://getmangos.com/>
 *
 * Copyright (C) 2008-2009 Trinity <http://www.trinitycore.org/>
 *
 * This program is free software; you can redistribute it and/or modify
 * it under the terms of the GNU General Public License as published by
 * the Free Software Foundation; either version 2 of the License, or
 * (at your option) any later version.
 *
 * This program is distributed in the hope that it will be useful,
 * but WITHOUT ANY WARRANTY; without even the implied warranty of
 * MERCHANTABILITY or FITNESS FOR A PARTICULAR PURPOSE.  See the
 * GNU General Public License for more details.
 *
 * You should have received a copy of the GNU General Public License
 * along with this program; if not, write to the Free Software
 * Foundation, Inc., 59 Temple Place, Suite 330, Boston, MA  02111-1307  USA
 */

/** \file
    \ingroup world
*/

#include "Common.h"
#include "Database/DatabaseEnv.h"
#include "Config/ConfigEnv.h"
#include "SystemConfig.h"
#include "Log.h"
#include "Opcodes.h"
#include "WorldSession.h"
#include "WorldPacket.h"
#include "Weather.h"
#include "Player.h"
#include "Vehicle.h"
#include "SkillExtraItems.h"
#include "SkillDiscovery.h"
#include "World.h"
#include "AccountMgr.h"
#include "AchievementMgr.h"
#include "AuctionHouseMgr.h"
#include "ObjectMgr.h"
#include "CreatureEventAIMgr.h"
#include "SpellMgr.h"
#include "Chat.h"
#include "DBCStores.h"
#include "LootMgr.h"
#include "ItemEnchantmentMgr.h"
#include "MapManager.h"
#include "ScriptCalls.h"
#include "CreatureAIRegistry.h"
#include "Policies/SingletonImp.h"
#include "BattleGroundMgr.h"
#include "OutdoorPvPMgr.h"
#include "TemporarySummon.h"
#include "AuctionHouseBot.h"
#include "WaypointMovementGenerator.h"
#include "VMapFactory.h"
#include "GlobalEvents.h"
#include "GameEventMgr.h"
#include "PoolHandler.h"
#include "Database/DatabaseImpl.h"
#include "GridNotifiersImpl.h"
#include "CellImpl.h"
#include "InstanceSaveMgr.h"
#include "WaypointManager.h"
#include "Util.h"
#include "Language.h"
#include "CreatureGroups.h"
#include "Transports.h"

INSTANTIATE_SINGLETON_1( World );

volatile bool World::m_stopEvent = false;
uint8 World::m_ExitCode = SHUTDOWN_EXIT_CODE;
volatile uint32 World::m_worldLoopCounter = 0;

float World::m_MaxVisibleDistance             = DEFAULT_VISIBILITY_DISTANCE;
float World::m_MaxVisibleDistanceForCreature  = DEFAULT_VISIBILITY_DISTANCE;
float World::m_MaxVisibleDistanceForPlayer    = DEFAULT_VISIBILITY_DISTANCE;
float World::m_MaxVisibleDistanceForObject    = DEFAULT_VISIBILITY_DISTANCE;
float World::m_MaxVisibleDistanceInFlight     = DEFAULT_VISIBILITY_DISTANCE;
float World::m_VisibleUnitGreyDistance        = 0;
float World::m_VisibleObjectGreyDistance      = 0;

struct ScriptAction
{
    uint64 sourceGUID;
    uint64 targetGUID;
    uint64 ownerGUID;                                       // owner of source if source is item
    ScriptInfo const* script;                               // pointer to static script data
};

/// World constructor
World::World()
{
    m_playerLimit = 0;
    m_allowMovement = true;
    m_ShutdownMask = 0;
    m_ShutdownTimer = 0;
    m_gameTime=time(NULL);
    m_startTime=m_gameTime;
    m_maxActiveSessionCount = 0;
    m_maxQueuedSessionCount = 0;
    m_resultQueue = NULL;
    m_NextDailyQuestReset = 0;

    m_defaultDbcLocale = LOCALE_enUS;
    m_availableDbcLocaleMask = 0;

    m_updateTimeSum = 0;
    m_updateTimeCount = 0;

    m_isClosed = false;
}

/// World destructor
World::~World()
{
    ///- Empty the kicked session set
    while (!m_sessions.empty())
    {
        // not remove from queue, prevent loading new sessions
        delete m_sessions.begin()->second;
        m_sessions.erase(m_sessions.begin());
    }

    ///- Empty the WeatherMap
    for (WeatherMap::const_iterator itr = m_weathers.begin(); itr != m_weathers.end(); ++itr)
        delete itr->second;

    m_weathers.clear();

    while (!cliCmdQueue.empty())
        delete cliCmdQueue.next();

    VMAP::VMapFactory::clear();

    if(m_resultQueue) delete m_resultQueue;

    //TODO free addSessQueue
}

/// Find a player in a specified zone
Player* World::FindPlayerInZone(uint32 zone)
{
    ///- circle through active sessions and return the first player found in the zone
    SessionMap::const_iterator itr;
    for (itr = m_sessions.begin(); itr != m_sessions.end(); ++itr)
    {
        if(!itr->second)
            continue;
        Player *player = itr->second->GetPlayer();
        if(!player)
            continue;
        if( player->IsInWorld() && player->GetZoneId() == zone )
        {
            // Used by the weather system. We return the player to broadcast the change weather message to him and all players in the zone.
            return player;
        }
    }
    return NULL;
}

/// Find a session by its id
WorldSession* World::FindSession(uint32 id) const
{
    SessionMap::const_iterator itr = m_sessions.find(id);

    if(itr != m_sessions.end())
        return itr->second;                                 // also can return NULL for kicked session
    else
        return NULL;
}

/// Remove a given session
bool World::RemoveSession(uint32 id)
{
    ///- Find the session, kick the user, but we can't delete session at this moment to prevent iterator invalidation
    SessionMap::const_iterator itr = m_sessions.find(id);

    if(itr != m_sessions.end() && itr->second)
    {
        if (itr->second->PlayerLoading())
            return false;
        itr->second->KickPlayer();
    }

    return true;
}

void World::AddSession(WorldSession* s)
{
    addSessQueue.add(s);
}

void
World::AddSession_ (WorldSession* s)
{
    ASSERT (s);

    //NOTE - Still there is race condition in WorldSession* being used in the Sockets

    ///- kick already loaded player with same account (if any) and remove session
    ///- if player is in loading and want to load again, return
    if (!RemoveSession (s->GetAccountId ()))
    {
        s->KickPlayer ();
        delete s;                                           // session not added yet in session list, so not listed in queue
        return;
    }

    // decrease session counts only at not reconnection case
    bool decrease_session = true;

    // if session already exist, prepare to it deleting at next world update
    // NOTE - KickPlayer() should be called on "old" in RemoveSession()
    {
        SessionMap::const_iterator old = m_sessions.find(s->GetAccountId ());

        if(old != m_sessions.end())
        {
            // prevent decrease sessions count if session queued
            if(RemoveQueuedPlayer(old->second))
                decrease_session = false;
            // not remove replaced session form queue if listed
            delete old->second;
        }
    }

    m_sessions[s->GetAccountId ()] = s;

    uint32 Sessions = GetActiveAndQueuedSessionCount ();
    uint32 pLimit = GetPlayerAmountLimit ();
    uint32 QueueSize = GetQueueSize ();                     //number of players in the queue

    //so we don't count the user trying to
    //login as a session and queue the socket that we are using
    if(decrease_session)
        --Sessions;

    if (pLimit > 0 && Sessions >= pLimit && s->GetSecurity () == SEC_PLAYER && !HasRecentlyDisconnected(s) )
    {
        AddQueuedPlayer (s);
        UpdateMaxSessionCounters ();
        sLog.outDetail ("PlayerQueue: Account id %u is in Queue Position (%u).", s->GetAccountId (), ++QueueSize);
        return;
    }

    WorldPacket packet(SMSG_AUTH_RESPONSE, 1 + 4 + 1 + 4 + 1);
    packet << uint8 (AUTH_OK);
    packet << uint32 (0);                                   // BillingTimeRemaining
    packet << uint8 (0);                                    // BillingPlanFlags
    packet << uint32 (0);                                   // BillingTimeRested
    packet << uint8 (s->Expansion());                       // 0 - normal, 1 - TBC, must be set in database manually for each account
    s->SendPacket (&packet);

    s->SendAddonsInfo();
    s->SendTutorialsData();

    UpdateMaxSessionCounters ();

    // Updates the population
    if (pLimit > 0)
    {
        float popu = GetActiveSessionCount ();              //updated number of users on the server
        popu /= pLimit;
        popu *= 2;
        LoginDatabase.PExecute ("UPDATE realmlist SET population = '%f' WHERE id = '%d'", popu, realmID);
        sLog.outDetail ("Server Population (%f).", popu);
    }
}

bool World::HasRecentlyDisconnected(WorldSession* session)
{
    if(!session) return false;

    if(uint32 tolerance = getConfig(CONFIG_INTERVAL_DISCONNECT_TOLERANCE))
    {
        for(DisconnectMap::iterator i = m_disconnects.begin(); i != m_disconnects.end(); )
        {
            if(difftime(i->second, time(NULL)) < tolerance)
            {
                if(i->first == session->GetAccountId())
                    return true;
                ++i;
            }
            else
                m_disconnects.erase(i);
        }
    }
    return false;
 }

int32 World::GetQueuePos(WorldSession* sess)
{
    uint32 position = 1;

    for(Queue::const_iterator iter = m_QueuedPlayer.begin(); iter != m_QueuedPlayer.end(); ++iter, ++position)
        if((*iter) == sess)
            return position;

    return 0;
}

void World::AddQueuedPlayer(WorldSession* sess)
{
    sess->SetInQueue(true);
    m_QueuedPlayer.push_back (sess);

    // The 1st SMSG_AUTH_RESPONSE needs to contain other info too.
    WorldPacket packet (SMSG_AUTH_RESPONSE, 1 + 4 + 1 + 4 + 1);
    packet << uint8 (AUTH_WAIT_QUEUE);
    packet << uint32 (0);                                   // BillingTimeRemaining
    packet << uint8 (0);                                    // BillingPlanFlags
    packet << uint32 (0);                                   // BillingTimeRested
    packet << uint8 (sess->Expansion () ? 1 : 0);                    // 0 - normal, 1 - TBC, must be set in database manually for each account
    packet << uint32(GetQueuePos (sess));
    sess->SendPacket (&packet);

    //sess->SendAuthWaitQue (GetQueuePos (sess));
}

bool World::RemoveQueuedPlayer(WorldSession* sess)
{
    // sessions count including queued to remove (if removed_session set)
    uint32 sessions = GetActiveSessionCount();

    uint32 position = 1;
    Queue::iterator iter = m_QueuedPlayer.begin();

    // search to remove and count skipped positions
    bool found = false;

    for(;iter != m_QueuedPlayer.end(); ++iter, ++position)
    {
        if(*iter==sess)
        {
            sess->SetInQueue(false);
            iter = m_QueuedPlayer.erase(iter);
            found = true;                                   // removing queued session
            break;
        }
    }

    // iter point to next socked after removed or end()
    // position store position of removed socket and then new position next socket after removed

    // if session not queued then we need decrease sessions count
    if(!found && sessions)
        --sessions;

    // accept first in queue
    if( (!m_playerLimit || sessions < m_playerLimit) && !m_QueuedPlayer.empty() )
    {
        WorldSession* pop_sess = m_QueuedPlayer.front();
        pop_sess->SetInQueue(false);
        pop_sess->SendAuthWaitQue(0);
        m_QueuedPlayer.pop_front();

        // update iter to point first queued socket or end() if queue is empty now
        iter = m_QueuedPlayer.begin();
        position = 1;
    }

    // update position from iter to end()
    // iter point to first not updated socket, position store new position
    for(; iter != m_QueuedPlayer.end(); ++iter, ++position)
        (*iter)->SendAuthWaitQue(position);

    return found;
}

/// Find a Weather object by the given zoneid
Weather* World::FindWeather(uint32 id) const
{
    WeatherMap::const_iterator itr = m_weathers.find(id);

    if(itr != m_weathers.end())
        return itr->second;
    else
        return 0;
}

/// Remove a Weather object for the given zoneid
void World::RemoveWeather(uint32 id)
{
    // not called at the moment. Kept for completeness
    WeatherMap::iterator itr = m_weathers.find(id);

    if(itr != m_weathers.end())
    {
        delete itr->second;
        m_weathers.erase(itr);
    }
}

/// Add a Weather object to the list
Weather* World::AddWeather(uint32 zone_id)
{
    WeatherZoneChances const* weatherChances = objmgr.GetWeatherChances(zone_id);

    // zone not have weather, ignore
    if(!weatherChances)
        return NULL;

    Weather* w = new Weather(zone_id,weatherChances);
    m_weathers[w->GetZone()] = w;
    w->ReGenerate();
    w->UpdateWeather();
    return w;
}

/// Initialize config values
void World::LoadConfigSettings(bool reload)
{
    if(reload)
    {
        if(!sConfig.Reload())
        {
            sLog.outError("World settings reload fail: can't read settings from %s.",sConfig.GetFilename().c_str());
            return;
        }
        //TODO Check if config is outdated
    }

    ///- Read the player limit and the Message of the day from the config file
    SetPlayerLimit( sConfig.GetIntDefault("PlayerLimit", DEFAULT_PLAYER_LIMIT), true );
    SetMotd( sConfig.GetStringDefault("Motd", "Welcome to the Massive Network Game Object Server." ) );

    ///- Get string for new logins (newly created characters)
    SetNewCharString(sConfig.GetStringDefault("PlayerStart.String", ""));

    ///- Send server info on login?
    m_configs[CONFIG_ENABLE_SINFO_LOGIN] = sConfig.GetIntDefault("Server.LoginInfo", 0);

    ///- Read all rates from the config file
    rate_values[RATE_HEALTH]      = sConfig.GetFloatDefault("Rate.Health", 1);
    if(rate_values[RATE_HEALTH] < 0)
    {
        sLog.outError("Rate.Health (%f) must be > 0. Using 1 instead.",rate_values[RATE_HEALTH]);
        rate_values[RATE_HEALTH] = 1;
    }
    rate_values[RATE_POWER_MANA]  = sConfig.GetFloatDefault("Rate.Mana", 1);
    if(rate_values[RATE_POWER_MANA] < 0)
    {
        sLog.outError("Rate.Mana (%f) must be > 0. Using 1 instead.",rate_values[RATE_POWER_MANA]);
        rate_values[RATE_POWER_MANA] = 1;
    }
    rate_values[RATE_POWER_RAGE_INCOME] = sConfig.GetFloatDefault("Rate.Rage.Income", 1);
    rate_values[RATE_POWER_RAGE_LOSS]   = sConfig.GetFloatDefault("Rate.Rage.Loss", 1);
    if(rate_values[RATE_POWER_RAGE_LOSS] < 0)
    {
        sLog.outError("Rate.Rage.Loss (%f) must be > 0. Using 1 instead.",rate_values[RATE_POWER_RAGE_LOSS]);
        rate_values[RATE_POWER_RAGE_LOSS] = 1;
    }
    rate_values[RATE_POWER_RUNICPOWER_INCOME] = sConfig.GetFloatDefault("Rate.RunicPower.Income", 1);
    rate_values[RATE_POWER_RUNICPOWER_LOSS]   = sConfig.GetFloatDefault("Rate.RunicPower.Loss", 1);
    if(rate_values[RATE_POWER_RUNICPOWER_LOSS] < 0)
    {
        sLog.outError("Rate.RunicPower.Loss (%f) must be > 0. Using 1 instead.",rate_values[RATE_POWER_RUNICPOWER_LOSS]);
        rate_values[RATE_POWER_RUNICPOWER_LOSS] = 1;
    }
    rate_values[RATE_POWER_FOCUS] = sConfig.GetFloatDefault("Rate.Focus", 1.0f);
    rate_values[RATE_SKILL_DISCOVERY] = sConfig.GetFloatDefault("Rate.Skill.Discovery", 1.0f);
    rate_values[RATE_DROP_ITEM_POOR]       = sConfig.GetFloatDefault("Rate.Drop.Item.Poor", 1.0f);
    rate_values[RATE_DROP_ITEM_NORMAL]     = sConfig.GetFloatDefault("Rate.Drop.Item.Normal", 1.0f);
    rate_values[RATE_DROP_ITEM_UNCOMMON]   = sConfig.GetFloatDefault("Rate.Drop.Item.Uncommon", 1.0f);
    rate_values[RATE_DROP_ITEM_RARE]       = sConfig.GetFloatDefault("Rate.Drop.Item.Rare", 1.0f);
    rate_values[RATE_DROP_ITEM_EPIC]       = sConfig.GetFloatDefault("Rate.Drop.Item.Epic", 1.0f);
    rate_values[RATE_DROP_ITEM_LEGENDARY]  = sConfig.GetFloatDefault("Rate.Drop.Item.Legendary", 1.0f);
    rate_values[RATE_DROP_ITEM_ARTIFACT]   = sConfig.GetFloatDefault("Rate.Drop.Item.Artifact", 1.0f);
    rate_values[RATE_DROP_ITEM_REFERENCED] = sConfig.GetFloatDefault("Rate.Drop.Item.Referenced", 1.0f);
    rate_values[RATE_DROP_MONEY]  = sConfig.GetFloatDefault("Rate.Drop.Money", 1.0f);
    rate_values[RATE_XP_KILL]     = sConfig.GetFloatDefault("Rate.XP.Kill", 1.0f);
    rate_values[RATE_XP_QUEST]    = sConfig.GetFloatDefault("Rate.XP.Quest", 1.0f);
    rate_values[RATE_XP_EXPLORE]  = sConfig.GetFloatDefault("Rate.XP.Explore", 1.0f);
    rate_values[RATE_REPUTATION_GAIN]  = sConfig.GetFloatDefault("Rate.Reputation.Gain", 1.0f);
    rate_values[RATE_REPUTATION_LOWLEVEL_KILL]  = sConfig.GetFloatDefault("Rate.Reputation.LowLevel.Kill", 1.0f);
    rate_values[RATE_REPUTATION_LOWLEVEL_QUEST]  = sConfig.GetFloatDefault("Rate.Reputation.LowLevel.Quest", 1.0f);
    rate_values[RATE_CREATURE_NORMAL_DAMAGE]          = sConfig.GetFloatDefault("Rate.Creature.Normal.Damage", 1.0f);
    rate_values[RATE_CREATURE_ELITE_ELITE_DAMAGE]     = sConfig.GetFloatDefault("Rate.Creature.Elite.Elite.Damage", 1.0f);
    rate_values[RATE_CREATURE_ELITE_RAREELITE_DAMAGE] = sConfig.GetFloatDefault("Rate.Creature.Elite.RAREELITE.Damage", 1.0f);
    rate_values[RATE_CREATURE_ELITE_WORLDBOSS_DAMAGE] = sConfig.GetFloatDefault("Rate.Creature.Elite.WORLDBOSS.Damage", 1.0f);
    rate_values[RATE_CREATURE_ELITE_RARE_DAMAGE]      = sConfig.GetFloatDefault("Rate.Creature.Elite.RARE.Damage", 1.0f);
    rate_values[RATE_CREATURE_NORMAL_HP]          = sConfig.GetFloatDefault("Rate.Creature.Normal.HP", 1.0f);
    rate_values[RATE_CREATURE_ELITE_ELITE_HP]     = sConfig.GetFloatDefault("Rate.Creature.Elite.Elite.HP", 1.0f);
    rate_values[RATE_CREATURE_ELITE_RAREELITE_HP] = sConfig.GetFloatDefault("Rate.Creature.Elite.RAREELITE.HP", 1.0f);
    rate_values[RATE_CREATURE_ELITE_WORLDBOSS_HP] = sConfig.GetFloatDefault("Rate.Creature.Elite.WORLDBOSS.HP", 1.0f);
    rate_values[RATE_CREATURE_ELITE_RARE_HP]      = sConfig.GetFloatDefault("Rate.Creature.Elite.RARE.HP", 1.0f);
    rate_values[RATE_CREATURE_NORMAL_SPELLDAMAGE]          = sConfig.GetFloatDefault("Rate.Creature.Normal.SpellDamage", 1.0f);
    rate_values[RATE_CREATURE_ELITE_ELITE_SPELLDAMAGE]     = sConfig.GetFloatDefault("Rate.Creature.Elite.Elite.SpellDamage", 1.0f);
    rate_values[RATE_CREATURE_ELITE_RAREELITE_SPELLDAMAGE] = sConfig.GetFloatDefault("Rate.Creature.Elite.RAREELITE.SpellDamage", 1.0f);
    rate_values[RATE_CREATURE_ELITE_WORLDBOSS_SPELLDAMAGE] = sConfig.GetFloatDefault("Rate.Creature.Elite.WORLDBOSS.SpellDamage", 1.0f);
    rate_values[RATE_CREATURE_ELITE_RARE_SPELLDAMAGE]      = sConfig.GetFloatDefault("Rate.Creature.Elite.RARE.SpellDamage", 1.0f);
    rate_values[RATE_CREATURE_AGGRO]  = sConfig.GetFloatDefault("Rate.Creature.Aggro", 1.0f);
    rate_values[RATE_REST_INGAME]                    = sConfig.GetFloatDefault("Rate.Rest.InGame", 1.0f);
    rate_values[RATE_REST_OFFLINE_IN_TAVERN_OR_CITY] = sConfig.GetFloatDefault("Rate.Rest.Offline.InTavernOrCity", 1.0f);
    rate_values[RATE_REST_OFFLINE_IN_WILDERNESS]     = sConfig.GetFloatDefault("Rate.Rest.Offline.InWilderness", 1.0f);
    rate_values[RATE_DAMAGE_FALL]  = sConfig.GetFloatDefault("Rate.Damage.Fall", 1.0f);
    rate_values[RATE_AUCTION_TIME]  = sConfig.GetFloatDefault("Rate.Auction.Time", 1.0f);
    rate_values[RATE_AUCTION_DEPOSIT] = sConfig.GetFloatDefault("Rate.Auction.Deposit", 1.0f);
    rate_values[RATE_AUCTION_CUT] = sConfig.GetFloatDefault("Rate.Auction.Cut", 1.0f);
    rate_values[RATE_HONOR] = sConfig.GetFloatDefault("Rate.Honor",1.0f);
    rate_values[RATE_MINING_AMOUNT] = sConfig.GetFloatDefault("Rate.Mining.Amount",1.0f);
    rate_values[RATE_MINING_NEXT]   = sConfig.GetFloatDefault("Rate.Mining.Next",1.0f);
    rate_values[RATE_INSTANCE_RESET_TIME] = sConfig.GetFloatDefault("Rate.InstanceResetTime",1.0f);
    rate_values[RATE_TALENT] = sConfig.GetFloatDefault("Rate.Talent",1.0f);
    if(rate_values[RATE_TALENT] < 0.0f)
    {
        sLog.outError("Rate.Talent (%f) mustbe > 0. Using 1 instead.",rate_values[RATE_TALENT]);
        rate_values[RATE_TALENT] = 1.0f;
    }
    rate_values[RATE_CORPSE_DECAY_LOOTED] = sConfig.GetFloatDefault("Rate.Corpse.Decay.Looted",0.5f);

    rate_values[RATE_TARGET_POS_RECALCULATION_RANGE] = sConfig.GetFloatDefault("TargetPosRecalculateRange",1.5f);
    if(rate_values[RATE_TARGET_POS_RECALCULATION_RANGE] < CONTACT_DISTANCE)
    {
        sLog.outError("TargetPosRecalculateRange (%f) must be >= %f. Using %f instead.",rate_values[RATE_TARGET_POS_RECALCULATION_RANGE],CONTACT_DISTANCE,CONTACT_DISTANCE);
        rate_values[RATE_TARGET_POS_RECALCULATION_RANGE] = CONTACT_DISTANCE;
    }
    else if(rate_values[RATE_TARGET_POS_RECALCULATION_RANGE] > NOMINAL_MELEE_RANGE)
    {
        sLog.outError("TargetPosRecalculateRange (%f) must be <= %f. Using %f instead.",
            rate_values[RATE_TARGET_POS_RECALCULATION_RANGE],NOMINAL_MELEE_RANGE,NOMINAL_MELEE_RANGE);
        rate_values[RATE_TARGET_POS_RECALCULATION_RANGE] = NOMINAL_MELEE_RANGE;
    }

    rate_values[RATE_DURABILITY_LOSS_DAMAGE] = sConfig.GetFloatDefault("DurabilityLossChance.Damage",0.5f);
    if(rate_values[RATE_DURABILITY_LOSS_DAMAGE] < 0.0f)
    {
        sLog.outError("DurabilityLossChance.Damage (%f) must be >=0. Using 0.0 instead.",rate_values[RATE_DURABILITY_LOSS_DAMAGE]);
        rate_values[RATE_DURABILITY_LOSS_DAMAGE] = 0.0f;
    }
    rate_values[RATE_DURABILITY_LOSS_ABSORB] = sConfig.GetFloatDefault("DurabilityLossChance.Absorb",0.5f);
    if(rate_values[RATE_DURABILITY_LOSS_ABSORB] < 0.0f)
    {
        sLog.outError("DurabilityLossChance.Absorb (%f) must be >=0. Using 0.0 instead.",rate_values[RATE_DURABILITY_LOSS_ABSORB]);
        rate_values[RATE_DURABILITY_LOSS_ABSORB] = 0.0f;
    }
    rate_values[RATE_DURABILITY_LOSS_PARRY] = sConfig.GetFloatDefault("DurabilityLossChance.Parry",0.05f);
    if(rate_values[RATE_DURABILITY_LOSS_PARRY] < 0.0f)
    {
        sLog.outError("DurabilityLossChance.Parry (%f) must be >=0. Using 0.0 instead.",rate_values[RATE_DURABILITY_LOSS_PARRY]);
        rate_values[RATE_DURABILITY_LOSS_PARRY] = 0.0f;
    }
    rate_values[RATE_DURABILITY_LOSS_BLOCK] = sConfig.GetFloatDefault("DurabilityLossChance.Block",0.05f);
    if(rate_values[RATE_DURABILITY_LOSS_BLOCK] < 0.0f)
    {
        sLog.outError("DurabilityLossChance.Block (%f) must be >=0. Using 0.0 instead.",rate_values[RATE_DURABILITY_LOSS_BLOCK]);
        rate_values[RATE_DURABILITY_LOSS_BLOCK] = 0.0f;
    }

    ///- Read other configuration items from the config file

    m_configs[CONFIG_COMPRESSION] = sConfig.GetIntDefault("Compression", 1);
    if(m_configs[CONFIG_COMPRESSION] < 1 || m_configs[CONFIG_COMPRESSION] > 9)
    {
        sLog.outError("Compression level (%i) must be in range 1..9. Using default compression level (1).",m_configs[CONFIG_COMPRESSION]);
        m_configs[CONFIG_COMPRESSION] = 1;
    }
    m_configs[CONFIG_ADDON_CHANNEL] = sConfig.GetBoolDefault("AddonChannel", true);
    m_configs[CONFIG_GRID_UNLOAD] = sConfig.GetBoolDefault("GridUnload", true);
    m_configs[CONFIG_INTERVAL_SAVE] = sConfig.GetIntDefault("PlayerSaveInterval", 15 * MINUTE * IN_MILISECONDS);
    m_configs[CONFIG_INTERVAL_DISCONNECT_TOLERANCE] = sConfig.GetIntDefault("DisconnectToleranceInterval", 0);

    m_configs[CONFIG_INTERVAL_GRIDCLEAN] = sConfig.GetIntDefault("GridCleanUpDelay", 5 * MINUTE * IN_MILISECONDS);
    if(m_configs[CONFIG_INTERVAL_GRIDCLEAN] < MIN_GRID_DELAY)
    {
        sLog.outError("GridCleanUpDelay (%i) must be greater %u. Use this minimal value.",m_configs[CONFIG_INTERVAL_GRIDCLEAN],MIN_GRID_DELAY);
        m_configs[CONFIG_INTERVAL_GRIDCLEAN] = MIN_GRID_DELAY;
    }
    if(reload)
        MapManager::Instance().SetGridCleanUpDelay(m_configs[CONFIG_INTERVAL_GRIDCLEAN]);

    m_configs[CONFIG_INTERVAL_MAPUPDATE] = sConfig.GetIntDefault("MapUpdateInterval", 100);
    if(m_configs[CONFIG_INTERVAL_MAPUPDATE] < MIN_MAP_UPDATE_DELAY)
    {
        sLog.outError("MapUpdateInterval (%i) must be greater %u. Use this minimal value.",m_configs[CONFIG_INTERVAL_MAPUPDATE],MIN_MAP_UPDATE_DELAY);
        m_configs[CONFIG_INTERVAL_MAPUPDATE] = MIN_MAP_UPDATE_DELAY;
    }
    if(reload)
        MapManager::Instance().SetMapUpdateInterval(m_configs[CONFIG_INTERVAL_MAPUPDATE]);

    m_configs[CONFIG_INTERVAL_CHANGEWEATHER] = sConfig.GetIntDefault("ChangeWeatherInterval", 10 * MINUTE * IN_MILISECONDS);

    if(reload)
    {
        uint32 val = sConfig.GetIntDefault("WorldServerPort", DEFAULT_WORLDSERVER_PORT);
        if(val!=m_configs[CONFIG_PORT_WORLD])
            sLog.outError("WorldServerPort option can't be changed at Trinityd.conf reload, using current value (%u).",m_configs[CONFIG_PORT_WORLD]);
    }
    else
        m_configs[CONFIG_PORT_WORLD] = sConfig.GetIntDefault("WorldServerPort", DEFAULT_WORLDSERVER_PORT);

    if(reload)
    {
        uint32 val = sConfig.GetIntDefault("SocketSelectTime", DEFAULT_SOCKET_SELECT_TIME);
        if(val!=m_configs[CONFIG_SOCKET_SELECTTIME])
            sLog.outError("SocketSelectTime option can't be changed at Trinityd.conf reload, using current value (%u).",m_configs[CONFIG_SOCKET_SELECTTIME]);
    }
    else
        m_configs[CONFIG_SOCKET_SELECTTIME] = sConfig.GetIntDefault("SocketSelectTime", DEFAULT_SOCKET_SELECT_TIME);

    m_configs[CONFIG_GROUP_XP_DISTANCE] = sConfig.GetIntDefault("MaxGroupXPDistance", 74);
    /// \todo Add MonsterSight and GuarderSight (with meaning) in Trinityd.conf or put them as define
    m_configs[CONFIG_SIGHT_MONSTER] = sConfig.GetIntDefault("MonsterSight", 50);
    m_configs[CONFIG_SIGHT_GUARDER] = sConfig.GetIntDefault("GuarderSight", 50);

    if(reload)
    {
        uint32 val = sConfig.GetIntDefault("GameType", 0);
        if(val!=m_configs[CONFIG_GAME_TYPE])
            sLog.outError("GameType option can't be changed at Trinityd.conf reload, using current value (%u).",m_configs[CONFIG_GAME_TYPE]);
    }
    else
        m_configs[CONFIG_GAME_TYPE] = sConfig.GetIntDefault("GameType", 0);

    if(reload)
    {
        uint32 val = sConfig.GetIntDefault("RealmZone", REALM_ZONE_DEVELOPMENT);
        if(val!=m_configs[CONFIG_REALM_ZONE])
            sLog.outError("RealmZone option can't be changed at Trinityd.conf reload, using current value (%u).",m_configs[CONFIG_REALM_ZONE]);
    }
    else
        m_configs[CONFIG_REALM_ZONE] = sConfig.GetIntDefault("RealmZone", REALM_ZONE_DEVELOPMENT);

    m_configs[CONFIG_ALLOW_TWO_SIDE_ACCOUNTS]            = sConfig.GetBoolDefault("AllowTwoSide.Accounts", false);
    m_configs[CONFIG_ALLOW_TWO_SIDE_INTERACTION_CHAT]    = sConfig.GetBoolDefault("AllowTwoSide.Interaction.Chat",false);
    m_configs[CONFIG_ALLOW_TWO_SIDE_INTERACTION_CHANNEL] = sConfig.GetBoolDefault("AllowTwoSide.Interaction.Channel",false);
    m_configs[CONFIG_ALLOW_TWO_SIDE_INTERACTION_GROUP]   = sConfig.GetBoolDefault("AllowTwoSide.Interaction.Group",false);
    m_configs[CONFIG_ALLOW_TWO_SIDE_INTERACTION_GUILD]   = sConfig.GetBoolDefault("AllowTwoSide.Interaction.Guild",false);
    m_configs[CONFIG_ALLOW_TWO_SIDE_INTERACTION_AUCTION] = sConfig.GetBoolDefault("AllowTwoSide.Interaction.Auction",false);
    m_configs[CONFIG_ALLOW_TWO_SIDE_INTERACTION_MAIL]    = sConfig.GetBoolDefault("AllowTwoSide.Interaction.Mail",false);
    m_configs[CONFIG_ALLOW_TWO_SIDE_WHO_LIST]            = sConfig.GetBoolDefault("AllowTwoSide.WhoList", false);
    m_configs[CONFIG_ALLOW_TWO_SIDE_ADD_FRIEND]          = sConfig.GetBoolDefault("AllowTwoSide.AddFriend", false);
    m_configs[CONFIG_ALLOW_TWO_SIDE_TRADE]               = sConfig.GetBoolDefault("AllowTwoSide.trade", false);
    m_configs[CONFIG_STRICT_PLAYER_NAMES]                = sConfig.GetIntDefault ("StrictPlayerNames",  0);
    m_configs[CONFIG_STRICT_CHARTER_NAMES]               = sConfig.GetIntDefault ("StrictCharterNames", 0);
    m_configs[CONFIG_STRICT_PET_NAMES]                   = sConfig.GetIntDefault ("StrictPetNames",     0);

    m_configs[CONFIG_CHARACTERS_CREATING_DISABLED]       = sConfig.GetIntDefault ("CharactersCreatingDisabled", 0);

    m_configs[CONFIG_CHARACTERS_PER_REALM] = sConfig.GetIntDefault("CharactersPerRealm", 10);
    if(m_configs[CONFIG_CHARACTERS_PER_REALM] < 1 || m_configs[CONFIG_CHARACTERS_PER_REALM] > 10)
    {
        sLog.outError("CharactersPerRealm (%i) must be in range 1..10. Set to 10.",m_configs[CONFIG_CHARACTERS_PER_REALM]);
        m_configs[CONFIG_CHARACTERS_PER_REALM] = 10;
    }

    // must be after CONFIG_CHARACTERS_PER_REALM
    m_configs[CONFIG_CHARACTERS_PER_ACCOUNT] = sConfig.GetIntDefault("CharactersPerAccount", 50);
    if(m_configs[CONFIG_CHARACTERS_PER_ACCOUNT] < m_configs[CONFIG_CHARACTERS_PER_REALM])
    {
        sLog.outError("CharactersPerAccount (%i) can't be less than CharactersPerRealm (%i).",m_configs[CONFIG_CHARACTERS_PER_ACCOUNT],m_configs[CONFIG_CHARACTERS_PER_REALM]);
        m_configs[CONFIG_CHARACTERS_PER_ACCOUNT] = m_configs[CONFIG_CHARACTERS_PER_REALM];
    }

    m_configs[CONFIG_HEROIC_CHARACTERS_PER_REALM] = sConfig.GetIntDefault("HeroicCharactersPerRealm", 1);
    if(int32(m_configs[CONFIG_HEROIC_CHARACTERS_PER_REALM]) < 0 || m_configs[CONFIG_HEROIC_CHARACTERS_PER_REALM] > 10)
    {
        sLog.outError("HeroicCharactersPerRealm (%i) must be in range 0..10. Set to 1.",m_configs[CONFIG_HEROIC_CHARACTERS_PER_REALM]);
        m_configs[CONFIG_HEROIC_CHARACTERS_PER_REALM] = 1;
    }

    m_configs[CONFIG_MIN_LEVEL_FOR_HEROIC_CHARACTER_CREATING] = sConfig.GetIntDefault("MinLevelForHeroicCharacterCreating", 55);

    m_configs[CONFIG_SKIP_CINEMATICS] = sConfig.GetIntDefault("SkipCinematics", 0);
    if(int32(m_configs[CONFIG_SKIP_CINEMATICS]) < 0 || m_configs[CONFIG_SKIP_CINEMATICS] > 2)
    {
        sLog.outError("SkipCinematics (%i) must be in range 0..2. Set to 0.",m_configs[CONFIG_SKIP_CINEMATICS]);
        m_configs[CONFIG_SKIP_CINEMATICS] = 0;
    }

    if(reload)
    {
        uint32 val = sConfig.GetIntDefault("MaxPlayerLevel", 80);
        if(val!=m_configs[CONFIG_MAX_PLAYER_LEVEL])
            sLog.outError("MaxPlayerLevel option can't be changed at config reload, using current value (%u).",m_configs[CONFIG_MAX_PLAYER_LEVEL]);
    }
    else
        m_configs[CONFIG_MAX_PLAYER_LEVEL] = sConfig.GetIntDefault("MaxPlayerLevel", 80);

    if(m_configs[CONFIG_MAX_PLAYER_LEVEL] > MAX_LEVEL)
    {
        sLog.outError("MaxPlayerLevel (%i) must be in range 1..%u. Set to %u.",m_configs[CONFIG_MAX_PLAYER_LEVEL],MAX_LEVEL,MAX_LEVEL);
        m_configs[CONFIG_MAX_PLAYER_LEVEL] = MAX_LEVEL;
    }

    m_configs[CONFIG_START_PLAYER_LEVEL] = sConfig.GetIntDefault("StartPlayerLevel", 1);
    if(m_configs[CONFIG_START_PLAYER_LEVEL] < 1)
    {
        sLog.outError("StartPlayerLevel (%i) must be in range 1..MaxPlayerLevel(%u). Set to 1.",m_configs[CONFIG_START_PLAYER_LEVEL],m_configs[CONFIG_MAX_PLAYER_LEVEL]);
        m_configs[CONFIG_START_PLAYER_LEVEL] = 1;
    }
    else if(m_configs[CONFIG_START_PLAYER_LEVEL] > m_configs[CONFIG_MAX_PLAYER_LEVEL])
    {
        sLog.outError("StartPlayerLevel (%i) must be in range 1..MaxPlayerLevel(%u). Set to %u.",m_configs[CONFIG_START_PLAYER_LEVEL],m_configs[CONFIG_MAX_PLAYER_LEVEL],m_configs[CONFIG_MAX_PLAYER_LEVEL]);
        m_configs[CONFIG_START_PLAYER_LEVEL] = m_configs[CONFIG_MAX_PLAYER_LEVEL];
    }

    m_configs[CONFIG_START_HEROIC_PLAYER_LEVEL] = sConfig.GetIntDefault("StartHeroicPlayerLevel", 55);
    if(m_configs[CONFIG_START_HEROIC_PLAYER_LEVEL] < 1)
    {
        sLog.outError("StartHeroicPlayerLevel (%i) must be in range 1..MaxPlayerLevel(%u). Set to 55.",
            m_configs[CONFIG_START_HEROIC_PLAYER_LEVEL],m_configs[CONFIG_MAX_PLAYER_LEVEL]);
        m_configs[CONFIG_START_HEROIC_PLAYER_LEVEL] = 55;
    }
    else if(m_configs[CONFIG_START_HEROIC_PLAYER_LEVEL] > m_configs[CONFIG_MAX_PLAYER_LEVEL])
    {
        sLog.outError("StartHeroicPlayerLevel (%i) must be in range 1..MaxPlayerLevel(%u). Set to %u.",
            m_configs[CONFIG_START_HEROIC_PLAYER_LEVEL],m_configs[CONFIG_MAX_PLAYER_LEVEL],m_configs[CONFIG_MAX_PLAYER_LEVEL]);
        m_configs[CONFIG_START_HEROIC_PLAYER_LEVEL] = m_configs[CONFIG_MAX_PLAYER_LEVEL];
    }

    m_configs[CONFIG_START_PLAYER_MONEY] = sConfig.GetIntDefault("StartPlayerMoney", 0);
    if(int32(m_configs[CONFIG_START_PLAYER_MONEY]) < 0)
    {
        sLog.outError("StartPlayerMoney (%i) must be in range 0..%u. Set to %u.",m_configs[CONFIG_START_PLAYER_MONEY],MAX_MONEY_AMOUNT,0);
        m_configs[CONFIG_START_PLAYER_MONEY] = 0;
    }
    else if(m_configs[CONFIG_START_PLAYER_MONEY] > MAX_MONEY_AMOUNT)
    {
        sLog.outError("StartPlayerMoney (%i) must be in range 0..%u. Set to %u.",
            m_configs[CONFIG_START_PLAYER_MONEY],MAX_MONEY_AMOUNT,MAX_MONEY_AMOUNT);
        m_configs[CONFIG_START_PLAYER_MONEY] = MAX_MONEY_AMOUNT;
    }

    m_configs[CONFIG_MAX_HONOR_POINTS] = sConfig.GetIntDefault("MaxHonorPoints", 75000);
    if(int32(m_configs[CONFIG_MAX_HONOR_POINTS]) < 0)
    {
        sLog.outError("MaxHonorPoints (%i) can't be negative. Set to 0.",m_configs[CONFIG_MAX_HONOR_POINTS]);
        m_configs[CONFIG_MAX_HONOR_POINTS] = 0;
    }

    m_configs[CONFIG_START_HONOR_POINTS] = sConfig.GetIntDefault("StartHonorPoints", 0);
    if(int32(m_configs[CONFIG_START_HONOR_POINTS]) < 0)
    {
        sLog.outError("StartHonorPoints (%i) must be in range 0..MaxHonorPoints(%u). Set to %u.",
            m_configs[CONFIG_START_HONOR_POINTS],m_configs[CONFIG_MAX_HONOR_POINTS],0);
        m_configs[CONFIG_START_HONOR_POINTS] = 0;
    }
    else if(m_configs[CONFIG_START_HONOR_POINTS] > m_configs[CONFIG_MAX_HONOR_POINTS])
    {
        sLog.outError("StartHonorPoints (%i) must be in range 0..MaxHonorPoints(%u). Set to %u.",
            m_configs[CONFIG_START_HONOR_POINTS],m_configs[CONFIG_MAX_HONOR_POINTS],m_configs[CONFIG_MAX_HONOR_POINTS]);
        m_configs[CONFIG_START_HONOR_POINTS] = m_configs[CONFIG_MAX_HONOR_POINTS];
    }

    m_configs[CONFIG_MAX_ARENA_POINTS] = sConfig.GetIntDefault("MaxArenaPoints", 5000);
    if(int32(m_configs[CONFIG_MAX_ARENA_POINTS]) < 0)
    {
        sLog.outError("MaxArenaPoints (%i) can't be negative. Set to 0.",m_configs[CONFIG_MAX_ARENA_POINTS]);
        m_configs[CONFIG_MAX_ARENA_POINTS] = 0;
    }

    m_configs[CONFIG_START_ARENA_POINTS] = sConfig.GetIntDefault("StartArenaPoints", 0);
    if(int32(m_configs[CONFIG_START_ARENA_POINTS]) < 0)
    {
        sLog.outError("StartArenaPoints (%i) must be in range 0..MaxArenaPoints(%u). Set to %u.",
            m_configs[CONFIG_START_ARENA_POINTS],m_configs[CONFIG_MAX_ARENA_POINTS],0);
        m_configs[CONFIG_START_ARENA_POINTS] = 0;
    }
    else if(m_configs[CONFIG_START_ARENA_POINTS] > m_configs[CONFIG_MAX_ARENA_POINTS])
    {
        sLog.outError("StartArenaPoints (%i) must be in range 0..MaxArenaPoints(%u). Set to %u.",
            m_configs[CONFIG_START_ARENA_POINTS],m_configs[CONFIG_MAX_ARENA_POINTS],m_configs[CONFIG_MAX_ARENA_POINTS]);
        m_configs[CONFIG_START_ARENA_POINTS] = m_configs[CONFIG_MAX_ARENA_POINTS];
    }

    m_configs[CONFIG_ALL_TAXI_PATHS] = sConfig.GetBoolDefault("AllFlightPaths", false);

    m_configs[CONFIG_INSTANCE_IGNORE_LEVEL] = sConfig.GetBoolDefault("Instance.IgnoreLevel", false);
    m_configs[CONFIG_INSTANCE_IGNORE_RAID]  = sConfig.GetBoolDefault("Instance.IgnoreRaid", false);

    m_configs[CONFIG_CAST_UNSTUCK] = sConfig.GetBoolDefault("CastUnstuck", true);
    m_configs[CONFIG_INSTANCE_RESET_TIME_HOUR]  = sConfig.GetIntDefault("Instance.ResetTimeHour", 4);
    m_configs[CONFIG_INSTANCE_UNLOAD_DELAY] = sConfig.GetIntDefault("Instance.UnloadDelay", 30 * MINUTE * IN_MILISECONDS);

    m_configs[CONFIG_MAX_PRIMARY_TRADE_SKILL] = sConfig.GetIntDefault("MaxPrimaryTradeSkill", 2);
    m_configs[CONFIG_MIN_PETITION_SIGNS] = sConfig.GetIntDefault("MinPetitionSigns", 9);
    if(m_configs[CONFIG_MIN_PETITION_SIGNS] > 9)
    {
        sLog.outError("MinPetitionSigns (%i) must be in range 0..9. Set to 9.", m_configs[CONFIG_MIN_PETITION_SIGNS]);
        m_configs[CONFIG_MIN_PETITION_SIGNS] = 9;
    }

    m_configs[CONFIG_GM_LOGIN_STATE]       = sConfig.GetIntDefault("GM.LoginState", 2);
    m_configs[CONFIG_GM_VISIBLE_STATE]     = sConfig.GetIntDefault("GM.Visible", 2);
    //m_configs[CONFIG_GM_ACCEPT_TICKETS]    = sConfig.GetIntDefault("GM.AcceptTickets", 2);
    m_configs[CONFIG_GM_CHAT]              = sConfig.GetIntDefault("GM.Chat", 2);
    m_configs[CONFIG_GM_WISPERING_TO]      = sConfig.GetIntDefault("GM.WhisperingTo", 2);
    m_configs[CONFIG_GM_IN_GM_LIST]        = sConfig.GetBoolDefault("GM.InGMList", false);
    m_configs[CONFIG_GM_IN_WHO_LIST]       = sConfig.GetBoolDefault("GM.InWhoList", false);
    m_configs[CONFIG_GM_LOG_TRADE]         = sConfig.GetBoolDefault("GM.LogTrade", false);
    m_configs[CONFIG_START_GM_LEVEL]       = sConfig.GetIntDefault("GM.StartLevel", 1);
    m_configs[CONFIG_ALLOW_GM_GROUP]       = sConfig.GetBoolDefault("GM.AllowInvite", false);
    m_configs[CONFIG_ALLOW_GM_FRIEND]      = sConfig.GetBoolDefault("GM.AllowFriend", false);
    if(m_configs[CONFIG_START_GM_LEVEL] < m_configs[CONFIG_START_PLAYER_LEVEL])
    {
        sLog.outError("GM.StartLevel (%i) must be in range StartPlayerLevel(%u)..%u. Set to %u.",
            m_configs[CONFIG_START_GM_LEVEL],m_configs[CONFIG_START_PLAYER_LEVEL], MAX_LEVEL, m_configs[CONFIG_START_PLAYER_LEVEL]);
        m_configs[CONFIG_START_GM_LEVEL] = m_configs[CONFIG_START_PLAYER_LEVEL];
    }
    else if(m_configs[CONFIG_START_GM_LEVEL] > MAX_LEVEL)
    {
        sLog.outError("GM.StartLevel (%i) must be in range 1..%u. Set to %u.", m_configs[CONFIG_START_GM_LEVEL], MAX_LEVEL, MAX_LEVEL);
        m_configs[CONFIG_START_GM_LEVEL] = MAX_LEVEL;
    }
    m_configs[CONFIG_GM_LOWER_SECURITY] = sConfig.GetBoolDefault("GM.LowerSecurity", false);
    m_configs[CONFIG_GM_ALLOW_ACHIEVEMENT_GAINS] = sConfig.GetBoolDefault("GM.AllowAchievementGain", true);

    m_configs[CONFIG_GROUP_VISIBILITY] = sConfig.GetIntDefault("Visibility.GroupMode",0);

    m_configs[CONFIG_MAIL_DELIVERY_DELAY] = sConfig.GetIntDefault("MailDeliveryDelay",HOUR);

    m_configs[CONFIG_UPTIME_UPDATE] = sConfig.GetIntDefault("UpdateUptimeInterval", 10);
    if(int32(m_configs[CONFIG_UPTIME_UPDATE])<=0)
    {
        sLog.outError("UpdateUptimeInterval (%i) must be > 0, set to default 10.",m_configs[CONFIG_UPTIME_UPDATE]);
        m_configs[CONFIG_UPTIME_UPDATE] = 10;
    }
    if(reload)
    {
        m_timers[WUPDATE_UPTIME].SetInterval(m_configs[CONFIG_UPTIME_UPDATE]*MINUTE*IN_MILISECONDS);
        m_timers[WUPDATE_UPTIME].Reset();
    }

    // log db cleanup interval
    m_configs[CONFIG_LOGDB_CLEARINTERVAL] = sConfig.GetIntDefault("LogDB.Opt.ClearInterval", 10);
    if(int32(m_configs[CONFIG_LOGDB_CLEARINTERVAL]) <= 0)
    {
        sLog.outError("LogDB.Opt.ClearInterval (%i) must be > 0, set to default 10.", m_configs[CONFIG_LOGDB_CLEARINTERVAL]);
        m_configs[CONFIG_LOGDB_CLEARINTERVAL] = 10;
    }
    if(reload)
    {
        m_timers[WUPDATE_CLEANDB].SetInterval(m_configs[CONFIG_LOGDB_CLEARINTERVAL] * MINUTE * IN_MILISECONDS);
        m_timers[WUPDATE_CLEANDB].Reset();
    }
    m_configs[CONFIG_LOGDB_CLEARTIME] = sConfig.GetIntDefault("LogDB.Opt.ClearTime", 1209600); // 14 days default
    sLog.outString("Will clear `logs` table of entries older than %i seconds every %u minutes.",
        m_configs[CONFIG_LOGDB_CLEARTIME], m_configs[CONFIG_LOGDB_CLEARINTERVAL]);

    m_configs[CONFIG_SKILL_CHANCE_ORANGE] = sConfig.GetIntDefault("SkillChance.Orange",100);
    m_configs[CONFIG_SKILL_CHANCE_YELLOW] = sConfig.GetIntDefault("SkillChance.Yellow",75);
    m_configs[CONFIG_SKILL_CHANCE_GREEN]  = sConfig.GetIntDefault("SkillChance.Green",25);
    m_configs[CONFIG_SKILL_CHANCE_GREY]   = sConfig.GetIntDefault("SkillChance.Grey",0);

    m_configs[CONFIG_SKILL_CHANCE_MINING_STEPS]  = sConfig.GetIntDefault("SkillChance.MiningSteps",75);
    m_configs[CONFIG_SKILL_CHANCE_SKINNING_STEPS]   = sConfig.GetIntDefault("SkillChance.SkinningSteps",75);

    m_configs[CONFIG_SKILL_PROSPECTING] = sConfig.GetBoolDefault("SkillChance.Prospecting",false);
    m_configs[CONFIG_SKILL_MILLING] = sConfig.GetBoolDefault("SkillChance.Milling",false);

    m_configs[CONFIG_SKILL_GAIN_CRAFTING]  = sConfig.GetIntDefault("SkillGain.Crafting", 1);
    if(m_configs[CONFIG_SKILL_GAIN_CRAFTING] < 0)
    {
        sLog.outError("SkillGain.Crafting (%i) can't be negative. Set to 1.",m_configs[CONFIG_SKILL_GAIN_CRAFTING]);
        m_configs[CONFIG_SKILL_GAIN_CRAFTING] = 1;
    }

    m_configs[CONFIG_SKILL_GAIN_DEFENSE]  = sConfig.GetIntDefault("SkillGain.Defense", 1);
    if(m_configs[CONFIG_SKILL_GAIN_DEFENSE] < 0)
    {
        sLog.outError("SkillGain.Defense (%i) can't be negative. Set to 1.",m_configs[CONFIG_SKILL_GAIN_DEFENSE]);
        m_configs[CONFIG_SKILL_GAIN_DEFENSE] = 1;
    }

    m_configs[CONFIG_SKILL_GAIN_GATHERING]  = sConfig.GetIntDefault("SkillGain.Gathering", 1);
    if(m_configs[CONFIG_SKILL_GAIN_GATHERING] < 0)
    {
        sLog.outError("SkillGain.Gathering (%i) can't be negative. Set to 1.",m_configs[CONFIG_SKILL_GAIN_GATHERING]);
        m_configs[CONFIG_SKILL_GAIN_GATHERING] = 1;
    }

    m_configs[CONFIG_SKILL_GAIN_WEAPON]  = sConfig.GetIntDefault("SkillGain.Weapon", 1);
    if(m_configs[CONFIG_SKILL_GAIN_WEAPON] < 0)
    {
        sLog.outError("SkillGain.Weapon (%i) can't be negative. Set to 1.",m_configs[CONFIG_SKILL_GAIN_WEAPON]);
        m_configs[CONFIG_SKILL_GAIN_WEAPON] = 1;
    }

    m_configs[CONFIG_MAX_OVERSPEED_PINGS] = sConfig.GetIntDefault("MaxOverspeedPings",2);
    if(m_configs[CONFIG_MAX_OVERSPEED_PINGS] != 0 && m_configs[CONFIG_MAX_OVERSPEED_PINGS] < 2)
    {
        sLog.outError("MaxOverspeedPings (%i) must be in range 2..infinity (or 0 to disable check. Set to 2.",m_configs[CONFIG_MAX_OVERSPEED_PINGS]);
        m_configs[CONFIG_MAX_OVERSPEED_PINGS] = 2;
    }

    m_configs[CONFIG_SAVE_RESPAWN_TIME_IMMEDIATELY] = sConfig.GetBoolDefault("SaveRespawnTimeImmediately",true);
    m_configs[CONFIG_WEATHER] = sConfig.GetBoolDefault("ActivateWeather",true);

    m_configs[CONFIG_DISABLE_BREATHING] = sConfig.GetIntDefault("DisableWaterBreath", SEC_CONSOLE);

    m_configs[CONFIG_ALWAYS_MAX_SKILL_FOR_LEVEL] = sConfig.GetBoolDefault("AlwaysMaxSkillForLevel", false);

    if(reload)
    {
        uint32 val = sConfig.GetIntDefault("Expansion",1);
        if(val!=m_configs[CONFIG_EXPANSION])
            sLog.outError("Expansion option can't be changed at Trinityd.conf reload, using current value (%u).",m_configs[CONFIG_EXPANSION]);
    }
    else
        m_configs[CONFIG_EXPANSION] = sConfig.GetIntDefault("Expansion",1);

    m_configs[CONFIG_CHATFLOOD_MESSAGE_COUNT] = sConfig.GetIntDefault("ChatFlood.MessageCount",10);
    m_configs[CONFIG_CHATFLOOD_MESSAGE_DELAY] = sConfig.GetIntDefault("ChatFlood.MessageDelay",1);
    m_configs[CONFIG_CHATFLOOD_MUTE_TIME]     = sConfig.GetIntDefault("ChatFlood.MuteTime",10);

    m_configs[CONFIG_EVENT_ANNOUNCE] = sConfig.GetIntDefault("Event.Announce",0);

    m_configs[CONFIG_CREATURE_FAMILY_FLEE_ASSISTANCE_RADIUS] = sConfig.GetIntDefault("CreatureFamilyFleeAssistanceRadius",30);
    m_configs[CONFIG_CREATURE_FAMILY_ASSISTANCE_RADIUS] = sConfig.GetIntDefault("CreatureFamilyAssistanceRadius",10);
    m_configs[CONFIG_CREATURE_FAMILY_ASSISTANCE_DELAY]  = sConfig.GetIntDefault("CreatureFamilyAssistanceDelay",1500);
    m_configs[CONFIG_CREATURE_FAMILY_FLEE_DELAY]        = sConfig.GetIntDefault("CreatureFamilyFleeDelay",7000);

    m_configs[CONFIG_WORLD_BOSS_LEVEL_DIFF] = sConfig.GetIntDefault("WorldBossLevelDiff",3);

    // note: disable value (-1) will assigned as 0xFFFFFFF, to prevent overflow at calculations limit it to max possible player level MAX_LEVEL(100)
    m_configs[CONFIG_QUEST_LOW_LEVEL_HIDE_DIFF] = sConfig.GetIntDefault("Quests.LowLevelHideDiff", 4);
    if(m_configs[CONFIG_QUEST_LOW_LEVEL_HIDE_DIFF] > MAX_LEVEL)
        m_configs[CONFIG_QUEST_LOW_LEVEL_HIDE_DIFF] = MAX_LEVEL;
    m_configs[CONFIG_QUEST_HIGH_LEVEL_HIDE_DIFF] = sConfig.GetIntDefault("Quests.HighLevelHideDiff", 7);
    if(m_configs[CONFIG_QUEST_HIGH_LEVEL_HIDE_DIFF] > MAX_LEVEL)
        m_configs[CONFIG_QUEST_HIGH_LEVEL_HIDE_DIFF] = MAX_LEVEL;

    m_configs[CONFIG_DETECT_POS_COLLISION] = sConfig.GetBoolDefault("DetectPosCollision", true);

    m_configs[CONFIG_RESTRICTED_LFG_CHANNEL]      = sConfig.GetBoolDefault("Channel.RestrictedLfg", true);
    m_configs[CONFIG_SILENTLY_GM_JOIN_TO_CHANNEL] = sConfig.GetBoolDefault("Channel.SilentlyGMJoin", false);

    m_configs[CONFIG_TALENTS_INSPECTING]           = sConfig.GetBoolDefault("TalentsInspecting", true);
    m_configs[CONFIG_CHAT_FAKE_MESSAGE_PREVENTING] = sConfig.GetBoolDefault("ChatFakeMessagePreventing", false);

    m_configs[CONFIG_CORPSE_DECAY_NORMAL]    = sConfig.GetIntDefault("Corpse.Decay.NORMAL", 60);
    m_configs[CONFIG_CORPSE_DECAY_RARE]      = sConfig.GetIntDefault("Corpse.Decay.RARE", 300);
    m_configs[CONFIG_CORPSE_DECAY_ELITE]     = sConfig.GetIntDefault("Corpse.Decay.ELITE", 300);
    m_configs[CONFIG_CORPSE_DECAY_RAREELITE] = sConfig.GetIntDefault("Corpse.Decay.RAREELITE", 300);
    m_configs[CONFIG_CORPSE_DECAY_WORLDBOSS] = sConfig.GetIntDefault("Corpse.Decay.WORLDBOSS", 3600);

    m_configs[CONFIG_DEATH_SICKNESS_LEVEL]           = sConfig.GetIntDefault ("Death.SicknessLevel", 11);
    m_configs[CONFIG_DEATH_CORPSE_RECLAIM_DELAY_PVP] = sConfig.GetBoolDefault("Death.CorpseReclaimDelay.PvP", true);
    m_configs[CONFIG_DEATH_CORPSE_RECLAIM_DELAY_PVE] = sConfig.GetBoolDefault("Death.CorpseReclaimDelay.PvE", true);
    m_configs[CONFIG_DEATH_BONES_WORLD]              = sConfig.GetBoolDefault("Death.Bones.World", true);
    m_configs[CONFIG_DEATH_BONES_BG_OR_ARENA]        = sConfig.GetBoolDefault("Death.Bones.BattlegroundOrArena", true);

    m_configs[CONFIG_THREAT_RADIUS] = sConfig.GetIntDefault("ThreatRadius", 60);

    // always use declined names in the russian client
    m_configs[CONFIG_DECLINED_NAMES_USED] =
        (m_configs[CONFIG_REALM_ZONE] == REALM_ZONE_RUSSIAN) ? true : sConfig.GetBoolDefault("DeclinedNames", false);

    m_configs[CONFIG_LISTEN_RANGE_SAY]       = sConfig.GetIntDefault("ListenRange.Say", 25);
    m_configs[CONFIG_LISTEN_RANGE_TEXTEMOTE] = sConfig.GetIntDefault("ListenRange.TextEmote", 25);
    m_configs[CONFIG_LISTEN_RANGE_YELL]      = sConfig.GetIntDefault("ListenRange.Yell", 300);

    m_configs[CONFIG_BATTLEGROUND_CAST_DESERTER]                = sConfig.GetBoolDefault("Battleground.CastDeserter", true);
    m_configs[CONFIG_BATTLEGROUND_QUEUE_ANNOUNCER_ENABLE]       = sConfig.GetBoolDefault("Battleground.QueueAnnouncer.Enable", false);
    m_configs[CONFIG_BATTLEGROUND_QUEUE_ANNOUNCER_PLAYERONLY]   = sConfig.GetBoolDefault("Battleground.QueueAnnouncer.PlayerOnly", false);
    m_configs[CONFIG_BATTLEGROUND_INVITATION_TYPE]              = sConfig.GetIntDefault ("Battleground.InvitationType", 0);
    m_configs[CONFIG_BATTLEGROUND_PREMATURE_FINISH_TIMER]       = sConfig.GetIntDefault ("BattleGround.PrematureFinishTimer", 5 * MINUTE * IN_MILISECONDS);
    m_configs[CONFIG_BATTLEGROUND_PREMADE_GROUP_WAIT_FOR_MATCH] = sConfig.GetIntDefault ("BattleGround.PremadeGroupWaitForMatch", 30 * MINUTE * IN_MILISECONDS);
    m_configs[CONFIG_ARENA_MAX_RATING_DIFFERENCE]               = sConfig.GetIntDefault ("Arena.MaxRatingDifference", 150);
    m_configs[CONFIG_ARENA_RATING_DISCARD_TIMER]                = sConfig.GetIntDefault ("Arena.RatingDiscardTimer", 10 * MINUTE * IN_MILISECONDS);
    m_configs[CONFIG_ARENA_AUTO_DISTRIBUTE_POINTS]              = sConfig.GetBoolDefault("Arena.AutoDistributePoints", false);
    m_configs[CONFIG_ARENA_AUTO_DISTRIBUTE_INTERVAL_DAYS]       = sConfig.GetIntDefault ("Arena.AutoDistributeInterval", 7);
    m_configs[CONFIG_ARENA_QUEUE_ANNOUNCER_ENABLE]              = sConfig.GetBoolDefault("Arena.QueueAnnouncer.Enable", false);
    m_configs[CONFIG_ARENA_SEASON_ID]                           = sConfig.GetIntDefault ("Arena.ArenaSeason.ID", 1);
    m_configs[CONFIG_ARENA_SEASON_IN_PROGRESS]                  = sConfig.GetBoolDefault("Arena.ArenaSeason.InProgress", true);

    m_configs[CONFIG_OFFHAND_CHECK_AT_TALENTS_RESET] = sConfig.GetBoolDefault("OffhandCheckAtTalentsReset", false);

    m_configs[CONFIG_INSTANT_LOGOUT] = sConfig.GetIntDefault("InstantLogout", SEC_MODERATOR);

    m_VisibleUnitGreyDistance = sConfig.GetFloatDefault("Visibility.Distance.Grey.Unit", 1);
    if(m_VisibleUnitGreyDistance >  MAX_VISIBILITY_DISTANCE)
    {
        sLog.outError("Visibility.Distance.Grey.Unit can't be greater %f",MAX_VISIBILITY_DISTANCE);
        m_VisibleUnitGreyDistance = MAX_VISIBILITY_DISTANCE;
    }
    m_VisibleObjectGreyDistance = sConfig.GetFloatDefault("Visibility.Distance.Grey.Object", 10);
    if(m_VisibleObjectGreyDistance >  MAX_VISIBILITY_DISTANCE)
    {
        sLog.outError("Visibility.Distance.Grey.Object can't be greater %f",MAX_VISIBILITY_DISTANCE);
        m_VisibleObjectGreyDistance = MAX_VISIBILITY_DISTANCE;
    }

    m_MaxVisibleDistanceForCreature      = sConfig.GetFloatDefault("Visibility.Distance.Creature",     DEFAULT_VISIBILITY_DISTANCE);
    if(m_MaxVisibleDistanceForCreature < 45*sWorld.getRate(RATE_CREATURE_AGGRO))
    {
        sLog.outError("Visibility.Distance.Creature can't be less max aggro radius %f",45*sWorld.getRate(RATE_CREATURE_AGGRO));
        m_MaxVisibleDistanceForCreature = 45*sWorld.getRate(RATE_CREATURE_AGGRO);
    }
    else if(m_MaxVisibleDistanceForCreature + m_VisibleUnitGreyDistance >  MAX_VISIBILITY_DISTANCE)
    {
        sLog.outString("Visibility. Distance .Creature can't be greater %f",MAX_VISIBILITY_DISTANCE - m_VisibleUnitGreyDistance);
        m_MaxVisibleDistanceForCreature = MAX_VISIBILITY_DISTANCE-m_VisibleUnitGreyDistance;
    }

    m_MaxVisibleDistanceForPlayer        = sConfig.GetFloatDefault("Visibility.Distance.Player",       DEFAULT_VISIBILITY_DISTANCE);
    if(m_MaxVisibleDistanceForPlayer < 45*sWorld.getRate(RATE_CREATURE_AGGRO))
    {
        sLog.outError("Visibility.Distance.Player can't be less max aggro radius %f",45*sWorld.getRate(RATE_CREATURE_AGGRO));
        m_MaxVisibleDistanceForPlayer = 45*sWorld.getRate(RATE_CREATURE_AGGRO);
    }
    else if(m_MaxVisibleDistanceForPlayer + m_VisibleUnitGreyDistance >  MAX_VISIBILITY_DISTANCE)
    {
        sLog.outString("Visibility.Distance.Player can't be greater %f",MAX_VISIBILITY_DISTANCE - m_VisibleUnitGreyDistance);
        m_MaxVisibleDistanceForPlayer = MAX_VISIBILITY_DISTANCE - m_VisibleUnitGreyDistance;
    }
    m_MaxVisibleDistance = std::max(m_MaxVisibleDistanceForPlayer, m_MaxVisibleDistanceForCreature);

    m_MaxVisibleDistanceForObject    = sConfig.GetFloatDefault("Visibility.Distance.Object",   DEFAULT_VISIBILITY_DISTANCE);
    if(m_MaxVisibleDistanceForObject < INTERACTION_DISTANCE)
    {
        sLog.outError("Visibility.Distance.Object can't be less max aggro radius %f",float(INTERACTION_DISTANCE));
        m_MaxVisibleDistanceForObject = INTERACTION_DISTANCE;
    }
    else if(m_MaxVisibleDistanceForObject + m_VisibleObjectGreyDistance >  MAX_VISIBILITY_DISTANCE)
    {
        sLog.outString("Visibility.Distance.Object can't be greater %f",MAX_VISIBILITY_DISTANCE-m_VisibleObjectGreyDistance);
        m_MaxVisibleDistanceForObject = MAX_VISIBILITY_DISTANCE - m_VisibleObjectGreyDistance;
    }
    if(m_MaxVisibleDistance < m_MaxVisibleDistanceForObject)
        m_MaxVisibleDistance = m_MaxVisibleDistanceForObject;

    m_MaxVisibleDistanceInFlight    = sConfig.GetFloatDefault("Visibility.Distance.InFlight",      DEFAULT_VISIBILITY_DISTANCE);
    if(m_MaxVisibleDistanceInFlight + m_VisibleObjectGreyDistance > MAX_VISIBILITY_DISTANCE)
    {
        sLog.outString("Visibility.Distance.InFlight can't be greater %f",MAX_VISIBILITY_DISTANCE-m_VisibleObjectGreyDistance);
        m_MaxVisibleDistanceInFlight = MAX_VISIBILITY_DISTANCE - m_VisibleObjectGreyDistance;
    }
    if(m_MaxVisibleDistance < m_MaxVisibleDistanceInFlight)
        m_MaxVisibleDistance = m_MaxVisibleDistanceInFlight;
    m_MaxVisibleDistance += 1.0f;

    ///- Read the "Data" directory from the config file
    std::string dataPath = sConfig.GetStringDefault("DataDir","./");
    if( dataPath.at(dataPath.length()-1)!='/' && dataPath.at(dataPath.length()-1)!='\\' )
        dataPath.append("/");

    if(reload)
    {
        if(dataPath!=m_dataPath)
            sLog.outError("DataDir option can't be changed at Trinityd.conf reload, using current value (%s).",m_dataPath.c_str());
    }
    else
    {
        m_dataPath = dataPath;
        sLog.outString("Using DataDir %s",m_dataPath.c_str());
    }

    bool enableLOS = sConfig.GetBoolDefault("vmap.enableLOS", false);
    bool enableHeight = sConfig.GetBoolDefault("vmap.enableHeight", false);
    std::string ignoreMapIds = sConfig.GetStringDefault("vmap.ignoreMapIds", "");
    std::string ignoreSpellIds = sConfig.GetStringDefault("vmap.ignoreSpellIds", "");
    VMAP::VMapFactory::createOrGetVMapManager()->setEnableLineOfSightCalc(enableLOS);
    VMAP::VMapFactory::createOrGetVMapManager()->setEnableHeightCalc(enableHeight);
    VMAP::VMapFactory::createOrGetVMapManager()->preventMapsFromBeingUsed(ignoreMapIds.c_str());
    VMAP::VMapFactory::preventSpellsFromBeingTestedForLoS(ignoreSpellIds.c_str());
    sLog.outString( "WORLD: VMap support included. LineOfSight:%i, getHeight:%i",enableLOS, enableHeight);
    sLog.outString( "WORLD: VMap data directory is: %svmaps",m_dataPath.c_str());
    sLog.outString( "WORLD: VMap config keys are: vmap.enableLOS, vmap.enableHeight, vmap.ignoreMapIds, vmap.ignoreSpellIds");


    m_configs[CONFIG_MAX_WHO] = sConfig.GetIntDefault("MaxWhoListReturns", 49);
    m_configs[CONFIG_PET_LOS] = sConfig.GetBoolDefault("vmap.petLOS", false);
    m_configs[CONFIG_BG_START_MUSIC] = sConfig.GetBoolDefault("MusicInBattleground", false);
    m_configs[CONFIG_START_ALL_SPELLS] = sConfig.GetBoolDefault("PlayerStart.AllSpells", false);
    m_configs[CONFIG_HONOR_AFTER_DUEL] = sConfig.GetIntDefault("HonorPointsAfterDuel", 0);
    if(m_configs[CONFIG_HONOR_AFTER_DUEL] < 0)
        m_configs[CONFIG_HONOR_AFTER_DUEL]= 0;
    m_configs[CONFIG_START_ALL_EXPLORED] = sConfig.GetBoolDefault("PlayerStart.MapsExplored", false);
    m_configs[CONFIG_START_ALL_REP] = sConfig.GetBoolDefault("PlayerStart.AllReputation", false);
    m_configs[CONFIG_ALWAYS_MAXSKILL] = sConfig.GetBoolDefault("AlwaysMaxWeaponSkill", false);
    m_configs[CONFIG_PVP_TOKEN_ENABLE] = sConfig.GetBoolDefault("PvPToken.Enable", false);
    m_configs[CONFIG_PVP_TOKEN_MAP_TYPE] = sConfig.GetIntDefault("PvPToken.MapAllowType", 4);
    m_configs[CONFIG_PVP_TOKEN_ID] = sConfig.GetIntDefault("PvPToken.ItemID", 29434);
    m_configs[CONFIG_PVP_TOKEN_COUNT] = sConfig.GetIntDefault("PvPToken.ItemCount", 1);
    if(m_configs[CONFIG_PVP_TOKEN_COUNT] < 1)
        m_configs[CONFIG_PVP_TOKEN_COUNT] = 1;
    m_configs[CONFIG_OUTDOORPVP_WINTERGRASP_START_TIME]     = sConfig.GetIntDefault("OutdoorPvP.Wintergrasp.StartTime", 30);
    m_configs[CONFIG_OUTDOORPVP_WINTERGRASP_BATTLE_TIME]    = sConfig.GetIntDefault("OutdoorPvP.Wintergrasp.BattleTime", 30); 
    m_configs[CONFIG_OUTDOORPVP_WINTERGRASP_INTERVAL]       = sConfig.GetIntDefault("OutdoorPvP.Wintergrasp.Interval", 150);
    m_configs[CONFIG_NO_RESET_TALENT_COST] = sConfig.GetBoolDefault("NoResetTalentsCost", false);
    m_configs[CONFIG_SHOW_KICK_IN_WORLD] = sConfig.GetBoolDefault("ShowKickInWorld", false);
    m_configs[CONFIG_INTERVAL_LOG_UPDATE] = sConfig.GetIntDefault("RecordUpdateTimeDiffInterval", 60000);
    m_configs[CONFIG_MIN_LOG_UPDATE] = sConfig.GetIntDefault("MinRecordUpdateTimeDiff", 10);
<<<<<<< HEAD
    m_configs[CONFIG_CHECK_DB] = sConfig.GetBoolDefault("CheckDB", true);
=======
    m_configs[CONFIG_NUMTHREADS] = sConfig.GetIntDefault("MapUpdate.Threads",1);
>>>>>>> 19225e88

    std::string forbiddenmaps = sConfig.GetStringDefault("ForbiddenMaps", "");
    char * forbiddenMaps = new char[forbiddenmaps.length() + 1];
    forbiddenMaps[forbiddenmaps.length()] = 0;
    strncpy(forbiddenMaps, forbiddenmaps.c_str(), forbiddenmaps.length());
    const char * delim = ",";
    char * token = strtok(forbiddenMaps, delim);
    while(token != NULL)
    {
        int32 mapid = strtol(token, NULL, 10);
        m_forbiddenMapIds.insert(mapid);
        token = strtok(NULL,delim);
    }
    delete[] forbiddenMaps;

    // chat logging
    m_configs[CONFIG_CHATLOG_CHANNEL] = sConfig.GetBoolDefault("ChatLogs.Channel", false);
    m_configs[CONFIG_CHATLOG_WHISPER] = sConfig.GetBoolDefault("ChatLogs.Whisper", false);
    m_configs[CONFIG_CHATLOG_SYSCHAN] = sConfig.GetBoolDefault("ChatLogs.SysChan", false);
    m_configs[CONFIG_CHATLOG_PARTY] = sConfig.GetBoolDefault("ChatLogs.Party", false);
    m_configs[CONFIG_CHATLOG_RAID] = sConfig.GetBoolDefault("ChatLogs.Raid", false);
    m_configs[CONFIG_CHATLOG_GUILD] = sConfig.GetBoolDefault("ChatLogs.Guild", false);
    m_configs[CONFIG_CHATLOG_PUBLIC] = sConfig.GetBoolDefault("ChatLogs.Public", false);
    m_configs[CONFIG_CHATLOG_ADDON] = sConfig.GetBoolDefault("ChatLogs.Addon", false);
    m_configs[CONFIG_CHATLOG_BGROUND] = sConfig.GetBoolDefault("ChatLogs.BattleGround", false);
}

/// Initialize the World
void World::SetInitialWorldSettings()
{
    ///- Initialize the random number generator
    srand((unsigned int)time(NULL));

    ///- Initialize config settings
    LoadConfigSettings();

    ///- Init highest guids before any table loading to prevent using not initialized guids in some code.
    objmgr.SetHighestGuids();

    ///- Check the existence of the map files for all races' startup areas.
    if(   !MapManager::ExistMapAndVMap(0,-6240.32f, 331.033f)
        ||!MapManager::ExistMapAndVMap(0,-8949.95f,-132.493f)
        ||!MapManager::ExistMapAndVMap(0,-8949.95f,-132.493f)
        ||!MapManager::ExistMapAndVMap(1,-618.518f,-4251.67f)
        ||!MapManager::ExistMapAndVMap(0, 1676.35f, 1677.45f)
        ||!MapManager::ExistMapAndVMap(1, 10311.3f, 832.463f)
        ||!MapManager::ExistMapAndVMap(1,-2917.58f,-257.98f)
        ||m_configs[CONFIG_EXPANSION] && (
        !MapManager::ExistMapAndVMap(530,10349.6f,-6357.29f) || !MapManager::ExistMapAndVMap(530,-3961.64f,-13931.2f) ) )
    {
        sLog.outError("Correct *.map files not found in path '%smaps' or *.vmap/*vmdir files in '%svmaps'. Please place *.map/*.vmap/*.vmdir files in appropriate directories or correct the DataDir value in the Trinityd.conf file.",m_dataPath.c_str(),m_dataPath.c_str());
        exit(1);
    }

    ///- Loading strings. Getting no records means core load has to be canceled because no error message can be output.
    sLog.outString();
    sLog.outString( "Loading Trinity strings..." );
    if (!objmgr.LoadTrinityStrings())
        exit(1);                                            // Error message displayed in function already

    ///- Update the realm entry in the database with the realm type from the config file
    //No SQL injection as values are treated as integers

    // not send custom type REALM_FFA_PVP to realm list
    uint32 server_type = IsFFAPvPRealm() ? REALM_TYPE_PVP : getConfig(CONFIG_GAME_TYPE);
    uint32 realm_zone = getConfig(CONFIG_REALM_ZONE);
    LoginDatabase.PExecute("UPDATE realmlist SET icon = %u, timezone = %u WHERE id = '%d'", server_type, realm_zone, realmID);

    ///- Remove the bones after a restart
    CharacterDatabase.PExecute("DELETE FROM corpse WHERE corpse_type = '0'");

    ///- Load the DBC files
    sLog.outString("Initialize data stores...");
    LoadDBCStores(m_dataPath);
    DetectDBCLang();

    sLog.outString( "Loading Script Names...");
    objmgr.LoadScriptNames();

    sLog.outString( "Loading InstanceTemplate..." );
    objmgr.LoadInstanceTemplate();

    sLog.outString( "Loading SkillLineAbilityMultiMap Data..." );
    spellmgr.LoadSkillLineAbilityMap();

    ///- Clean up and pack instances
    sLog.outString( "Cleaning up instances..." );
    sInstanceSaveManager.CleanupInstances();                // must be called before `creature_respawn`/`gameobject_respawn` tables

    sLog.outString( "Packing instances..." );
    sInstanceSaveManager.PackInstances();

    sLog.outString();
    sLog.outString( "Loading Localization strings..." );
    objmgr.LoadCreatureLocales();
    objmgr.LoadGameObjectLocales();
    objmgr.LoadItemLocales();
    objmgr.LoadQuestLocales();
    objmgr.LoadNpcTextLocales();
    objmgr.LoadPageTextLocales();
    objmgr.LoadNpcOptionLocales();
    objmgr.LoadPointOfInterestLocales();
    objmgr.SetDBCLocaleIndex(GetDefaultDbcLocale());        // Get once for all the locale index of DBC language (console/broadcasts)
    sLog.outString( ">>> Localization strings loaded" );
    sLog.outString();

    sLog.outString( "Loading Page Texts..." );
    objmgr.LoadPageTexts();

    sLog.outString( "Loading Player info in cache..." );
    objmgr.LoadPlayerInfoInCache();

    sLog.outString( "Loading Game Object Templates..." );   // must be after LoadPageTexts
    objmgr.LoadGameobjectInfo();

    sLog.outString( "Loading Spell Chain Data..." );
    spellmgr.LoadSpellChains();

    sLog.outString( "Loading Spell Required Data..." );
    spellmgr.LoadSpellRequired();

    sLog.outString( "Loading Spell Elixir types..." );
    spellmgr.LoadSpellElixirs();

    sLog.outString( "Loading Spell Learn Skills..." );
    spellmgr.LoadSpellLearnSkills();                        // must be after LoadSpellChains

    sLog.outString( "Loading Spell Learn Spells..." );
    spellmgr.LoadSpellLearnSpells();

    sLog.outString( "Loading Spell Proc Event conditions..." );
    spellmgr.LoadSpellProcEvents();

    sLog.outString( "Loading Spell Bonus Data..." );
    spellmgr.LoadSpellBonusess();

    sLog.outString( "Loading Aggro Spells Definitions...");
    spellmgr.LoadSpellThreats();

    sLog.outString( "Loading NPC Texts..." );
    objmgr.LoadGossipText();

    sLog.outString( "Loading Enchant Spells Proc datas...");
    spellmgr.LoadSpellEnchantProcData();

    sLog.outString( "Loading Item Random Enchantments Table..." );
    LoadRandomEnchantmentsTable();

    sLog.outString( "Loading Items..." );                   // must be after LoadRandomEnchantmentsTable and LoadPageTexts
    objmgr.LoadItemPrototypes();

    sLog.outString( "Loading Item Texts..." );
    objmgr.LoadItemTexts();

    sLog.outString( "Loading Creature Model Based Info Data..." );
    objmgr.LoadCreatureModelInfo();

    sLog.outString( "Loading Equipment templates...");
    objmgr.LoadEquipmentTemplates();

    sLog.outString( "Loading Creature templates..." );
    objmgr.LoadCreatureTemplates();

    sLog.outString( "Loading SpellsScriptTarget...");
    spellmgr.LoadSpellScriptTarget();                       // must be after LoadCreatureTemplates and LoadGameobjectInfo

    sLog.outString( "Loading ItemRequiredTarget...");
    objmgr.LoadItemRequiredTarget();

    sLog.outString( "Loading Creature Reputation OnKill Data..." );
    objmgr.LoadReputationOnKill();

    sLog.outString( "Loading Points Of Interest Data..." );
    objmgr.LoadPointsOfInterest();

    sLog.outString( "Loading Creature Data..." );
    objmgr.LoadCreatures();

    sLog.outString( "Loading Creature Linked Respawn..." );
    objmgr.LoadCreatureLinkedRespawn();                     // must be after LoadCreatures()

    sLog.outString( "Loading pet levelup spells..." );
    spellmgr.LoadPetLevelupSpellMap();

    sLog.outString( "Loading pet default spell additional to levelup spells..." );
    spellmgr.LoadPetDefaultSpells();

    sLog.outString( "Loading Creature Addon Data..." );
    sLog.outString();
    objmgr.LoadCreatureAddons();                            // must be after LoadCreatureTemplates() and LoadCreatures()
    sLog.outString( ">>> Creature Addon Data loaded" );
    sLog.outString();

    sLog.outString( "Loading Creature Respawn Data..." );   // must be after PackInstances()
    objmgr.LoadCreatureRespawnTimes();

    sLog.outString( "Loading Gameobject Data..." );
    objmgr.LoadGameobjects();

    sLog.outString( "Loading Gameobject Respawn Data..." ); // must be after PackInstances()
    objmgr.LoadGameobjectRespawnTimes();

    sLog.outString( "Loading Objects Pooling Data...");
    poolhandler.LoadFromDB();

    sLog.outString( "Loading Game Event Data...");
    sLog.outString();
    gameeventmgr.LoadFromDB();
    sLog.outString( ">>> Game Event Data loaded" );
    sLog.outString();

    sLog.outString( "Loading Weather Data..." );
    objmgr.LoadWeatherZoneChances();

    sLog.outString( "Loading Quests..." );
    objmgr.LoadQuests();                                    // must be loaded after DBCs, creature_template, item_template, gameobject tables

    sLog.outString( "Loading Quests Relations..." );
    sLog.outString();
    objmgr.LoadQuestRelations();                            // must be after quest load
    sLog.outString( ">>> Quests Relations loaded" );
    sLog.outString();

    sLog.outString( "Loading UNIT_NPC_FLAG_SPELLCLICK Data..." );
    objmgr.LoadNPCSpellClickSpells();

    sLog.outString( "Loading SpellArea Data..." );          // must be after quest load
    spellmgr.LoadSpellAreas();

    sLog.outString( "Loading AreaTrigger definitions..." );
    objmgr.LoadAreaTriggerTeleports();

    sLog.outString( "Loading Access Requirements..." );
    objmgr.LoadAccessRequirements();                        // must be after item template load

    sLog.outString( "Loading Quest Area Triggers..." );
    objmgr.LoadQuestAreaTriggers();                         // must be after LoadQuests

    sLog.outString( "Loading Tavern Area Triggers..." );
    objmgr.LoadTavernAreaTriggers();

    sLog.outString( "Loading AreaTrigger script names..." );
    objmgr.LoadAreaTriggerScripts();

    sLog.outString( "Loading Graveyard-zone links...");
    objmgr.LoadGraveyardZones();

    sLog.outString( "Loading Spell target coordinates..." );
    spellmgr.LoadSpellTargetPositions();

    sLog.outString( "Loading SpellAffect definitions..." );
    spellmgr.LoadSpellAffects();

    sLog.outString( "Loading spell pet auras..." );
    spellmgr.LoadSpellPetAuras();

    sLog.outString( "Loading spell extra attributes...(TODO)" );
    spellmgr.LoadSpellCustomAttr();

    sLog.outString( "Loading enchant custom attributes..." );
    spellmgr.LoadEnchantCustomAttr();

    sLog.outString( "Loading linked spells..." );
    spellmgr.LoadSpellLinked();

    sLog.outString( "Loading Player Create Info & Level Stats..." );
    sLog.outString();
    objmgr.LoadPlayerInfo();
    sLog.outString( ">>> Player Create Info & Level Stats loaded" );
    sLog.outString();

    sLog.outString( "Loading Exploration BaseXP Data..." );
    objmgr.LoadExplorationBaseXP();

    sLog.outString( "Loading Pet Name Parts..." );
    objmgr.LoadPetNames();

    sLog.outString( "Loading the max pet number..." );
    objmgr.LoadPetNumber();

    sLog.outString( "Loading pet level stats..." );
    objmgr.LoadPetLevelInfo();

    sLog.outString( "Loading Player Corpses..." );
    objmgr.LoadCorpses();

    sLog.outString( "Loading Disabled Spells..." );
    objmgr.LoadSpellDisabledEntrys();

    sLog.outString( "Loading Loot Tables..." );
    sLog.outString();
    LoadLootTables();
    sLog.outString( ">>> Loot Tables loaded" );
    sLog.outString();

    sLog.outString( "Loading Skill Discovery Table..." );
    LoadSkillDiscoveryTable();

    sLog.outString( "Loading Skill Extra Item Table..." );
    LoadSkillExtraItemTable();

    sLog.outString( "Loading Skill Fishing base level requirements..." );
    objmgr.LoadFishingBaseSkillLevel();

    sLog.outString( "Loading Achievements..." );
    sLog.outString();
    achievementmgr.LoadAchievementReferenceList();
    achievementmgr.LoadAchievementCriteriaList();
    achievementmgr.LoadAchievementCriteriaData();
    achievementmgr.LoadRewards();
    achievementmgr.LoadRewardLocales();
    achievementmgr.LoadCompletedAchievements();
    sLog.outString( ">>> Achievements loaded" );
    sLog.outString();

    ///- Load dynamic data tables from the database
    sLog.outString( "Loading Auctions..." );
    sLog.outString();
    auctionmgr.LoadAuctionItems();
    auctionmgr.LoadAuctions();
    sLog.outString( ">>> Auctions loaded" );
    sLog.outString();

    sLog.outString( "Loading Guilds..." );
    objmgr.LoadGuilds();

    sLog.outString( "Loading ArenaTeams..." );
    objmgr.LoadArenaTeams();

    sLog.outString( "Loading Groups..." );
    objmgr.LoadGroups();

    sLog.outString( "Loading ReservedNames..." );
    objmgr.LoadReservedPlayersNames();

    sLog.outString( "Loading GameObjects for quests..." );
    objmgr.LoadGameObjectForQuests();

    sLog.outString( "Loading BattleMasters..." );
    sBattleGroundMgr.LoadBattleMastersEntry();

    sLog.outString( "Loading GameTeleports..." );
    objmgr.LoadGameTele();

    sLog.outString( "Loading Npc Text Id..." );
    objmgr.LoadNpcTextId();                                 // must be after load Creature and NpcText

    sLog.outString( "Loading Npc Options..." );
    objmgr.LoadNpcOptions();

    sLog.outString( "Loading Vendors..." );
    objmgr.LoadVendors();                                   // must be after load CreatureTemplate and ItemTemplate

    sLog.outString( "Loading Trainers..." );
    objmgr.LoadTrainerSpell();                              // must be after load CreatureTemplate

    sLog.outString( "Loading Waypoints..." );
    sLog.outString();
    WaypointMgr.Load();

    sLog.outString( "Loading Creature Formations..." );
    formation_mgr.LoadCreatureFormations();

    sLog.outString( "Loading GM tickets...");
    objmgr.LoadGMTickets();

    ///- Handle outdated emails (delete/return)
    sLog.outString( "Returning old mails..." );
    objmgr.ReturnOrDeleteOldMails(false);

    ///- Load and initialize scripts
    sLog.outString( "Loading Scripts..." );
    sLog.outString();
    objmgr.LoadQuestStartScripts();                         // must be after load Creature/Gameobject(Template/Data) and QuestTemplate
    objmgr.LoadQuestEndScripts();                           // must be after load Creature/Gameobject(Template/Data) and QuestTemplate
    objmgr.LoadSpellScripts();                              // must be after load Creature/Gameobject(Template/Data)
    objmgr.LoadGameObjectScripts();                         // must be after load Creature/Gameobject(Template/Data)
    objmgr.LoadEventScripts();                              // must be after load Creature/Gameobject(Template/Data)
    objmgr.LoadWaypointScripts();
    sLog.outString( ">>> Scripts loaded" );
    sLog.outString();

    sLog.outString( "Loading Scripts text locales..." );    // must be after Load*Scripts calls
    objmgr.LoadDbScriptStrings();

    sLog.outString( "Loading CreatureEventAI Texts...");
    CreatureEAI_Mgr.LoadCreatureEventAI_Texts();

    sLog.outString( "Loading CreatureEventAI Summons...");
    CreatureEAI_Mgr.LoadCreatureEventAI_Summons();

    sLog.outString( "Loading CreatureEventAI Scripts...");
    CreatureEAI_Mgr.LoadCreatureEventAI_Scripts();

    sLog.outString( "Initializing Scripts..." );
    if(!LoadScriptingModule())
        exit(1);

    /// Check db
    if(m_configs[CONFIG_CHECK_DB])
    {
        sLog.outString( "Checking DB..." );
        if(!objmgr.CheckDB() || !spellmgr.CheckDB())
        {
            sLog.outError("Your world DB is outdated. Please reapply sqls in sql\\FULL folder, or disable CheckDB option in config file (not recommended).");
            exit(1);
        }
    }
    else
        sLog.outError("You have disabled DB check. We strongly recommend you to enable it to prevent unpredictable bugs and crashes.");

    ///- Initialize game time and timers
    sLog.outDebug( "DEBUG:: Initialize game time and timers" );
    m_gameTime = time(NULL);
    m_startTime=m_gameTime;

    tm local;
    time_t curr;
    time(&curr);
    local=*(localtime(&curr));                              // dereference and assign
    char isoDate[128];
    sprintf( isoDate, "%04d-%02d-%02d %02d:%02d:%02d",
        local.tm_year+1900, local.tm_mon+1, local.tm_mday, local.tm_hour, local.tm_min, local.tm_sec);

    LoginDatabase.PExecute("INSERT INTO uptime (realmid, starttime, startstring, uptime) VALUES('%u', " UI64FMTD ", '%s', 0)",
        realmID, uint64(m_startTime), isoDate);

    m_timers[WUPDATE_OBJECTS].SetInterval(IN_MILISECONDS/2);
    m_timers[WUPDATE_SESSIONS].SetInterval(0);
    m_timers[WUPDATE_WEATHERS].SetInterval(1*IN_MILISECONDS);
    m_timers[WUPDATE_AUCTIONS].SetInterval(MINUTE*IN_MILISECONDS);
    m_timers[WUPDATE_UPTIME].SetInterval(m_configs[CONFIG_UPTIME_UPDATE]*MINUTE*IN_MILISECONDS);
                                                            //Update "uptime" table based on configuration entry in minutes.
    m_timers[WUPDATE_CORPSES].SetInterval(20*MINUTE*IN_MILISECONDS);
                                                            //erase corpses every 20 minutes
    m_timers[WUPDATE_CLEANDB].SetInterval(m_configs[CONFIG_LOGDB_CLEARINTERVAL]*MINUTE*IN_MILISECONDS);
                                                            // clean logs table every 14 days by default

    //to set mailtimer to return mails every day between 4 and 5 am
    //mailtimer is increased when updating auctions
    //one second is 1000 -(tested on win system)
    mail_timer = ((((localtime( &m_gameTime )->tm_hour + 20) % 24)* HOUR * IN_MILISECONDS) / m_timers[WUPDATE_AUCTIONS].GetInterval() );
                                                            //1440
    mail_timer_expires = ( (DAY * IN_MILISECONDS) / (m_timers[WUPDATE_AUCTIONS].GetInterval()));
    sLog.outDebug("Mail timer set to: %u, mail return is called every %u minutes", mail_timer, mail_timer_expires);

    ///- Initilize static helper structures
    AIRegistry::Initialize();
    Player::InitVisibleBits();

    ///- Initialize MapManager
    sLog.outString( "Starting Map System" );
    MapManager::Instance().Initialize();

    sLog.outString("Starting Game Event system..." );
    uint32 nextGameEvent = gameeventmgr.Initialize();
    m_timers[WUPDATE_EVENTS].SetInterval(nextGameEvent);    //depend on next event

    ///- Initialize Battlegrounds
    sLog.outString( "Starting BattleGround System" );
    sBattleGroundMgr.CreateInitialBattleGrounds();
    sBattleGroundMgr.InitAutomaticArenaPointDistribution();

    ///- Initialize outdoor pvp
    sLog.outString( "Starting Outdoor PvP System" );
    sOutdoorPvPMgr.InitOutdoorPvP();

    //Not sure if this can be moved up in the sequence (with static data loading) as it uses MapManager
    sLog.outString( "Loading Transports..." );
    MapManager::Instance().LoadTransports();

    sLog.outString( "Loading Transports Events..." );
    objmgr.LoadTransportEvents();

    sLog.outString("Deleting expired bans..." );
    LoginDatabase.Execute("DELETE FROM ip_banned WHERE unbandate<=UNIX_TIMESTAMP() AND unbandate<>bandate");

    sLog.outString("Calculate next daily quest reset time..." );
    InitDailyQuestResetTime();

    sLog.outString("Starting objects Pooling system..." );
    poolhandler.Initialize();

    sLog.outString("Initialize AuctionHouseBot...");
    AuctionHouseBotInit();

    // possibly enable db logging; avoid massive startup spam by doing it here.
    if (sLog.GetLogDBLater())
    {
        sLog.outString("Enabling database logging...");
        sLog.SetLogDBLater(false);
        sLog.SetLogDB(true);
    }
    else
    {
        sLog.SetLogDB(false);
        sLog.SetLogDBLater(false);
    }

    sLog.outString( "WORLD: World initialized" );
}

void World::DetectDBCLang()
{
    uint32 m_lang_confid = sConfig.GetIntDefault("DBC.Locale", 255);

    if(m_lang_confid != 255 && m_lang_confid >= MAX_LOCALE)
    {
        sLog.outError("Incorrect DBC.Locale! Must be >= 0 and < %d (set to 0)",MAX_LOCALE);
        m_lang_confid = LOCALE_enUS;
    }

    ChrRacesEntry const* race = sChrRacesStore.LookupEntry(1);

    std::string availableLocalsStr;

    int default_locale = MAX_LOCALE;
    for (int i = MAX_LOCALE-1; i >= 0; --i)
    {
        if ( strlen(race->name[i]) > 0)                     // check by race names
        {
            default_locale = i;
            m_availableDbcLocaleMask |= (1 << i);
            availableLocalsStr += localeNames[i];
            availableLocalsStr += " ";
        }
    }

    if( default_locale != m_lang_confid && m_lang_confid < MAX_LOCALE &&
        (m_availableDbcLocaleMask & (1 << m_lang_confid)) )
    {
        default_locale = m_lang_confid;
    }

    if(default_locale >= MAX_LOCALE)
    {
        sLog.outError("Unable to determine your DBC Locale! (corrupt DBC?)");
        exit(1);
    }

    m_defaultDbcLocale = LocaleConstant(default_locale);

    sLog.outString("Using %s DBC Locale as default. All available DBC locales: %s",localeNames[m_defaultDbcLocale],availableLocalsStr.empty() ? "<none>" : availableLocalsStr.c_str());
    sLog.outString();
}

void World::RecordTimeDiff(const char *text, ...)
{
    if(m_updateTimeCount != 1)
        return;
    if(!text)
    {
        m_currentTime = getMSTime();
        return;
    }

    uint32 thisTime = getMSTime();
    uint32 diff = getMSTimeDiff(m_currentTime, thisTime);

    if(diff > m_configs[CONFIG_MIN_LOG_UPDATE])
    {
        va_list ap;
        char str [256];
        va_start(ap, text);
        vsnprintf(str,256,text, ap );
        va_end(ap);
        sLog.outDetail("Difftime %s: %u.", str, diff);
    }

    m_currentTime = thisTime;
}

/// Update the World !
void World::Update(uint32 diff)
{
    m_updateTime = uint32(diff);
    if(m_configs[CONFIG_INTERVAL_LOG_UPDATE])
    {
        if(m_updateTimeSum > m_configs[CONFIG_INTERVAL_LOG_UPDATE])
        {
            sLog.outBasic("Update time diff: %u. Players online: %u.", m_updateTimeSum / m_updateTimeCount, GetActiveSessionCount());
            m_updateTimeSum = m_updateTime;
            m_updateTimeCount = 1;
        }
        else
        {
            m_updateTimeSum += m_updateTime;
            ++m_updateTimeCount;
        }
    }

    ///- Update the different timers
    for(int i = 0; i < WUPDATE_COUNT; ++i)
        if(m_timers[i].GetCurrent()>=0)
            m_timers[i].Update(diff);
    else m_timers[i].SetCurrent(0);

    ///- Update the game time and check for shutdown time
    _UpdateGameTime();

    /// Handle daily quests reset time
    if(m_gameTime > m_NextDailyQuestReset)
    {
        ResetDailyQuests();
        m_NextDailyQuestReset += DAY;
    }

    /// <ul><li> Handle auctions when the timer has passed
    if (m_timers[WUPDATE_AUCTIONS].Passed())
    {
        AuctionHouseBot();
        m_timers[WUPDATE_AUCTIONS].Reset();

        ///- Update mails (return old mails with item, or delete them)
        //(tested... works on win)
        if (++mail_timer > mail_timer_expires)
        {
            mail_timer = 0;
            objmgr.ReturnOrDeleteOldMails(true);
        }

        ///- Handle expired auctions
        auctionmgr.Update();
    }

    /// <li> Handle session updates when the timer has passed
    RecordTimeDiff(NULL);
    UpdateSessions(diff);
    RecordTimeDiff("UpdateSessions");

    /// <li> Handle weather updates when the timer has passed
    if (m_timers[WUPDATE_WEATHERS].Passed())
    {
        m_timers[WUPDATE_WEATHERS].Reset();

        ///- Send an update signal to Weather objects
        WeatherMap::iterator itr, next;
        for (itr = m_weathers.begin(); itr != m_weathers.end(); itr = next)
        {
            next = itr;
            ++next;

            ///- and remove Weather objects for zones with no player
                                                            //As interval > WorldTick
            if(!itr->second->Update(m_timers[WUPDATE_WEATHERS].GetInterval()))
            {
                delete itr->second;
                m_weathers.erase(itr);
            }
        }
    }
    /// <li> Update uptime table
    if (m_timers[WUPDATE_UPTIME].Passed())
    {
        uint32 tmpDiff = (m_gameTime - m_startTime);
        uint32 maxClientsNum = GetMaxActiveSessionCount();

        m_timers[WUPDATE_UPTIME].Reset();
        LoginDatabase.PExecute("UPDATE uptime SET uptime = %u, maxplayers = %u WHERE realmid = %u AND starttime = " UI64FMTD, tmpDiff, maxClientsNum, realmID, uint64(m_startTime));
    }

    /// <li> Clean logs table
    if(sWorld.getConfig(CONFIG_LOGDB_CLEARTIME) > 0) // if not enabled, ignore the timer
    {
        if (m_timers[WUPDATE_CLEANDB].Passed())
        {
            uint32 tmpDiff = (m_gameTime - m_startTime);
            uint32 maxClientsNum = sWorld.GetMaxActiveSessionCount();

            m_timers[WUPDATE_CLEANDB].Reset();
            LoginDatabase.PExecute("DELETE FROM logs WHERE (time + %u) < "UI64FMTD";",
                sWorld.getConfig(CONFIG_LOGDB_CLEARTIME), uint64(time(0)));
        }
    }

    /// <li> Handle all other objects
    ///- Update objects when the timer has passed (maps, transport, creatures,...)
    MapManager::Instance().Update(diff);                // As interval = 0

    /*if(m_timers[WUPDATE_OBJECTS].Passed())
    {
        m_timers[WUPDATE_OBJECTS].Reset();
        MapManager::Instance().DoDelayedMovesAndRemoves();
    }*/

    ///- Process necessary scripts
    if (!m_scriptSchedule.empty())
    {
        RecordTimeDiff(NULL);
        ScriptsProcess();
        RecordTimeDiff("UpdateScriptsProcess");
    }

    sBattleGroundMgr.Update(diff);
    RecordTimeDiff("UpdateBattleGroundMgr");

<<<<<<< HEAD
    sOutdoorPvPMgr.Update(diff);
    RecordTimeDiff("UpdateOutdoorPvPMgr");
=======

        sOutdoorPvPMgr.Update(diff);
        RecordTimeDiff("UpdateOutdoorPvPMgr");

    }
>>>>>>> 19225e88

    // execute callbacks from sql queries that were queued recently
    UpdateResultQueue();
    RecordTimeDiff("UpdateResultQueue");

    ///- Erase corpses once every 20 minutes
    if (m_timers[WUPDATE_CORPSES].Passed())
    {
        m_timers[WUPDATE_CORPSES].Reset();

        CorpsesErase();
    }

    ///- Process Game events when necessary
    if (m_timers[WUPDATE_EVENTS].Passed())
    {
        m_timers[WUPDATE_EVENTS].Reset();                   // to give time for Update() to be processed
        uint32 nextGameEvent = gameeventmgr.Update();
        m_timers[WUPDATE_EVENTS].SetInterval(nextGameEvent);
        m_timers[WUPDATE_EVENTS].Reset();
    }

    // update the instance reset times
    sInstanceSaveManager.Update();

    // And last, but not least handle the issued cli commands
    ProcessCliCommands();
}

void World::ForceGameEventUpdate()
{
    m_timers[WUPDATE_EVENTS].Reset();                   // to give time for Update() to be processed
    uint32 nextGameEvent = gameeventmgr.Update();
    m_timers[WUPDATE_EVENTS].SetInterval(nextGameEvent);
    m_timers[WUPDATE_EVENTS].Reset();
}

/// Put scripts in the execution queue
void World::ScriptsStart(ScriptMapMap const& scripts, uint32 id, Object* source, Object* target, bool start)
{
    ///- Find the script map
    ScriptMapMap::const_iterator s = scripts.find(id);
    if (s == scripts.end())
        return;

    // prepare static data
    uint64 sourceGUID = source ? source->GetGUID() : (uint64)0; //some script commands doesn't have source
    uint64 targetGUID = target ? target->GetGUID() : (uint64)0;
    uint64 ownerGUID  = (source->GetTypeId()==TYPEID_ITEM) ? ((Item*)source)->GetOwnerGUID() : (uint64)0;

    ///- Schedule script execution for all scripts in the script map
    ScriptMap const *s2 = &(s->second);
    bool immedScript = false;
    for (ScriptMap::const_iterator iter = s2->begin(); iter != s2->end(); ++iter)
    {
        ScriptAction sa;
        sa.sourceGUID = sourceGUID;
        sa.targetGUID = targetGUID;
        sa.ownerGUID  = ownerGUID;

        sa.script = &iter->second;
        m_scriptSchedule.insert(std::pair<time_t, ScriptAction>(m_gameTime + iter->first, sa));
        if (iter->first == 0)
            immedScript = true;
    }
    ///- If one of the effects should be immediate, launch the script execution
    if (start && immedScript)
        ScriptsProcess();
}

void World::ScriptCommandStart(ScriptInfo const& script, uint32 delay, Object* source, Object* target)
{
    // NOTE: script record _must_ exist until command executed

    // prepare static data
    uint64 sourceGUID = source ? source->GetGUID() : (uint64)0;
    uint64 targetGUID = target ? target->GetGUID() : (uint64)0;
    uint64 ownerGUID  = (source->GetTypeId()==TYPEID_ITEM) ? ((Item*)source)->GetOwnerGUID() : (uint64)0;

    ScriptAction sa;
    sa.sourceGUID = sourceGUID;
    sa.targetGUID = targetGUID;
    sa.ownerGUID  = ownerGUID;

    sa.script = &script;
    m_scriptSchedule.insert(std::pair<time_t, ScriptAction>(m_gameTime + delay, sa));

    ///- If effects should be immediate, launch the script execution
    if(delay == 0)
        ScriptsProcess();
}

/// Process queued scripts
void World::ScriptsProcess()
{
    if (m_scriptSchedule.empty())
        return;

    ///- Process overdue queued scripts
    std::multimap<time_t, ScriptAction>::iterator iter = m_scriptSchedule.begin();
                                                            // ok as multimap is a *sorted* associative container
    while (!m_scriptSchedule.empty() && (iter->first <= m_gameTime))
    {
        ScriptAction const& step = iter->second;

        Object* source = NULL;

        if(step.sourceGUID)
        {
            switch(GUID_HIPART(step.sourceGUID))
            {
                case HIGHGUID_ITEM:
                    // case HIGHGUID_CONTAINER: ==HIGHGUID_ITEM
                    {
                        Player* player = HashMapHolder<Player>::Find(step.ownerGUID);
                        if(player)
                            source = player->GetItemByGuid(step.sourceGUID);
                        break;
                    }
                case HIGHGUID_UNIT:
                    source = HashMapHolder<Creature>::Find(step.sourceGUID);
                    break;
                case HIGHGUID_PET:
                    source = HashMapHolder<Pet>::Find(step.sourceGUID);
                    break;
                case HIGHGUID_VEHICLE:
                    source = HashMapHolder<Vehicle>::Find(step.sourceGUID);
                    break;
                case HIGHGUID_PLAYER:
                    source = HashMapHolder<Player>::Find(step.sourceGUID);
                    break;
                case HIGHGUID_GAMEOBJECT:
                    source = HashMapHolder<GameObject>::Find(step.sourceGUID);
                    break;
                case HIGHGUID_CORPSE:
                    source = HashMapHolder<Corpse>::Find(step.sourceGUID);
                    break;
                case HIGHGUID_MO_TRANSPORT:
                    for (MapManager::TransportSet::iterator iter = MapManager::Instance().m_Transports.begin(); iter != MapManager::Instance().m_Transports.end(); ++iter)
                    {
                        if((*iter)->GetGUID() == step.sourceGUID)
                        {
                            source = reinterpret_cast<Object*>(*iter);
                            break;
                        }
                    }
                    break;
                default:
                    sLog.outError("*_script source with unsupported high guid value %u",GUID_HIPART(step.sourceGUID));
                    break;
            }
        }

        //if(source && !source->IsInWorld()) source = NULL;

        Object* target = NULL;

        if(step.targetGUID)
        {
            switch(GUID_HIPART(step.targetGUID))
            {
                case HIGHGUID_UNIT:
                    target = HashMapHolder<Creature>::Find(step.targetGUID);
                    break;
                case HIGHGUID_PET:
                    target = HashMapHolder<Pet>::Find(step.targetGUID);
                    break;
                case HIGHGUID_VEHICLE:
                    target = HashMapHolder<Vehicle>::Find(step.targetGUID);
                    break;
                case HIGHGUID_PLAYER:                       // empty GUID case also
                    target = HashMapHolder<Player>::Find(step.targetGUID);
                    break;
                case HIGHGUID_GAMEOBJECT:
                    target = HashMapHolder<GameObject>::Find(step.targetGUID);
                    break;
                case HIGHGUID_CORPSE:
                    target = HashMapHolder<Corpse>::Find(step.targetGUID);
                    break;
                default:
                    sLog.outError("*_script source with unsupported high guid value %u",GUID_HIPART(step.targetGUID));
                    break;
            }
        }

        //if(target && !target->IsInWorld()) target = NULL;

        switch (step.script->command)
        {
            case SCRIPT_COMMAND_TALK:
            {
                if(!source)
                {
                    sLog.outError("SCRIPT_COMMAND_TALK call for NULL creature.");
                    break;
                }

                if(source->GetTypeId()!=TYPEID_UNIT)
                {
                    sLog.outError("SCRIPT_COMMAND_TALK call for non-creature (TypeId: %u), skipping.",source->GetTypeId());
                    break;
                }
                if(step.script->datalong > 3)
                {
                    sLog.outError("SCRIPT_COMMAND_TALK invalid chat type (%u), skipping.",step.script->datalong);
                    break;
                }

                uint64 unit_target = target ? target->GetGUID() : 0;

                //datalong 0=normal say, 1=whisper, 2=yell, 3=emote text
                switch(step.script->datalong)
                {
                    case 0:                                 // Say
                        ((Creature *)source)->Say(step.script->dataint, LANG_UNIVERSAL, unit_target);
                        break;
                    case 1:                                 // Whisper
                        if(!unit_target)
                        {
                            sLog.outError("SCRIPT_COMMAND_TALK attempt to whisper (%u) NULL, skipping.",step.script->datalong);
                            break;
                        }
                        ((Creature *)source)->Whisper(step.script->dataint,unit_target);
                        break;
                    case 2:                                 // Yell
                        ((Creature *)source)->Yell(step.script->dataint, LANG_UNIVERSAL, unit_target);
                        break;
                    case 3:                                 // Emote text
                        ((Creature *)source)->TextEmote(step.script->dataint, unit_target);
                        break;
                    default:
                        break;                              // must be already checked at load
                }
                break;
            }

            case SCRIPT_COMMAND_EMOTE:
                if(!source)
                {
                    sLog.outError("SCRIPT_COMMAND_EMOTE call for NULL creature.");
                    break;
                }

                if(source->GetTypeId()!=TYPEID_UNIT)
                {
                    sLog.outError("SCRIPT_COMMAND_EMOTE call for non-creature (TypeId: %u), skipping.",source->GetTypeId());
                    break;
                }

                ((Creature *)source)->HandleEmoteCommand(step.script->datalong);
                break;
            case SCRIPT_COMMAND_FIELD_SET:
                if(!source)
                {
                    sLog.outError("SCRIPT_COMMAND_FIELD_SET call for NULL object.");
                    break;
                }
                if(step.script->datalong <= OBJECT_FIELD_ENTRY || step.script->datalong >= source->GetValuesCount())
                {
                    sLog.outError("SCRIPT_COMMAND_FIELD_SET call for wrong field %u (max count: %u) in object (TypeId: %u).",
                        step.script->datalong,source->GetValuesCount(),source->GetTypeId());
                    break;
                }

                source->SetUInt32Value(step.script->datalong, step.script->datalong2);
                break;
            case SCRIPT_COMMAND_MOVE_TO:
                if(!source)
                {
                    sLog.outError("SCRIPT_COMMAND_MOVE_TO call for NULL creature.");
                    break;
                }

                if(source->GetTypeId()!=TYPEID_UNIT)
                {
                    sLog.outError("SCRIPT_COMMAND_MOVE_TO call for non-creature (TypeId: %u), skipping.",source->GetTypeId());
                    break;
                }
                ((Unit *)source)->SendMonsterMoveWithSpeed(step.script->x, step.script->y, step.script->z, step.script->datalong2 );
                ((Unit *)source)->GetMap()->CreatureRelocation(((Creature *)source), step.script->x, step.script->y, step.script->z, 0);
                break;
            case SCRIPT_COMMAND_FLAG_SET:
                if(!source)
                {
                    sLog.outError("SCRIPT_COMMAND_FLAG_SET call for NULL object.");
                    break;
                }
                if(step.script->datalong <= OBJECT_FIELD_ENTRY || step.script->datalong >= source->GetValuesCount())
                {
                    sLog.outError("SCRIPT_COMMAND_FLAG_SET call for wrong field %u (max count: %u) in object (TypeId: %u).",
                        step.script->datalong,source->GetValuesCount(),source->GetTypeId());
                    break;
                }

                source->SetFlag(step.script->datalong, step.script->datalong2);
                break;
            case SCRIPT_COMMAND_FLAG_REMOVE:
                if(!source)
                {
                    sLog.outError("SCRIPT_COMMAND_FLAG_REMOVE call for NULL object.");
                    break;
                }
                if(step.script->datalong <= OBJECT_FIELD_ENTRY || step.script->datalong >= source->GetValuesCount())
                {
                    sLog.outError("SCRIPT_COMMAND_FLAG_REMOVE call for wrong field %u (max count: %u) in object (TypeId: %u).",
                        step.script->datalong,source->GetValuesCount(),source->GetTypeId());
                    break;
                }

                source->RemoveFlag(step.script->datalong, step.script->datalong2);
                break;

            case SCRIPT_COMMAND_TELEPORT_TO:
            {
                // accept player in any one from target/source arg
                if (!target && !source)
                {
                    sLog.outError("SCRIPT_COMMAND_TELEPORT_TO call for NULL object.");
                    break;
                }

                                                            // must be only Player
                if((!target || target->GetTypeId() != TYPEID_PLAYER) && (!source || source->GetTypeId() != TYPEID_PLAYER))
                {
                    sLog.outError("SCRIPT_COMMAND_TELEPORT_TO call for non-player (TypeIdSource: %u)(TypeIdTarget: %u), skipping.", source ? source->GetTypeId() : 0, target ? target->GetTypeId() : 0);
                    break;
                }

                Player* pSource = target && target->GetTypeId() == TYPEID_PLAYER ? (Player*)target : (Player*)source;

                pSource->TeleportTo(step.script->datalong, step.script->x, step.script->y, step.script->z, step.script->o);
                break;
            }

            case SCRIPT_COMMAND_TEMP_SUMMON_CREATURE:
            {
                if(!step.script->datalong)                  // creature not specified
                {
                    sLog.outError("SCRIPT_COMMAND_TEMP_SUMMON_CREATURE call for NULL creature.");
                    break;
                }

                if(!source)
                {
                    sLog.outError("SCRIPT_COMMAND_TEMP_SUMMON_CREATURE call for NULL world object.");
                    break;
                }

                WorldObject* summoner = dynamic_cast<WorldObject*>(source);

                if(!summoner)
                {
                    sLog.outError("SCRIPT_COMMAND_TEMP_SUMMON_CREATURE call for non-WorldObject (TypeId: %u), skipping.",source->GetTypeId());
                    break;
                }

                float x = step.script->x;
                float y = step.script->y;
                float z = step.script->z;
                float o = step.script->o;

                Creature* pCreature = summoner->SummonCreature(step.script->datalong, x, y, z, o,TEMPSUMMON_TIMED_OR_DEAD_DESPAWN,step.script->datalong2);
                if (!pCreature)
                {
                    sLog.outError("SCRIPT_COMMAND_TEMP_SUMMON failed for creature (entry: %u).",step.script->datalong);
                    break;
                }

                break;
            }

            case SCRIPT_COMMAND_RESPAWN_GAMEOBJECT:
            {
                if(!step.script->datalong)                  // gameobject not specified
                {
                    sLog.outError("SCRIPT_COMMAND_RESPAWN_GAMEOBJECT call for NULL gameobject.");
                    break;
                }

                if(!source)
                {
                    sLog.outError("SCRIPT_COMMAND_RESPAWN_GAMEOBJECT call for NULL world object.");
                    break;
                }

                WorldObject* summoner = dynamic_cast<WorldObject*>(source);

                if(!summoner)
                {
                    sLog.outError("SCRIPT_COMMAND_RESPAWN_GAMEOBJECT call for non-WorldObject (TypeId: %u), skipping.",source->GetTypeId());
                    break;
                }

                GameObject *go = NULL;
                int32 time_to_despawn = step.script->datalong2<5 ? 5 : (int32)step.script->datalong2;

                CellPair p(Trinity::ComputeCellPair(summoner->GetPositionX(), summoner->GetPositionY()));
                Cell cell(p);
                cell.data.Part.reserved = ALL_DISTRICT;

                MaNGOS::GameObjectWithDbGUIDCheck go_check(*summoner,step.script->datalong);
                MaNGOS::GameObjectSearcher<MaNGOS::GameObjectWithDbGUIDCheck> checker(summoner, go,go_check);

                TypeContainerVisitor<Trinity::GameObjectSearcher<Trinity::GameObjectWithDbGUIDCheck>, GridTypeMapContainer > object_checker(checker);
                CellLock<GridReadGuard> cell_lock(cell, p);
                cell_lock->Visit(cell_lock, object_checker, *MapManager::Instance().GetMap(summoner->GetMapId(), summoner));

                if ( !go )
                {
                    sLog.outError("SCRIPT_COMMAND_RESPAWN_GAMEOBJECT failed for gameobject(guid: %u).", step.script->datalong);
                    break;
                }

                if( go->GetGoType()==GAMEOBJECT_TYPE_FISHINGNODE ||
                    go->GetGoType()==GAMEOBJECT_TYPE_DOOR        ||
                    go->GetGoType()==GAMEOBJECT_TYPE_BUTTON      ||
                    go->GetGoType()==GAMEOBJECT_TYPE_TRAP )
                {
                    sLog.outError("SCRIPT_COMMAND_RESPAWN_GAMEOBJECT can not be used with gameobject of type %u (guid: %u).", uint32(go->GetGoType()), step.script->datalong);
                    break;
                }

                if( go->isSpawned() )
                    break;                                  //gameobject already spawned

                go->SetLootState(GO_READY);
                go->SetRespawnTime(time_to_despawn);        //despawn object in ? seconds

                go->GetMap()->Add(go);
                break;
            }
            case SCRIPT_COMMAND_OPEN_DOOR:
            {
                if(!step.script->datalong)                  // door not specified
                {
                    sLog.outError("SCRIPT_COMMAND_OPEN_DOOR call for NULL door.");
                    break;
                }

                if(!source)
                {
                    sLog.outError("SCRIPT_COMMAND_OPEN_DOOR call for NULL unit.");
                    break;
                }

                if(!source->isType(TYPEMASK_UNIT))          // must be any Unit (creature or player)
                {
                    sLog.outError("SCRIPT_COMMAND_OPEN_DOOR call for non-unit (TypeId: %u), skipping.",source->GetTypeId());
                    break;
                }

                Unit* caster = (Unit*)source;

                GameObject *door = NULL;
                int32 time_to_close = step.script->datalong2 < 15 ? 15 : (int32)step.script->datalong2;

                CellPair p(Trinity::ComputeCellPair(caster->GetPositionX(), caster->GetPositionY()));
                Cell cell(p);
                cell.data.Part.reserved = ALL_DISTRICT;

                MaNGOS::GameObjectWithDbGUIDCheck go_check(*caster,step.script->datalong);
                MaNGOS::GameObjectSearcher<MaNGOS::GameObjectWithDbGUIDCheck> checker(caster,door,go_check);

                TypeContainerVisitor<Trinity::GameObjectSearcher<Trinity::GameObjectWithDbGUIDCheck>, GridTypeMapContainer > object_checker(checker);
                CellLock<GridReadGuard> cell_lock(cell, p);
                cell_lock->Visit(cell_lock, object_checker, *MapManager::Instance().GetMap(caster->GetMapId(), (Unit*)source));

                if (!door)
                {
                    sLog.outError("SCRIPT_COMMAND_OPEN_DOOR failed for gameobject(guid: %u).", step.script->datalong);
                    break;
                }
                if (door->GetGoType() != GAMEOBJECT_TYPE_DOOR)
                {
                    sLog.outError("SCRIPT_COMMAND_OPEN_DOOR failed for non-door(GoType: %u).", door->GetGoType());
                    break;
                }

                if (door->GetGoState() != GO_STATE_READY)
                    break;                                  //door already  open

                door->UseDoorOrButton(time_to_close);

                if(target && target->isType(TYPEMASK_GAMEOBJECT) && ((GameObject*)target)->GetGoType()==GAMEOBJECT_TYPE_BUTTON)
                    ((GameObject*)target)->UseDoorOrButton(time_to_close);
                break;
            }
            case SCRIPT_COMMAND_CLOSE_DOOR:
            {
                if(!step.script->datalong)                  // guid for door not specified
                {
                    sLog.outError("SCRIPT_COMMAND_CLOSE_DOOR call for NULL door.");
                    break;
                }

                if(!source)
                {
                    sLog.outError("SCRIPT_COMMAND_CLOSE_DOOR call for NULL unit.");
                    break;
                }

                if(!source->isType(TYPEMASK_UNIT))          // must be any Unit (creature or player)
                {
                    sLog.outError("SCRIPT_COMMAND_CLOSE_DOOR call for non-unit (TypeId: %u), skipping.",source->GetTypeId());
                    break;
                }

                Unit* caster = (Unit*)source;

                GameObject *door = NULL;
                int32 time_to_open = step.script->datalong2 < 15 ? 15 : (int32)step.script->datalong2;

                CellPair p(Trinity::ComputeCellPair(caster->GetPositionX(), caster->GetPositionY()));
                Cell cell(p);
                cell.data.Part.reserved = ALL_DISTRICT;

                MaNGOS::GameObjectWithDbGUIDCheck go_check(*caster,step.script->datalong);
                MaNGOS::GameObjectSearcher<MaNGOS::GameObjectWithDbGUIDCheck> checker(caster,door,go_check);

                TypeContainerVisitor<Trinity::GameObjectSearcher<Trinity::GameObjectWithDbGUIDCheck>, GridTypeMapContainer > object_checker(checker);
                CellLock<GridReadGuard> cell_lock(cell, p);
                cell_lock->Visit(cell_lock, object_checker, *MapManager::Instance().GetMap(caster->GetMapId(), (Unit*)source));

                if ( !door )
                {
                    sLog.outError("SCRIPT_COMMAND_CLOSE_DOOR failed for gameobject(guid: %u).", step.script->datalong);
                    break;
                }
                if ( door->GetGoType() != GAMEOBJECT_TYPE_DOOR )
                {
                    sLog.outError("SCRIPT_COMMAND_CLOSE_DOOR failed for non-door(GoType: %u).", door->GetGoType());
                    break;
                }

                if( door->GetGoState() == GO_STATE_READY )
                    break;                                  //door already closed

                door->UseDoorOrButton(time_to_open);

                if(target && target->isType(TYPEMASK_GAMEOBJECT) && ((GameObject*)target)->GetGoType()==GAMEOBJECT_TYPE_BUTTON)
                    ((GameObject*)target)->UseDoorOrButton(time_to_open);

                break;
            }
            case SCRIPT_COMMAND_QUEST_EXPLORED:
            {
                if(!source)
                {
                    sLog.outError("SCRIPT_COMMAND_QUEST_EXPLORED call for NULL source.");
                    break;
                }

                if(!target)
                {
                    sLog.outError("SCRIPT_COMMAND_QUEST_EXPLORED call for NULL target.");
                    break;
                }

                // when script called for item spell casting then target == (unit or GO) and source is player
                WorldObject* worldObject;
                Player* player;

                if(target->GetTypeId()==TYPEID_PLAYER)
                {
                    if(source->GetTypeId()!=TYPEID_UNIT && source->GetTypeId()!=TYPEID_GAMEOBJECT)
                    {
                        sLog.outError("SCRIPT_COMMAND_QUEST_EXPLORED call for non-creature and non-gameobject (TypeId: %u), skipping.",source->GetTypeId());
                        break;
                    }

                    worldObject = (WorldObject*)source;
                    player = (Player*)target;
                }
                else
                {
                    if(target->GetTypeId()!=TYPEID_UNIT && target->GetTypeId()!=TYPEID_GAMEOBJECT)
                    {
                        sLog.outError("SCRIPT_COMMAND_QUEST_EXPLORED call for non-creature and non-gameobject (TypeId: %u), skipping.",target->GetTypeId());
                        break;
                    }

                    if(source->GetTypeId()!=TYPEID_PLAYER)
                    {
                        sLog.outError("SCRIPT_COMMAND_QUEST_EXPLORED call for non-player(TypeId: %u), skipping.",source->GetTypeId());
                        break;
                    }

                    worldObject = (WorldObject*)target;
                    player = (Player*)source;
                }

                // quest id and flags checked at script loading
                if( (worldObject->GetTypeId()!=TYPEID_UNIT || ((Unit*)worldObject)->isAlive()) &&
                    (step.script->datalong2==0 || worldObject->IsWithinDistInMap(player,float(step.script->datalong2))) )
                    player->AreaExploredOrEventHappens(step.script->datalong);
                else
                    player->FailQuest(step.script->datalong);

                break;
            }

            case SCRIPT_COMMAND_ACTIVATE_OBJECT:
            {
                if(!source)
                {
                    sLog.outError("SCRIPT_COMMAND_ACTIVATE_OBJECT must have source caster.");
                    break;
                }

                if(!source->isType(TYPEMASK_UNIT))
                {
                    sLog.outError("SCRIPT_COMMAND_ACTIVATE_OBJECT source caster isn't unit (TypeId: %u), skipping.",source->GetTypeId());
                    break;
                }

                if(!target)
                {
                    sLog.outError("SCRIPT_COMMAND_ACTIVATE_OBJECT call for NULL gameobject.");
                    break;
                }

                if(target->GetTypeId()!=TYPEID_GAMEOBJECT)
                {
                    sLog.outError("SCRIPT_COMMAND_ACTIVATE_OBJECT call for non-gameobject (TypeId: %u), skipping.",target->GetTypeId());
                    break;
                }

                Unit* caster = (Unit*)source;

                GameObject *go = (GameObject*)target;

                go->Use(caster);
                break;
            }

            case SCRIPT_COMMAND_REMOVE_AURA:
            {
                Object* cmdTarget = step.script->datalong2 ? source : target;

                if(!cmdTarget)
                {
                    sLog.outError("SCRIPT_COMMAND_REMOVE_AURA call for NULL %s.",step.script->datalong2 ? "source" : "target");
                    break;
                }

                if(!cmdTarget->isType(TYPEMASK_UNIT))
                {
                    sLog.outError("SCRIPT_COMMAND_REMOVE_AURA %s isn't unit (TypeId: %u), skipping.",step.script->datalong2 ? "source" : "target",cmdTarget->GetTypeId());
                    break;
                }

                ((Unit*)cmdTarget)->RemoveAurasDueToSpell(step.script->datalong);
                break;
            }

            case SCRIPT_COMMAND_CAST_SPELL:
            {
                if(!source)
                {
                    sLog.outError("SCRIPT_COMMAND_CAST_SPELL must have source caster.");
                    break;
                }

                Object* cmdTarget = step.script->datalong2 & 0x01 ? source : target;

                if(!cmdTarget)
                {
                    sLog.outError("SCRIPT_COMMAND_CAST_SPELL call for NULL %s.",step.script->datalong2 & 0x01 ? "source" : "target");
                    break;
                }

                if(!cmdTarget->isType(TYPEMASK_UNIT))
                {
                    sLog.outError("SCRIPT_COMMAND_CAST_SPELL %s isn't unit (TypeId: %u), skipping.",step.script->datalong2 & 0x01 ? "source" : "target",cmdTarget->GetTypeId());
                    break;
                }

                Unit* spellTarget = (Unit*)cmdTarget;

                Object* cmdSource = step.script->datalong2 & 0x02 ? target : source;

                if(!cmdSource)
                {
                    sLog.outError("SCRIPT_COMMAND_CAST_SPELL call for NULL %s.",step.script->datalong2 & 0x02 ? "target" : "source");
                    break;
                }

                if(!cmdSource->isType(TYPEMASK_UNIT))
                {
                    sLog.outError("SCRIPT_COMMAND_CAST_SPELL %s isn't unit (TypeId: %u), skipping.",step.script->datalong2 & 0x02 ? "target" : "source", cmdSource->GetTypeId());
                    break;
                }

                Unit* spellSource = (Unit*)cmdSource;

                //TODO: when GO cast implemented, code below must be updated accordingly to also allow GO spell cast
                spellSource->CastSpell(spellTarget,step.script->datalong,false);

                break;
            }

            case SCRIPT_COMMAND_LOAD_PATH:
            {
                if(!source)
                {
                    sLog.outError("SCRIPT_COMMAND_START_MOVE is tried to apply to NON-existing unit.");
                    break;
                }

                if(!source->isType(TYPEMASK_UNIT))
                {
                    sLog.outError("SCRIPT_COMMAND_START_MOVE source mover isn't unit (TypeId: %u), skipping.",source->GetTypeId());
                    break;
                }

                if(!WaypointMgr.GetPath(step.script->datalong))
                {
                    sLog.outError("SCRIPT_COMMAND_START_MOVE source mover has an invallid path, skipping.", step.script->datalong2);
                    break;
                }

                dynamic_cast<Unit*>(source)->GetMotionMaster()->MovePath(step.script->datalong, step.script->datalong2);
                break;
            }

            case SCRIPT_COMMAND_CALLSCRIPT_TO_UNIT:
            {
                if(!step.script->datalong || !step.script->datalong2)
                {
                    sLog.outError("SCRIPT_COMMAND_CALLSCRIPT calls invallid db_script_id or lowguid not present: skipping.");
                    break;
                }
                //our target
                Creature* target = NULL;

                if(source) //using grid searcher
                {
                    CellPair p(Trinity::ComputeCellPair(((Unit*)source)->GetPositionX(), ((Unit*)source)->GetPositionY()));
                    Cell cell(p);
                    cell.data.Part.reserved = ALL_DISTRICT;

                    //sLog.outDebug("Attempting to find Creature: Db GUID: %i", step.script->datalong);
                    Trinity::CreatureWithDbGUIDCheck target_check(((Unit*)source), step.script->datalong);
                    Trinity::CreatureSearcher<Trinity::CreatureWithDbGUIDCheck> checker(((Unit*)source), target, target_check);

                    TypeContainerVisitor<Trinity::CreatureSearcher <Trinity::CreatureWithDbGUIDCheck>, GridTypeMapContainer > unit_checker(checker);
                    CellLock<GridReadGuard> cell_lock(cell, p);
                    cell_lock->Visit(cell_lock, unit_checker, *(((Unit*)source)->GetMap()));
                }
                else //check hashmap holders
                {
                    if(CreatureData const* data = objmgr.GetCreatureData(step.script->datalong))
                        target = ObjectAccessor::GetObjectInWorld<Creature>(data->mapid, data->posX, data->posY, MAKE_NEW_GUID(step.script->datalong, data->id, HIGHGUID_UNIT), target);
                }
                //sLog.outDebug("attempting to pass target...");
                if(!target)
                    break;
                //sLog.outDebug("target passed");
                //Lets choose our ScriptMap map
                ScriptMapMap *datamap = NULL;
                switch(step.script->dataint)
                {
                    case 1://QUEST END SCRIPTMAP
                        datamap = &sQuestEndScripts;
                        break;
                    case 2://QUEST START SCRIPTMAP
                        datamap = &sQuestStartScripts;
                        break;
                    case 3://SPELLS SCRIPTMAP
                        datamap = &sSpellScripts;
                        break;
                    case 4://GAMEOBJECTS SCRIPTMAP
                        datamap = &sGameObjectScripts;
                        break;
                    case 5://EVENTS SCRIPTMAP
                        datamap = &sEventScripts;
                        break;
                    case 6://WAYPOINTS SCRIPTMAP
                        datamap = &sWaypointScripts;
                        break;
                    default:
                        sLog.outError("SCRIPT_COMMAND_CALLSCRIPT ERROR: no scriptmap present... ignoring");
                        break;
                }
                //if no scriptmap present...
                if(!datamap)
                    break;

                uint32 script_id = step.script->datalong2;
                //insert script into schedule but do not start it
                ScriptsStart(*datamap, script_id, target, NULL, false);
                break;
            }

            case SCRIPT_COMMAND_KILL:
            {
                if(!source || ((Creature*)source)->isDead())
                    break;

                ((Creature*)source)->DealDamage(((Creature*)source), ((Creature*)source)->GetHealth(), NULL, DIRECT_DAMAGE, SPELL_SCHOOL_MASK_NORMAL, NULL, false);

                switch(step.script->dataint)
                {
                case 0: break; //return false not remove corpse
                case 1: ((Creature*)source)->RemoveCorpse(); break;
                }
                break;
            }

            case SCRIPT_COMMAND_PLAY_SOUND:
            {
                if(!source)
                {
                    sLog.outError("SCRIPT_COMMAND_PLAY_SOUND call for NULL creature.");
                    break;
                }

                WorldObject* pSource = dynamic_cast<WorldObject*>(source);
                if(!pSource)
                {
                    sLog.outError("SCRIPT_COMMAND_PLAY_SOUND call for non-world object (TypeId: %u), skipping.",source->GetTypeId());
                    break;
                }

                // bitmask: 0/1=anyone/target, 0/2=with distance dependent
                Player* pTarget = NULL;
                if(step.script->datalong2 & 1)
                {
                    if(!target)
                    {
                        sLog.outError("SCRIPT_COMMAND_PLAY_SOUND in targeted mode call for NULL target.");
                        break;
                    }

                    if(target->GetTypeId()!=TYPEID_PLAYER)
                    {
                        sLog.outError("SCRIPT_COMMAND_PLAY_SOUND in targeted mode call for non-player (TypeId: %u), skipping.",target->GetTypeId());
                        break;
                    }

                    pTarget = (Player*)target;
                }

                // bitmask: 0/1=anyone/target, 0/2=with distance dependent
                if(step.script->datalong2 & 2)
                    pSource->PlayDistanceSound(step.script->datalong,pTarget);
                else
                    pSource->PlayDirectSound(step.script->datalong,pTarget);
                break;
            }
            default:
                sLog.outError("Unknown script command %u called.",step.script->command);
                break;
        }

        m_scriptSchedule.erase(iter);

        iter = m_scriptSchedule.begin();
    }
    return;
}

/// Send a packet to all players (except self if mentioned)
void World::SendGlobalMessage(WorldPacket *packet, WorldSession *self, uint32 team)
{
    SessionMap::const_iterator itr;
    for (itr = m_sessions.begin(); itr != m_sessions.end(); ++itr)
    {
        if (itr->second &&
            itr->second->GetPlayer() &&
            itr->second->GetPlayer()->IsInWorld() &&
            itr->second != self &&
            (team == 0 || itr->second->GetPlayer()->GetTeam() == team) )
        {
            itr->second->SendPacket(packet);
        }
    }
}

/// Send a packet to all GMs (except self if mentioned)
void World::SendGlobalGMMessage(WorldPacket *packet, WorldSession *self, uint32 team)
{
    SessionMap::iterator itr;
    for (itr = m_sessions.begin(); itr != m_sessions.end(); ++itr)
    {
        if (itr->second &&
            itr->second->GetPlayer() &&
            itr->second->GetPlayer()->IsInWorld() &&
            itr->second != self &&
            itr->second->GetSecurity() > SEC_PLAYER &&
            (team == 0 || itr->second->GetPlayer()->GetTeam() == team) )
        {
            itr->second->SendPacket(packet);
        }
    }
}

namespace MaNGOS
{
    class WorldWorldTextBuilder
    {
        public:
            typedef std::vector<WorldPacket*> WorldPacketList;
            explicit WorldWorldTextBuilder(int32 textId, va_list* args = NULL) : i_textId(textId), i_args(args) {}
            void operator()(WorldPacketList& data_list, int32 loc_idx)
            {
                char const* text = objmgr.GetMangosString(i_textId,loc_idx);

                if(i_args)
                {
                    // we need copy va_list before use or original va_list will corrupted
                    va_list ap;
                    va_copy(ap,*i_args);

                    char str [2048];
                    vsnprintf(str,2048,text, ap );
                    va_end(ap);

                    do_helper(data_list,&str[0]);
                }
                else
                    do_helper(data_list,(char*)text);
            }
        private:
            char* lineFromMessage(char*& pos) { char* start = strtok(pos,"\n"); pos = NULL; return start; }
            void do_helper(WorldPacketList& data_list, char* text)
            {
                char* pos = text;

                while(char* line = lineFromMessage(pos))
                {
                    WorldPacket* data = new WorldPacket();

                    uint32 lineLength = (line ? strlen(line) : 0) + 1;

                    data->Initialize(SMSG_MESSAGECHAT, 100);                // guess size
                    *data << uint8(CHAT_MSG_SYSTEM);
                    *data << uint32(LANG_UNIVERSAL);
                    *data << uint64(0);
                    *data << uint32(0);                                     // can be chat msg group or something
                    *data << uint64(0);
                    *data << uint32(lineLength);
                    *data << line;
                    *data << uint8(0);

                    data_list.push_back(data);
                }
            }

            int32 i_textId;
            va_list* i_args;
    };
}                                                           // namespace MaNGOS

/// Send a System Message to all players (except self if mentioned)
void World::SendWorldText(int32 string_id, ...)
{
    va_list ap;
    va_start(ap, string_id);

    MaNGOS::WorldWorldTextBuilder wt_builder(string_id, &ap);
    MaNGOS::LocalizedPacketListDo<MaNGOS::WorldWorldTextBuilder> wt_do(wt_builder);
    for(SessionMap::const_iterator itr = m_sessions.begin(); itr != m_sessions.end(); ++itr)
    {
        if(!itr->second || !itr->second->GetPlayer() || !itr->second->GetPlayer()->IsInWorld() )
            continue;

        wt_do(itr->second->GetPlayer());
    }

    va_end(ap);
}

/// Send a System Message to all GMs (except self if mentioned)
void World::SendGMText(int32 string_id, ...)
{
    va_list ap;
    va_start(ap, string_id);

    MaNGOS::WorldWorldTextBuilder wt_builder(string_id, &ap);
    MaNGOS::LocalizedPacketListDo<MaNGOS::WorldWorldTextBuilder> wt_do(wt_builder);
    for(SessionMap::iterator itr = m_sessions.begin(); itr != m_sessions.end(); ++itr)
    {
        if(!itr->second || !itr->second->GetPlayer() || !itr->second->GetPlayer()->IsInWorld() )
            continue;

        if(itr->second->GetSecurity() < SEC_MODERATOR )
            continue;

        wt_do(itr->second->GetPlayer());
    }

    va_end(ap);
}

/// DEPRICATED, only for debug purpose. Send a System Message to all players (except self if mentioned)
void World::SendGlobalText(const char* text, WorldSession *self)
{
    WorldPacket data;

    // need copy to prevent corruption by strtok call in LineFromMessage original string
    char* buf = strdup(text);
    char* pos = buf;

    while(char* line = ChatHandler::LineFromMessage(pos))
    {
        ChatHandler::FillMessageData(&data, NULL, CHAT_MSG_SYSTEM, LANG_UNIVERSAL, NULL, 0, line, NULL);
        SendGlobalMessage(&data, self);
    }

    free(buf);
}

/// Send a packet to all players (or players selected team) in the zone (except self if mentioned)
void World::SendZoneMessage(uint32 zone, WorldPacket *packet, WorldSession *self, uint32 team)
{
    SessionMap::const_iterator itr;
    for (itr = m_sessions.begin(); itr != m_sessions.end(); ++itr)
    {
        if (itr->second &&
            itr->second->GetPlayer() &&
            itr->second->GetPlayer()->IsInWorld() &&
            itr->second->GetPlayer()->GetZoneId() == zone &&
            itr->second != self &&
            (team == 0 || itr->second->GetPlayer()->GetTeam() == team) )
        {
            itr->second->SendPacket(packet);
        }
    }
}

/// Send a System Message to all players in the zone (except self if mentioned)
void World::SendZoneText(uint32 zone, const char* text, WorldSession *self, uint32 team)
{
    WorldPacket data;
    ChatHandler::FillMessageData(&data, NULL, CHAT_MSG_SYSTEM, LANG_UNIVERSAL, NULL, 0, text, NULL);
    SendZoneMessage(zone, &data, self,team);
}

/// Kick (and save) all players
void World::KickAll()
{
    m_QueuedPlayer.clear();                                 // prevent send queue update packet and login queued sessions

    // session not removed at kick and will removed in next update tick
    for (SessionMap::const_iterator itr = m_sessions.begin(); itr != m_sessions.end(); ++itr)
        itr->second->KickPlayer();
}

/// Kick (and save) all players with security level less `sec`
void World::KickAllLess(AccountTypes sec)
{
    // session not removed at kick and will removed in next update tick
    for (SessionMap::const_iterator itr = m_sessions.begin(); itr != m_sessions.end(); ++itr)
        if(itr->second->GetSecurity() < sec)
            itr->second->KickPlayer();
}

/// Ban an account or ban an IP address, duration will be parsed using TimeStringToSecs if it is positive, otherwise permban
BanReturn World::BanAccount(BanMode mode, std::string nameOrIP, std::string duration, std::string reason, std::string author)
{
    LoginDatabase.escape_string(nameOrIP);
    LoginDatabase.escape_string(reason);
    std::string safe_author=author;
    LoginDatabase.escape_string(safe_author);

    uint32 duration_secs = TimeStringToSecs(duration);
    QueryResult *resultAccounts = NULL;                     //used for kicking

    ///- Update the database with ban information
    switch(mode)
    {
        case BAN_IP:
            //No SQL injection as strings are escaped
            resultAccounts = LoginDatabase.PQuery("SELECT id FROM account WHERE last_ip = '%s'",nameOrIP.c_str());
            LoginDatabase.PExecute("INSERT INTO ip_banned VALUES ('%s',UNIX_TIMESTAMP(),UNIX_TIMESTAMP()+%u,'%s','%s')",nameOrIP.c_str(),duration_secs,safe_author.c_str(),reason.c_str());
            break;
        case BAN_ACCOUNT:
            //No SQL injection as string is escaped
            resultAccounts = LoginDatabase.PQuery("SELECT id FROM account WHERE username = '%s'",nameOrIP.c_str());
            break;
        case BAN_CHARACTER:
            //No SQL injection as string is escaped
            resultAccounts = CharacterDatabase.PQuery("SELECT account FROM characters WHERE name = '%s'",nameOrIP.c_str());
            break;
        default:
            return BAN_SYNTAX_ERROR;
    }

    if(!resultAccounts)
    {
        if(mode==BAN_IP)
            return BAN_SUCCESS;                             // ip correctly banned but nobody affected (yet)
        else
            return BAN_NOTFOUND;                                // Nobody to ban
    }

    ///- Disconnect all affected players (for IP it can be several)
    do
    {
        Field* fieldsAccount = resultAccounts->Fetch();
        uint32 account = fieldsAccount->GetUInt32();

        if(mode!=BAN_IP)
        {
            //No SQL injection as strings are escaped
            LoginDatabase.PExecute("INSERT INTO account_banned VALUES ('%u', UNIX_TIMESTAMP(), UNIX_TIMESTAMP()+%u, '%s', '%s', '1')",
                account,duration_secs,safe_author.c_str(),reason.c_str());
        }

        if (WorldSession* sess = FindSession(account))
            if(std::string(sess->GetPlayerName()) != author)
                sess->KickPlayer();
    }
    while( resultAccounts->NextRow() );

    delete resultAccounts;
    return BAN_SUCCESS;
}

/// Remove a ban from an account or IP address
bool World::RemoveBanAccount(BanMode mode, std::string nameOrIP)
{
    if (mode == BAN_IP)
    {
        LoginDatabase.escape_string(nameOrIP);
        LoginDatabase.PExecute("DELETE FROM ip_banned WHERE ip = '%s'",nameOrIP.c_str());
    }
    else
    {
        uint32 account = 0;
        if (mode == BAN_ACCOUNT)
            account = accmgr.GetId (nameOrIP);
        else if (mode == BAN_CHARACTER)
            account = objmgr.GetPlayerAccountIdByPlayerName (nameOrIP);

        if (!account)
            return false;

        //NO SQL injection as account is uint32
        LoginDatabase.PExecute("UPDATE account_banned SET active = '0' WHERE id = '%u'",account);
    }
    return true;
}

/// Update the game time
void World::_UpdateGameTime()
{
    ///- update the time
    time_t thisTime = time(NULL);
    uint32 elapsed = uint32(thisTime - m_gameTime);
    m_gameTime = thisTime;

    ///- if there is a shutdown timer
    if(!m_stopEvent && m_ShutdownTimer > 0 && elapsed > 0)
    {
        ///- ... and it is overdue, stop the world (set m_stopEvent)
        if( m_ShutdownTimer <= elapsed )
        {
            if(!(m_ShutdownMask & SHUTDOWN_MASK_IDLE) || GetActiveAndQueuedSessionCount()==0)
                m_stopEvent = true;                         // exist code already set
            else
                m_ShutdownTimer = 1;                        // minimum timer value to wait idle state
        }
        ///- ... else decrease it and if necessary display a shutdown countdown to the users
        else
        {
            m_ShutdownTimer -= elapsed;

            ShutdownMsg();
        }
    }
}

/// Shutdown the server
void World::ShutdownServ(uint32 time, uint32 options, uint8 exitcode)
{
    // ignore if server shutdown at next tick
    if(m_stopEvent)
        return;

    m_ShutdownMask = options;
    m_ExitCode = exitcode;

    ///- If the shutdown time is 0, set m_stopEvent (except if shutdown is 'idle' with remaining sessions)
    if(time==0)
    {
        if(!(options & SHUTDOWN_MASK_IDLE) || GetActiveAndQueuedSessionCount()==0)
            m_stopEvent = true;                             // exist code already set
        else
            m_ShutdownTimer = 1;                            //So that the session count is re-evaluated at next world tick
    }
    ///- Else set the shutdown timer and warn users
    else
    {
        m_ShutdownTimer = time;
        ShutdownMsg(true);
    }
}

/// Display a shutdown message to the user(s)
void World::ShutdownMsg(bool show, Player* player)
{
    // not show messages for idle shutdown mode
    if(m_ShutdownMask & SHUTDOWN_MASK_IDLE)
        return;

    ///- Display a message every 12 hours, hours, 5 minutes, minute, 5 seconds and finally seconds
    if ( show ||
        (m_ShutdownTimer < 10) ||
                                                            // < 30 sec; every 5 sec
        (m_ShutdownTimer<30        && (m_ShutdownTimer % 5         )==0) ||
                                                            // < 5 min ; every 1 min
        (m_ShutdownTimer<5*MINUTE  && (m_ShutdownTimer % MINUTE    )==0) ||
                                                            // < 30 min ; every 5 min
        (m_ShutdownTimer<30*MINUTE && (m_ShutdownTimer % (5*MINUTE))==0) ||
                                                            // < 12 h ; every 1 h
        (m_ShutdownTimer<12*HOUR   && (m_ShutdownTimer % HOUR      )==0) ||
                                                            // > 12 h ; every 12 h
        (m_ShutdownTimer>12*HOUR   && (m_ShutdownTimer % (12*HOUR) )==0))
    {
        std::string str = secsToTimeString(m_ShutdownTimer);

        ServerMessageType msgid = (m_ShutdownMask & SHUTDOWN_MASK_RESTART) ? SERVER_MSG_RESTART_TIME : SERVER_MSG_SHUTDOWN_TIME;

        SendServerMessage(msgid,str.c_str(),player);
        DEBUG_LOG("Server is %s in %s",(m_ShutdownMask & SHUTDOWN_MASK_RESTART ? "restart" : "shuttingdown"),str.c_str());
    }
}

/// Cancel a planned server shutdown
void World::ShutdownCancel()
{
    // nothing cancel or too later
    if(!m_ShutdownTimer || m_stopEvent)
        return;

    ServerMessageType msgid = (m_ShutdownMask & SHUTDOWN_MASK_RESTART) ? SERVER_MSG_RESTART_CANCELLED : SERVER_MSG_SHUTDOWN_CANCELLED;

    m_ShutdownMask = 0;
    m_ShutdownTimer = 0;
    m_ExitCode = SHUTDOWN_EXIT_CODE;                       // to default value
    SendServerMessage(msgid);

    DEBUG_LOG("Server %s cancelled.",(m_ShutdownMask & SHUTDOWN_MASK_RESTART ? "restart" : "shuttingdown"));
}

/// Send a server message to the user(s)
void World::SendServerMessage(ServerMessageType type, const char *text, Player* player)
{
    WorldPacket data(SMSG_SERVER_MESSAGE, 50);              // guess size
    data << uint32(type);
    if(type <= SERVER_MSG_STRING)
        data << text;

    if(player)
        player->GetSession()->SendPacket(&data);
    else
        SendGlobalMessage( &data );
}

void World::UpdateSessions( uint32 diff )
{
    ///- Add new sessions
    while(!addSessQueue.empty())
    {
        WorldSession* sess = addSessQueue.next ();
        AddSession_ (sess);
    }

    ///- Then send an update signal to remaining ones
    for (SessionMap::iterator itr = m_sessions.begin(), next; itr != m_sessions.end(); itr = next)
    {
        next = itr;
        ++next;

        if(!itr->second)
            continue;

        ///- and remove not active sessions from the list
        if(!itr->second->Update(diff))                      // As interval = 0
        {
            if(!RemoveQueuedPlayer(itr->second) && itr->second && getConfig(CONFIG_INTERVAL_DISCONNECT_TOLERANCE))
                m_disconnects[itr->second->GetAccountId()] = time(NULL);
            delete itr->second;
            m_sessions.erase(itr);
        }
    }
}

// This handles the issued and queued CLI commands
void World::ProcessCliCommands()
{
    if (cliCmdQueue.empty())
        return;

    CliCommandHolder::Print* zprint;

    while (!cliCmdQueue.empty())
    {
        sLog.outDebug("CLI command under processing...");
        CliCommandHolder *command = cliCmdQueue.next();

        zprint = command->m_print;

        CliHandler(zprint).ParseCommands(command->m_command);

        delete command;
    }

    // print the console message here so it looks right
    zprint("TC> ");
}

void World::InitResultQueue()
{
    m_resultQueue = new SqlResultQueue;
    CharacterDatabase.SetResultQueue(m_resultQueue);
}

void World::UpdateResultQueue()
{
    m_resultQueue->Update();
}

void World::UpdateRealmCharCount(uint32 accountId)
{
    CharacterDatabase.AsyncPQuery(this, &World::_UpdateRealmCharCount, accountId,
        "SELECT COUNT(guid) FROM characters WHERE account = '%u'", accountId);
}

void World::_UpdateRealmCharCount(QueryResult *resultCharCount, uint32 accountId)
{
    if (resultCharCount)
    {
        Field *fields = resultCharCount->Fetch();
        uint32 charCount = fields[0].GetUInt32();
        delete resultCharCount;
        LoginDatabase.PExecute("DELETE FROM realmcharacters WHERE acctid= '%d' AND realmid = '%d'", accountId, realmID);
        LoginDatabase.PExecute("INSERT INTO realmcharacters (numchars, acctid, realmid) VALUES (%u, %u, %u)", charCount, accountId, realmID);
    }
}

void World::InitDailyQuestResetTime()
{
    time_t mostRecentQuestTime;

    QueryResult* result = CharacterDatabase.Query("SELECT MAX(time) FROM character_queststatus_daily");
    if(result)
    {
        Field *fields = result->Fetch();

        mostRecentQuestTime = (time_t)fields[0].GetUInt64();
        delete result;
    }
    else
        mostRecentQuestTime = 0;

    // client built-in time for reset is 6:00 AM
    // FIX ME: client not show day start time
    time_t curTime = time(NULL);
    tm localTm = *localtime(&curTime);
    localTm.tm_hour = 6;
    localTm.tm_min  = 0;
    localTm.tm_sec  = 0;

    // current day reset time
    time_t curDayResetTime = mktime(&localTm);

    // last reset time before current moment
    time_t resetTime = (curTime < curDayResetTime) ? curDayResetTime - DAY : curDayResetTime;

    // need reset (if we have quest time before last reset time (not processed by some reason)
    if(mostRecentQuestTime && mostRecentQuestTime <= resetTime)
        m_NextDailyQuestReset = mostRecentQuestTime;
    else
    {
        // plan next reset time
        m_NextDailyQuestReset = (curTime >= curDayResetTime) ? curDayResetTime + DAY : curDayResetTime;
    }
}

void World::ResetDailyQuests()
{
    sLog.outDetail("Daily quests reset for all characters.");
    CharacterDatabase.Execute("DELETE FROM character_queststatus_daily");
    for(SessionMap::const_iterator itr = m_sessions.begin(); itr != m_sessions.end(); ++itr)
        if(itr->second->GetPlayer())
            itr->second->GetPlayer()->ResetDailyQuestStatus();
}

void World::SetPlayerLimit( int32 limit, bool needUpdate )
{
    if(limit < -SEC_ADMINISTRATOR)
        limit = -SEC_ADMINISTRATOR;

    // lock update need
    bool db_update_need = needUpdate || (limit < 0) != (m_playerLimit < 0) || (limit < 0 && m_playerLimit < 0 && limit != m_playerLimit);

    m_playerLimit = limit;

    if(db_update_need)
        LoginDatabase.PExecute("UPDATE realmlist SET allowedSecurityLevel = '%u' WHERE id = '%d'",uint8(GetPlayerSecurityLimit()),realmID);
}

void World::UpdateMaxSessionCounters()
{
    m_maxActiveSessionCount = std::max(m_maxActiveSessionCount,uint32(m_sessions.size()-m_QueuedPlayer.size()));
    m_maxQueuedSessionCount = std::max(m_maxQueuedSessionCount,uint32(m_QueuedPlayer.size()));
}

void World::LoadDBVersion()
{
    QueryResult* result = WorldDatabase.Query("SELECT db_version FROM version LIMIT 1");
    //QueryResult* result = WorldDatabase.Query("SELECT version, creature_ai_version FROM db_version LIMIT 1");
    if(result)
    {
        Field* fields = result->Fetch();

        m_DBVersion              = fields[0].GetCppString();
        //m_CreatureEventAIVersion = fields[1].GetCppString();
        delete result;
    }

    if(m_DBVersion.empty())
        m_DBVersion = "Unknown world database.";

    if(m_CreatureEventAIVersion.empty())
        m_CreatureEventAIVersion = "Unknown creature EventAI.";
}
<|MERGE_RESOLUTION|>--- conflicted
+++ resolved
@@ -1087,11 +1087,8 @@
     m_configs[CONFIG_SHOW_KICK_IN_WORLD] = sConfig.GetBoolDefault("ShowKickInWorld", false);
     m_configs[CONFIG_INTERVAL_LOG_UPDATE] = sConfig.GetIntDefault("RecordUpdateTimeDiffInterval", 60000);
     m_configs[CONFIG_MIN_LOG_UPDATE] = sConfig.GetIntDefault("MinRecordUpdateTimeDiff", 10);
-<<<<<<< HEAD
     m_configs[CONFIG_CHECK_DB] = sConfig.GetBoolDefault("CheckDB", true);
-=======
     m_configs[CONFIG_NUMTHREADS] = sConfig.GetIntDefault("MapUpdate.Threads",1);
->>>>>>> 19225e88
 
     std::string forbiddenmaps = sConfig.GetStringDefault("ForbiddenMaps", "");
     char * forbiddenMaps = new char[forbiddenmaps.length() + 1];
@@ -1788,16 +1785,10 @@
     sBattleGroundMgr.Update(diff);
     RecordTimeDiff("UpdateBattleGroundMgr");
 
-<<<<<<< HEAD
+
     sOutdoorPvPMgr.Update(diff);
     RecordTimeDiff("UpdateOutdoorPvPMgr");
-=======
-
-        sOutdoorPvPMgr.Update(diff);
-        RecordTimeDiff("UpdateOutdoorPvPMgr");
-
-    }
->>>>>>> 19225e88
+
 
     // execute callbacks from sql queries that were queued recently
     UpdateResultQueue();
