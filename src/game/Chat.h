/*
 * Copyright (C) 2005-2009 MaNGOS <http://getmangos.com/>
 *
 * Copyright (C) 2008-2009 Trinity <http://www.trinitycore.org/>
 *
 * This program is free software; you can redistribute it and/or modify
 * it under the terms of the GNU General Public License as published by
 * the Free Software Foundation; either version 2 of the License, or
 * (at your option) any later version.
 *
 * This program is distributed in the hope that it will be useful,
 * but WITHOUT ANY WARRANTY; without even the implied warranty of
 * MERCHANTABILITY or FITNESS FOR A PARTICULAR PURPOSE.  See the
 * GNU General Public License for more details.
 *
 * You should have received a copy of the GNU General Public License
 * along with this program; if not, write to the Free Software
 * Foundation, Inc., 59 Temple Place, Suite 330, Boston, MA  02111-1307  USA
 */

#ifndef TRINITYCORE_CHAT_H
#define TRINITYCORE_CHAT_H

#include "SharedDefines.h"

class ChatHandler;
class WorldSession;
class Creature;
class Player;
class Unit;
struct GameTele;

class ChatCommand
{
    public:
        const char *       Name;
        uint32             SecurityLevel;                   // function pointer required correct align (use uint32)
        bool               AllowConsole;
        bool (ChatHandler::*Handler)(const char* args);
        std::string        Help;
        ChatCommand *      ChildCommands;
};

class ChatHandler
{
    public:
        explicit ChatHandler(WorldSession* session) : m_session(session) {}
        explicit ChatHandler(Player* player) : m_session(player->GetSession()) {}
         ~ChatHandler() {}

        static void FillMessageData( WorldPacket *data, WorldSession* session, uint8 type, uint32 language, const char *channelName, uint64 target_guid, const char *message, Unit *speaker);

        void FillMessageData( WorldPacket *data, uint8 type, uint32 language, uint64 target_guid, const char* message)
        {
            FillMessageData( data, m_session, type, language, NULL, target_guid, message, NULL);
        }

        void FillSystemMessageData( WorldPacket *data, const char* message )
        {
            FillMessageData( data, CHAT_MSG_SYSTEM, LANG_UNIVERSAL, 0, message );
        }

        static char* LineFromMessage(char*& pos) { char* start = strtok(pos,"\n"); pos = NULL; return start; }

        // function with different implementation for chat/console
        virtual const char *GetMangosString(int32 entry) const;
        virtual void SendSysMessage(  const char *str);

        void SendSysMessage(          int32     entry);
        void PSendSysMessage(         const char *format, ...) ATTR_PRINTF(2,3);
        void PSendSysMessage(         int32     entry, ...  );
        std::string PGetParseString(int32 entry, ...);

        int ParseCommands(const char* text);

<<<<<<< HEAD
=======
        virtual char const* GetName() const;
        static ChatCommand* getCommandTable();
>>>>>>> a6d7f080
    protected:
        explicit ChatHandler() : m_session(NULL) {}      // for CLI subclass

        bool hasStringAbbr(const char* name, const char* part);

        // function with different implementation for chat/console
        virtual bool isAvailable(ChatCommand const& cmd) const;
        virtual std::string GetNameLink() const { return GetNameLink(m_session->GetPlayer()); }
        virtual bool needReportToTarget(Player* chr) const;
        virtual LocaleConstant GetSessionDbcLocale() const;
        virtual int GetSessionDbLocaleIndex() const;

        bool HasLowerSecurity(Player* target, uint64 guid, bool strong = false);
        bool HasLowerSecurityAccount(WorldSession* target, uint32 account, bool strong = false);

        void SendGlobalSysMessage(const char *str);
        void SendGlobalGMSysMessage(const char *str);

        bool SetDataForCommandInTable(ChatCommand *table, const char* text, uint32 security, std::string const& help, std::string const& fullcommand );
        bool ExecuteCommandInTable(ChatCommand *table, const char* text, const std::string& fullcommand);
        bool ShowHelpForCommand(ChatCommand *table, const char* cmd);
        bool ShowHelpForSubCommands(ChatCommand *table, char const* cmd, char const* subcmd);

        bool HandleAccountCommand(const char* args);
        bool HandleAccountCreateCommand(const char* args);
        bool HandleAccountDeleteCommand(const char* args);
        bool HandleAccountLockCommand(const char* args);
        bool HandleAccountOnlineListCommand(const char* args);
        bool HandleAccountPasswordCommand(const char* args);
        bool HandleAccountSetAddonCommand(const char* args);
        bool HandleAccountSetGmLevelCommand(const char* args);
        bool HandleAccountSetPasswordCommand(const char* args);

        bool HandleAHBotOptionsCommand(const char * args);
        bool HandleNameAnnounceCommand(const char* args);
        bool HandleGMNameAnnounceCommand(const char* args);
        bool HandleGMAnnounceCommand(const char* args);
        bool HandleGMNotifyCommand(const char* args);

        bool HandleBanAccountCommand(const char* args);
        bool HandleBanCharacterCommand(const char* args);
        bool HandleBanIPCommand(const char* args);
        bool HandleBanInfoAccountCommand(const char* args);
        bool HandleBanInfoCharacterCommand(const char* args);
        bool HandleBanInfoIPCommand(const char* args);
        bool HandleBanListAccountCommand(const char* args);
        bool HandleBanListCharacterCommand(const char* args);
        bool HandleBanListIPCommand(const char* args);

        bool HandleCastCommand(const char *args);
        bool HandleCastBackCommand(const char *args);
        bool HandleCastDistCommand(const char *args);
        bool HandleCastSelfCommand(const char *args);
        bool HandleCastTargetCommand(const char *args);

        bool HandleCharacterCustomizeCommand(const char * args);
        bool HandleCharacterDeleteCommand(const char* args);
        bool HandleCharacterLevelCommand(const char* args);
        bool HandleCharacterRenameCommand(const char * args);
        bool HandleCharacterReputationCommand(const char* args);

        bool HandleDebugAnimCommand(const char* args);
        bool HandleDebugArenaCommand(const char * args);
        bool HandleDebugBattlegroundCommand(const char * args);
        bool HandleDebugGetItemState(const char * args);
        bool HandleDebugGetLootRecipient(const char * args);
        bool HandleDebugGetValue(const char* args);
        bool HandleDebugMod32Value(const char* args);
        bool HandleDebugSetValue(const char* args);
        bool HandleDebugSetItemFlagCommand(const char * args);
        bool HandleDebugSetVehicleId(const char * args);
        bool HandleDebugSpawnVehicle(const char * args);
        bool HandleDebugEnterVehicle(const char * args);
        bool HandleDebugUpdate(const char* args);
        bool HandleDebugUpdateWorldStateCommand(const char* args);

        bool HandleDebugSet32Bit(const char* args);
        bool HandleDebugThreatList(const char * args);
        bool HandleDebugHostilRefList(const char * args);
        bool HandlePossessCommand(const char* args);
        bool HandleUnPossessCommand(const char* args);
        bool HandleBindSightCommand(const char* args);
        bool HandleUnbindSightCommand(const char* args);

        bool HandleDebugPlayCinematicCommand(const char* args);
        bool HandleDebugPlayMovieCommand(const char* args);
        bool HandleDebugPlaySoundCommand(const char* args);

        bool HandleDebugSendBuyErrorCommand(const char* args);
        bool HandleDebugSendChannelNotifyCommand(const char* args);
        bool HandleDebugSendChatMsgCommand(const char* args);
        bool HandleDebugSendEquipErrorCommand(const char* args);
        bool HandleDebugSendLargePacketCommand(const char * args);
        bool HandleDebugSendOpcodeCommand(const char* args);
        bool HandleDebugSendPoiCommand(const char* args);
        bool HandleDebugSendQuestPartyMsgCommand(const char* args);
        bool HandleDebugSendQuestInvalidMsgCommand(const char* args);
        bool HandleDebugSendSellErrorCommand(const char* args);
        bool HandleDebugSendSetPhaseShiftCommand(const char * args);
        bool HandleDebugSendSpellFailCommand(const char* args);

        bool HandleEventActiveListCommand(const char* args);
        bool HandleEventStartCommand(const char* args);
        bool HandleEventStopCommand(const char* args);
        bool HandleEventInfoCommand(const char* args);

        bool HandleGameObjectAddCommand(const char* args);
        bool HandleGameObjectDeleteCommand(const char* args);
        bool HandleGameObjectMoveCommand(const char* args);
        bool HandleGameObjectNearCommand(const char* args);
        bool HandleGameObjectPhaseCommand(const char* args);
        bool HandleGameObjectStateCommand(const char* args);
        bool HandleGameObjectTargetCommand(const char* args);
        bool HandleGameObjectTurnCommand(const char* args);

        bool HandleGMCommand(const char* args);
        bool HandleGMChatCommand(const char* args);
        bool HandleGMFlyCommand(const char* args);
        bool HandleGMListFullCommand(const char* args);
        bool HandleGMListIngameCommand(const char* args);
        bool HandleGMVisibleCommand(const char* args);

        bool HandleGoCommand(const char* args);
        bool HandleGoCreatureCommand(const char* args);
        bool HandleGoGraveyardCommand(const char* args);
        bool HandleGoGridCommand(const char* args);
        bool HandleGoObjectCommand(const char* args);
        bool HandleGoTaxinodeCommand(const char* args);
        bool HandleGoTriggerCommand(const char* args);
        bool HandleGoXYCommand(const char* args);
        bool HandleGoXYZCommand(const char* args);
        bool HandleGoZoneXYCommand(const char* args);

        bool HandleGoTicketCommand(const char* args);

        bool HandleGuildCreateCommand(const char* args);
        bool HandleGuildInviteCommand(const char* args);
        bool HandleGuildUninviteCommand(const char* args);
        bool HandleGuildRankCommand(const char* args);
        bool HandleGuildDeleteCommand(const char* args);

        bool HandleHonorAddCommand(const char* args);
        bool HandleHonorAddKillCommand(const char* args);
        bool HandleHonorUpdateCommand(const char* args);

        bool HandleInstanceListBindsCommand(const char* args);
        bool HandleInstanceUnbindCommand(const char* args);
        bool HandleInstanceStatsCommand(const char* args);
        bool HandleInstanceSaveDataCommand(const char * args);

        bool HandleLearnCommand(const char* args);
        bool HandleLearnAllCommand(const char* args);
        bool HandleLearnAllGMCommand(const char* args);
        bool HandleLearnAllCraftsCommand(const char* args);
        bool HandleLearnAllRecipesCommand(const char* args);
        bool HandleLearnAllDefaultCommand(const char* args);
        bool HandleLearnAllLangCommand(const char* args);
        bool HandleLearnAllMyClassCommand(const char* args);
        bool HandleLearnAllMyPetTalentsCommand(const char* args);
        bool HandleLearnAllMySpellsCommand(const char* args);
        bool HandleLearnAllMyTalentsCommand(const char* args);

        bool HandleListAurasCommand(const char * args);
        bool HandleListCreatureCommand(const char* args);
        bool HandleListItemCommand(const char* args);
        bool HandleListObjectCommand(const char* args);

        bool HandleLookupAreaCommand(const char* args);
        bool HandleLookupCreatureCommand(const char* args);
        bool HandleLookupEventCommand(const char* args);
        bool HandleLookupFactionCommand(const char * args);
        bool HandleLookupItemCommand(const char * args);
        bool HandleLookupItemSetCommand(const char * args);
        bool HandleLookupObjectCommand(const char* args);
        bool HandleLookupPlayerIpCommand(const char* args);
        bool HandleLookupPlayerAccountCommand(const char* args);
        bool HandleLookupPlayerEmailCommand(const char* args);
        bool HandleLookupQuestCommand(const char* args);
        bool HandleLookupSkillCommand(const char* args);
        bool HandleLookupSpellCommand(const char* args);
        bool HandleLookupTaxiNodeCommand(const char * args);
        bool HandleLookupTeleCommand(const char * args);

        bool HandleModifyKnownTitlesCommand(const char* args);
        bool HandleModifyHPCommand(const char* args);
        bool HandleModifyManaCommand(const char* args);
        bool HandleModifyRageCommand(const char* args);
        bool HandleModifyRunicPowerCommand(const char* args);
        bool HandleModifyEnergyCommand(const char* args);
        bool HandleModifyMoneyCommand(const char* args);
        bool HandleModifyASpeedCommand(const char* args);
        bool HandleModifySpeedCommand(const char* args);
        bool HandleModifyBWalkCommand(const char* args);
        bool HandleModifyFlyCommand(const char* args);
        bool HandleModifySwimCommand(const char* args);
        bool HandleModifyScaleCommand(const char* args);
        bool HandleModifyMountCommand(const char* args);
        bool HandleModifyBitCommand(const char* args);
        bool HandleModifyFactionCommand(const char* args);
        bool HandleModifySpellCommand(const char* args);
        bool HandleModifyTalentCommand (const char* args);
        bool HandleModifyHonorCommand (const char* args);
        bool HandleModifyRepCommand(const char* args);
        bool HandleModifyArenaCommand(const char* args);
        bool HandleModifyPhaseCommand(const char* args);
        bool HandleModifyGenderCommand(const char* args);

        //-----------------------Npc Commands-----------------------
        bool HandleNpcAddCommand(const char* args);
        bool HandleNpcAddMoveCommand(const char* args);
        bool HandleNpcAddVendorItemCommand(const char* args);
        bool HandleNpcAllowMovementCommand(const char* args);
        bool HandleNpcChangeEntryCommand(const char *args);
        bool HandleNpcChangeLevelCommand(const char* args);
        bool HandleNpcDeleteCommand(const char* args);
        bool HandleNpcDelVendorItemCommand(const char* args);
        bool HandleNpcFactionIdCommand(const char* args);
        bool HandleNpcFlagCommand(const char* args);
        bool HandleNpcFollowCommand(const char* args);
        bool HandleNpcInfoCommand(const char* args);
        bool HandleNpcMoveCommand(const char* args);
        bool HandleNpcPlayEmoteCommand(const char* args);
        bool HandleNpcSayCommand(const char* args);
        bool HandleNpcSetDeathStateCommand(const char* args);
        bool HandleNpcSetModelCommand(const char* args);
        bool HandleNpcSetMoveTypeCommand(const char* args);
        bool HandleNpcSetPhaseCommand(const char* args);
        bool HandleNpcSpawnDistCommand(const char* args);
        bool HandleNpcSpawnTimeCommand(const char* args);
        bool HandleNpcTameCommand(const char* args);
        bool HandleNpcTextEmoteCommand(const char* args);
        bool HandleNpcUnFollowCommand(const char* args);
        bool HandleNpcWhisperCommand(const char* args);
        bool HandleNpcYellCommand(const char* args);
        bool HandleNpcAddFormationCommand(const char* args);
        bool HandleNpcSetLinkCommand(const char* args);

        //TODO: NpcCommands that needs to be fixed :
        bool HandleNpcAddWeaponCommand(const char* args);
        bool HandleNpcNameCommand(const char* args);
        bool HandleNpcSubNameCommand(const char* args);
        //----------------------------------------------------------

        bool HandlePDumpLoadCommand(const char *args);
        bool HandlePDumpWriteCommand(const char *args);

        bool HandleQuestAdd(const char * args);
        bool HandleQuestRemove(const char * args);
        bool HandleQuestComplete(const char * args);

        bool HandleReloadAllCommand(const char* args);
        bool HandleReloadAllAchievementCommand(const char* args);
        bool HandleReloadAllAreaCommand(const char* args);
        bool HandleReloadAllItemCommand(const char* args);
        bool HandleReloadAllLootCommand(const char* args);
        bool HandleReloadAllNpcCommand(const char* args);
        bool HandleReloadAllQuestCommand(const char* args);
        bool HandleReloadAllScriptsCommand(const char* args);
        bool HandleReloadAllEventAICommand(const char* args);
        bool HandleReloadAllSpellCommand(const char* args);
        bool HandleReloadAllLocalesCommand(const char* args);

        bool HandleReloadConfigCommand(const char* args);

        bool HandleReloadAchievementCriteriaDataCommand(const char* args);
        bool HandleReloadAchievementRewardCommand(const char* args);
        bool HandleReloadAreaTriggerTavernCommand(const char* args);
        bool HandleReloadAreaTriggerTeleportCommand(const char* args);
        bool HandleReloadAccessRequirementCommand(const char* args);
        bool HandleReloadEventScriptsCommand(const char* args);
        bool HandleReloadEventAITextsCommand(const char* args);
        bool HandleReloadEventAISummonsCommand(const char* args);
        bool HandleReloadEventAIScriptsCommand(const char* args);
        bool HandleReloadCommandCommand(const char* args);
        bool HandleReloadCreatureQuestRelationsCommand(const char* args);
        bool HandleReloadCreatureQuestInvRelationsCommand(const char* args);
        bool HandleReloadCreatureLinkedRespawnCommand(const char* args);
        bool HandleReloadDbScriptStringCommand(const char* args);
        bool HandleReloadGameGraveyardZoneCommand(const char* args);
        bool HandleReloadGameObjectScriptsCommand(const char* args);
        bool HandleReloadGameTeleCommand(const char* args);
        bool HandleReloadGOQuestRelationsCommand(const char* args);
        bool HandleReloadGOQuestInvRelationsCommand(const char* args);
        bool HandleReloadItemEnchantementsCommand(const char* args);
        bool HandleReloadItemRequiredTragetCommand(const char* args);
        bool HandleReloadLocalesAchievementRewardCommand(const char* args);
        bool HandleReloadLocalesCreatureCommand(const char* args);
        bool HandleReloadLocalesGameobjectCommand(const char* args);
        bool HandleReloadLocalesItemCommand(const char* args);
        bool HandleReloadLocalesNpcTextCommand(const char* args);
        bool HandleReloadLocalesPageTextCommand(const char* args);
        bool HandleReloadLocalesPointsOfInterestCommand(const char* args);
        bool HandleReloadLocalesQuestCommand(const char* args);
//        bool HandleReloadAuctionsCommand(const char* args);
        bool HandleReloadLootTemplatesCreatureCommand(const char* args);
        bool HandleReloadLootTemplatesDisenchantCommand(const char* args);
        bool HandleReloadLootTemplatesFishingCommand(const char* args);
        bool HandleReloadLootTemplatesGameobjectCommand(const char* args);
        bool HandleReloadLootTemplatesItemCommand(const char* args);
        bool HandleReloadLootTemplatesMillingCommand(const char* args);
        bool HandleReloadLootTemplatesPickpocketingCommand(const char* args);
        bool HandleReloadLootTemplatesProspectingCommand(const char* args);
        bool HandleReloadLootTemplatesReferenceCommand(const char* args);
        bool HandleReloadLootTemplatesQuestMailCommand(const char* args);
        bool HandleReloadLootTemplatesSkinningCommand(const char* args);
        bool HandleReloadLootTemplatesSpellCommand(const char* args);
        bool HandleReloadTrinityStringCommand(const char* args);
        bool HandleReloadNpcGossipCommand(const char* args);
        bool HandleReloadNpcOptionCommand(const char* args);
        bool HandleReloadNpcTrainerCommand(const char* args);
        bool HandleReloadNpcVendorCommand(const char* args);
        bool HandleReloadPageTextsCommand(const char* args);
        bool HandleReloadPointsOfInterestCommand(const char* args);
        bool HandleReloadSpellClickSpellsCommand(const char* args);
        bool HandleReloadQuestAreaTriggersCommand(const char* args);
        bool HandleReloadQuestEndScriptsCommand(const char* args);
        bool HandleReloadQuestStartScriptsCommand(const char* args);
        bool HandleReloadQuestTemplateCommand(const char* args);
        bool HandleReloadReservedNameCommand(const char*);
        bool HandleReloadSkillDiscoveryTemplateCommand(const char* args);
        bool HandleReloadSkillExtraItemTemplateCommand(const char* args);
        bool HandleReloadSkillFishingBaseLevelCommand(const char* args);
        bool HandleReloadSpellAffectCommand(const char* args);
        bool HandleReloadSpellRequiredCommand(const char* args);
        bool HandleReloadSpellAreaCommand(const char* args);
        bool HandleReloadSpellElixirCommand(const char* args);
        bool HandleReloadSpellLearnSpellCommand(const char* args);
        bool HandleReloadSpellLinkedSpellCommand(const char* args);
        bool HandleReloadSpellProcEventCommand(const char* args);
        bool HandleReloadSpellBonusesCommand(const char* args);
        bool HandleReloadSpellScriptTargetCommand(const char* args);
        bool HandleReloadSpellScriptsCommand(const char* args);
        bool HandleReloadSpellTargetPositionCommand(const char* args);
        bool HandleReloadSpellThreatsCommand(const char* args);
        bool HandleReloadSpellPetAurasCommand(const char* args);
        bool HandleReloadSpellDisabledCommand(const char* args);
        bool HandleReloadAuctionsCommand(const char* args);
        bool HandleReloadWpScriptsCommand(const char* args);

        bool HandleResetAchievementsCommand(const char * args);
        bool HandleResetAllCommand(const char * args);
        bool HandleResetHonorCommand(const char * args);
        bool HandleResetLevelCommand(const char * args);
        bool HandleResetSpellsCommand(const char * args);
        bool HandleResetStatsCommand(const char * args);
        bool HandleResetTalentsCommand(const char * args);

        bool HandleSendItemsCommand(const char* args);
        bool HandleSendMailCommand(const char* args);
        bool HandleSendMessageCommand(const char * args);
        bool HandleSendMoneyCommand(const char* args);

        bool HandleServerCorpsesCommand(const char* args);
        bool HandleServerExitCommand(const char* args);
        bool HandleServerIdleRestartCommand(const char* args);
        bool HandleServerIdleShutDownCommand(const char* args);
        bool HandleServerInfoCommand(const char* args);
        bool HandleServerMotdCommand(const char* args);
        bool HandleServerPLimitCommand(const char* args);
        bool HandleServerRestartCommand(const char* args);
        bool HandleServerSetLogLevelCommand(const char* args);
        bool HandleServerSetMotdCommand(const char* args);
        bool HandleServerShutDownCommand(const char* args);
        bool HandleServerShutDownCancelCommand(const char* args);
        bool HandleServerSetClosedCommand(const char* args);

        bool HandleServerSetLogFileLevelCommand(const char* args);
        bool HandleServerSetDiffTimeCommand(const char* args);

        bool HandleTeleCommand(const char * args);
        bool HandleTeleAddCommand(const char * args);
        bool HandleTeleDelCommand(const char * args);
        bool HandleTeleGroupCommand(const char* args);
        bool HandleTeleNameCommand(const char* args);

        bool HandleUnBanAccountCommand(const char* args);
        bool HandleUnBanCharacterCommand(const char* args);
        bool HandleUnBanIPCommand(const char* args);

        bool HandleWpAddCommand(const char* args);
        bool HandleWpLoadPathCommand(const char* args);
        bool HandleWpUnLoadPathCommand(const char* args);
        bool HandleWpModifyCommand(const char* args);
        bool HandleWpEventCommand(const char* args);
        bool HandleWpShowCommand(const char* args);
        bool HandleReloadAllPaths(const char *args);

        bool HandleHelpCommand(const char* args);
        bool HandleCommandsCommand(const char* args);
        bool HandleStartCommand(const char* args);
        bool HandleDismountCommand(const char* args);
        bool HandleSaveCommand(const char* args);

        bool HandleNamegoCommand(const char* args);
        bool HandleGonameCommand(const char* args);
        bool HandleGroupgoCommand(const char* args);
        bool HandleRecallCommand(const char* args);
        bool HandleAnnounceCommand(const char* args);
        bool HandleNotifyCommand(const char* args);
        bool HandleGPSCommand(const char* args);
        bool HandleTaxiCheatCommand(const char* args);
        bool HandleWhispersCommand(const char* args);
        bool HandleModifyDrunkCommand(const char* args);

        bool HandleLoadScriptsCommand(const char* args);

        bool HandleGUIDCommand(const char* args);
        bool HandleItemMoveCommand(const char* args);
        bool HandleDeMorphCommand(const char* args);
        bool HandlePInfoCommand(const char* args);
        bool HandleMuteCommand(const char* args);
        bool HandleUnmuteCommand(const char* args);
        bool HandleMovegensCommand(const char* args);
        bool HandleFreezeCommand(const char *args);
        bool HandleUnFreezeCommand(const char *args);
        bool HandleListFreezeCommand(const char* args);

        bool HandleCooldownCommand(const char* args);
        bool HandleUnLearnCommand(const char* args);
        bool HandleGetDistanceCommand(const char* args);
        bool HandleModifyStandStateCommand(const char* args);
        bool HandleDieCommand(const char* args);
        bool HandleDamageCommand(const char *args);
        bool HandleReviveCommand(const char* args);
        bool HandleModifyMorphCommand(const char* args);
        bool HandleAuraCommand(const char* args);
        bool HandleUnAuraCommand(const char* args);
        bool HandleLinkGraveCommand(const char* args);
        bool HandleNearGraveCommand(const char* args);
        bool HandleActivateObjectCommand(const char* args);
        bool HandleSpawnTransportCommand(const char* args);
        bool HandleExploreCheatCommand(const char* args);
        bool HandleHoverCommand(const char* args);
        bool HandleWaterwalkCommand(const char* args);
        bool HandleLevelUpCommand(const char* args);
        bool HandleShowAreaCommand(const char* args);
        bool HandleHideAreaCommand(const char* args);
        bool HandleAddItemCommand(const char* args);
        bool HandleAddItemSetCommand(const char* args);
        bool HandlePetTpCommand(const char* args);
        bool HandlePetUnlearnCommand(const char* args);
        bool HandlePetLearnCommand(const char* args);
        bool HandleCreatePetCommand(const char* args);

        bool HandleGroupLeaderCommand(const char* args);
        bool HandleGroupDisbandCommand(const char* args);
        bool HandleGroupRemoveCommand(const char* args);

        bool HandleBankCommand(const char* args);
        bool HandleChangeWeather(const char* args);
        bool HandleKickPlayerCommand(const char * args);

        // GM ticket command handlers
        bool HandleGMTicketListCommand(const char* args);
        bool HandleGMTicketListOnlineCommand(const char* args);
        bool HandleGMTicketListClosedCommand(const char* args);
        bool HandleGMTicketGetByIdCommand(const char* args);
        bool HandleGMTicketGetByNameCommand(const char* args);
        bool HandleGMTicketCloseByIdCommand(const char* args);
        bool HandleGMTicketAssignToCommand(const char* args);
        bool HandleGMTicketUnAssignCommand(const char* args);
        bool HandleGMTicketCommentCommand(const char* args);
        bool HandleGMTicketDeleteByIdCommand(const char* args);
        bool HandleGMTicketReloadCommand(const char*);

        bool HandleMaxSkillCommand(const char* args);
        bool HandleSetSkillCommand(const char* args);
        bool HandleRespawnCommand(const char* args);
        bool HandleComeToMeCommand(const char *args);
        bool HandleCombatStopCommand(const char *args);

        /*bool HandleCharDeleteCommand(const char *args);
        bool HandleSendMessageCommand(const char * args);*/

        bool HandleFlushArenaPointsCommand(const char *args);
        bool HandlePlayAllCommand(const char* args);
        bool HandleRepairitemsCommand(const char* args);

        bool HandleTempGameObjectCommand(const char* args);
        bool HandleTempAddSpwCommand(const char* args);

        //! Development Commands

        /*bool HandleQuestAdd(const char * args);
        bool HandleQuestRemove(const char * args);
        bool HandleQuestComplete(const char * args);*/

        bool HandleSet32Bit(const char* args);
        bool HandleSaveAllCommand(const char* args);

        Player*   getSelectedPlayer();
        Creature* getSelectedCreature();
        Unit*     getSelectedUnit();
        WorldObject* getSelectedObject();

        char*     extractKeyFromLink(char* text, char const* linkType, char** something1 = NULL);
        char*     extractKeyFromLink(char* text, char const* const* linkTypes, int* found_idx, char** something1 = NULL);

        // if args have single value then it return in arg2 and arg1 == NULL
        void      extractOptFirstArg(char* args, char** arg1, char** arg2);
        char*     extractQuotedArg(char* args);

        uint32    extractSpellIdFromLink(char* text);
        uint64    extractGuidFromLink(char* text);
        GameTele const* extractGameTeleFromLink(char* text);
        bool GetPlayerGroupAndGUIDByName(const char* cname, Player* &plr, Group* &group, uint64 &guid, bool offline = false);
        std::string extractPlayerNameFromLink(char* text);
        // select by arg (name/link) or in-game selection online/offline player
        bool extractPlayerTarget(char* args, Player** player, uint64* player_guid = NULL, std::string* player_name = NULL);

        std::string playerLink(std::string const& name) const { return m_session ? "|cffffffff|Hplayer:"+name+"|h["+name+"]|h|r" : name; }
        std::string GetNameLink(Player* chr) const { return playerLink(chr->GetName()); }

        GameObject* GetNearbyGameObject();
        GameObject* GetObjectGlobalyWithGuidOrNearWithDbGuid(uint32 lowguid,uint32 entry);

        // Utility methods for commands
        bool LookupPlayerSearchCommand(QueryResult* result, int32 limit);
        bool HandleBanListHelper(QueryResult* result);
        bool HandleBanHelper(BanMode mode,char const* args);
        bool HandleBanInfoHelper(uint32 accountid, char const* accountname);
        bool HandleUnBanHelper(BanMode mode,char const* args);
        void HandleCharacterLevel(Player* player, uint64 player_guid, uint32 oldlevel, uint32 newlevel);
        void HandleLearnSkillRecipesHelper(Player* player,uint32 skill_id);

        void SetSentErrorMessage(bool val){ sentErrorMessage = val;};
    private:
        WorldSession * m_session;                           // != NULL for chat command call and NULL for CLI command

        // common global flag
        static bool load_command_table;
        bool sentErrorMessage;
};

class CliHandler : public ChatHandler
{
    public:
        typedef void Print(char const*);
        explicit CliHandler(Print* zprint) : m_print(zprint) {}

        // overwrite functions
        const char *GetTrinityString(int32 entry) const;
        bool isAvailable(ChatCommand const& cmd) const;
        void SendSysMessage(const char *str);
        std::string GetNameLink() const;
        bool needReportToTarget(Player* chr) const;
        LocaleConstant GetSessionDbcLocale() const;
        int GetSessionDbLocaleIndex() const;

    private:
        Print* m_print;
};

char const *fmtstring( char const *format, ... );

#endif
<|MERGE_RESOLUTION|>--- conflicted
+++ resolved
@@ -73,11 +73,7 @@
 
         int ParseCommands(const char* text);
 
-<<<<<<< HEAD
-=======
-        virtual char const* GetName() const;
         static ChatCommand* getCommandTable();
->>>>>>> a6d7f080
     protected:
         explicit ChatHandler() : m_session(NULL) {}      // for CLI subclass
 
@@ -96,7 +92,7 @@
         void SendGlobalSysMessage(const char *str);
         void SendGlobalGMSysMessage(const char *str);
 
-        bool SetDataForCommandInTable(ChatCommand *table, const char* text, uint32 security, std::string const& help, std::string const& fullcommand );
+        static bool SetDataForCommandInTable(ChatCommand *table, const char* text, uint32 security, std::string const& help, std::string const& fullcommand );
         bool ExecuteCommandInTable(ChatCommand *table, const char* text, const std::string& fullcommand);
         bool ShowHelpForCommand(ChatCommand *table, const char* cmd);
         bool ShowHelpForSubCommands(ChatCommand *table, char const* cmd, char const* subcmd);
