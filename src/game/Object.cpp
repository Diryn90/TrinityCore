--- conflicted
+++ resolved
@@ -1119,25 +1119,7 @@
     }
 }
 
-<<<<<<< HEAD
-void WorldObject::AddToWorld()
-{
-    Object::AddToWorld();
-    if(m_isActive && !isType(TYPEMASK_PLAYER))
-        GetMap()->AddActiveObject(this);
-}
-
-void WorldObject::RemoveFromWorld()
-{
-    if(m_isActive && IsInWorld() && !isType(TYPEMASK_PLAYER))
-        GetMap()->RemoveActiveObject(this);
-    Object::RemoveFromWorld();
-}
-
 void WorldObject::_Create( uint32 guidlow, HighGuid guidhigh, uint32 mapid, uint32 phaseMask )
-=======
-void WorldObject::_Create( uint32 guidlow, HighGuid guidhigh, uint32 mapid )
->>>>>>> 8770a90b
 {
     Object::_Create(guidlow, 0, guidhigh);
 
@@ -1645,11 +1627,7 @@
 
     Map *map = GetMap();
     uint32 pet_number = objmgr.GeneratePetNumber();
-<<<<<<< HEAD
-    if(!pCreature->Create(objmgr.GenerateLowGuid(HIGHGUID_PET), map, GetPhaseMask(), entry, pet_number))
-=======
-    if(!pet->Create(objmgr.GenerateLowGuid(HIGHGUID_PET), map, entry, pet_number))
->>>>>>> 8770a90b
+    if(!pet->Create(objmgr.GenerateLowGuid(HIGHGUID_PET), map, GetPhaseMask(), entry, pet_number))
     {
         sLog.outError("no such creature entry %u", entry);
         delete pet;
